--- conflicted
+++ resolved
@@ -16,18 +16,11 @@
 )
 
 const (
-<<<<<<< HEAD
 	firstElementIdx     = 0
 	vsDeletionThreshold = 1
 	contractVersion     = "v1"
 	virtualServiceName  = "kcp-events"
-	gatewayName         = "lifecycle-manager-gateway"
-=======
-	firstElementIdx    = 0
-	contractVersion    = "v1"
-	virtualServiceName = "kcp-events"
-	gatewayName        = "lifecycle-manager-kyma-gateway"
->>>>>>> ebab4ea0
+	gatewayName         = "lifecycle-manager-kyma-gateway"
 )
 
 type IstioClient struct {

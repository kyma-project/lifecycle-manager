package deploy

import (
	"context"
	"fmt"
	"reflect"
	"strings"

	v1 "k8s.io/api/core/v1"

	"k8s.io/client-go/tools/clientcmd"
	"sigs.k8s.io/controller-runtime/pkg/client"

	admissionv1 "k8s.io/api/admissionregistration/v1"
	apierrors "k8s.io/apimachinery/pkg/api/errors"
	metav1 "k8s.io/apimachinery/pkg/apis/meta/v1"
	"k8s.io/client-go/rest"

	"github.com/kyma-project/lifecycle-manager/operator/api/v1alpha1"
)

type WatchableConfig struct {
	Labels     map[string]string `json:"labels"`
	StatusOnly bool              `json:"statusOnly"`
}

func UpdateWebhookConfig(ctx context.Context, chartPath string, obj *v1alpha1.Watcher, inClusterCfg *rest.Config,
	k8sClient client.Client, skrWebhookMemoryLimits string, skrWebhookCPULimits string,
) error {
	restCfgs, err := getSKRRestConfigs(ctx, k8sClient, inClusterCfg)
	if err != nil {
		return err
	}
	for _, restCfg := range restCfgs {
		err = updateWebhookConfigOrInstallSKRChart(ctx, chartPath, obj, restCfg, k8sClient,
			skrWebhookMemoryLimits, skrWebhookCPULimits)
		if err != nil {
			continue
		}
	}
	// return err so that if err!=nil for at least one SKR, reconciliation will be retriggered after requeue interval
	return err
}

func RemoveWebhookConfig(ctx context.Context, obj *v1alpha1.Watcher,
	inClusterCfg *rest.Config, k8sClient client.Client,
) error {
	restCfgs, err := getSKRRestConfigs(ctx, k8sClient, inClusterCfg)
	if err != nil {
		return err
	}
	for _, restCfg := range restCfgs {
		err = removeWebhookConfig(ctx, chartPath, obj, restCfg, k8sClient)
		if err != nil {
			continue
		}
	}
	// return err so that if err!=nil for at least one SKR, reconciliation will be triggered after requeue interval
	return err
}

func IsWebhookConfigured(ctx context.Context, obj *v1alpha1.Watcher, restConfig *rest.Config) bool {
	remoteClient, err := client.New(restConfig, client.Options{})
	if err != nil {
		return false
	}
	webhookConfig := &admissionv1.ValidatingWebhookConfiguration{}
	err = remoteClient.Get(ctx, client.ObjectKey{
		Namespace: metav1.NamespaceDefault,
		Name:      resolveWebhookName(),
	}, webhookConfig)
	if err != nil {
		return false
	}
	if len(webhookConfig.Webhooks) < 1 {
		return false
	}
	idx := lookupWebhookConfigForCR(webhookConfig.Webhooks, obj)
	if idx != -1 {
		// TODO: replace with deepequal?
		return verifyWebhookConfig(webhookConfig.Webhooks[idx], obj)
	}
	return false
}

func IsWebhookDeployed(ctx context.Context, restConfig *rest.Config) bool {
	remoteClient, err := client.New(restConfig, client.Options{})
	if err != nil {
		return false
	}
	webhookConfig := &admissionv1.ValidatingWebhookConfiguration{}
	err = remoteClient.Get(ctx, client.ObjectKey{
		Namespace: metav1.NamespaceDefault,
		Name:      resolveWebhookName(),
	}, webhookConfig)
	return err == nil
}

func verifyWebhookConfig(
	webhook admissionv1.ValidatingWebhook,
	watcherCR *v1alpha1.Watcher,
) bool {
	webhookNameParts := strings.Split(webhook.Name, ".")
	if len(webhookNameParts) != expectedWebhookNamePartsLength {
		return false
	}
	moduleName := webhookNameParts[0]
	expectedModuleName, exists := watcherCR.Labels[v1alpha1.ManagedBylabel]
	if !exists {
		return false
	}
	if moduleName != expectedModuleName {
		return false
	}
	if *webhook.ClientConfig.Service.Path != fmt.Sprintf(servicePathTpl, moduleName) {
		return false
	}

	if !reflect.DeepEqual(webhook.ObjectSelector.MatchLabels, watcherCR.Spec.LabelsToWatch) {
		return false
	}
	if watcherCR.Spec.Field == v1alpha1.StatusField && webhook.Rules[0].Resources[0] != statusSubresources {
		return false
	}
	if watcherCR.Spec.Field == v1alpha1.SpecField && webhook.Rules[0].Resources[0] != specSubresources {
		return false
	}

	return true
}

func updateWebhookConfigOrInstallSKRChart(ctx context.Context, chartPath string, obj *v1alpha1.Watcher,
	restConfig *rest.Config, kcpClient client.Client, skrWebhookMemoryLimits string, skrWebhookCPULimits string,
) error {
	remoteClient, err := client.New(restConfig, client.Options{})
	if err != nil {
		return err
	}

	webhookConfig := &admissionv1.ValidatingWebhookConfiguration{}
	err = remoteClient.Get(ctx, client.ObjectKey{
		Namespace: metav1.NamespaceDefault,
		Name:      resolveWebhookName(),
	}, webhookConfig)
	if client.IgnoreNotFound(err) != nil {
		return err
	}
	if apierrors.IsNotFound(err) {
		// install chart
<<<<<<< HEAD
		return installSKRWebhook(ctx, chartPath, ReleaseName, obj, restConfig, kcpClient)
=======
		return InstallSKRWebhook(ctx, chartPath, ReleaseName, obj, restConfig, kcpClient,
			skrWebhookMemoryLimits, skrWebhookCPULimits)
>>>>>>> 8e594771
	}
	// generate webhook config from CR and update webhook config resource
	if len(webhookConfig.Webhooks) < 1 {
		//nolint:goerr113
		return fmt.Errorf("failed to get base webhook config")
	}
	idx := lookupWebhookConfigForCR(webhookConfig.Webhooks, obj)
	if idx != -1 {
		// update existing webhook
		webhookConfig.Webhooks[idx] = generateWebhookConfigForCR(webhookConfig.Webhooks[idx], obj)
		return remoteClient.Update(ctx, webhookConfig)
	}

	webhookConfig.Webhooks = append(webhookConfig.Webhooks, generateWebhookConfigForCR(webhookConfig.Webhooks[0], obj))
	return remoteClient.Update(ctx, webhookConfig)
}

func lookupWebhookConfigForCR(webhooks []admissionv1.ValidatingWebhook, obj *v1alpha1.Watcher) int {
	cfgIdx := -1
	for idx, webhook := range webhooks {
		webhookNameParts := strings.Split(webhook.Name, ".")
		if len(webhookNameParts) == 0 {
			continue
		}
		moduleName := webhookNameParts[0]
		objModuleName := obj.GetModuleName()
		if moduleName == objModuleName {
			return idx
		}
	}
	return cfgIdx
}

func generateWebhookConfigForCR(baseCfg admissionv1.ValidatingWebhook, obj *v1alpha1.Watcher,
) admissionv1.ValidatingWebhook {
	watcherCrWebhookCfg := baseCfg.DeepCopy()
	moduleName := obj.GetModuleName()
	watcherCrWebhookCfg.Name = fmt.Sprintf(webhookNameTpl, moduleName)
	if obj.Spec.LabelsToWatch != nil {
		watcherCrWebhookCfg.ObjectSelector.MatchLabels = obj.Spec.LabelsToWatch
	}
	servicePath := fmt.Sprintf(servicePathTpl, moduleName)
	watcherCrWebhookCfg.ClientConfig.Service.Path = &servicePath
	if obj.Spec.Field == v1alpha1.StatusField {
		watcherCrWebhookCfg.Rules[0].Resources[0] = statusSubresources
		return *watcherCrWebhookCfg
	}
	watcherCrWebhookCfg.Rules[0].Resources[0] = specSubresources
	return *watcherCrWebhookCfg
}

func removeWebhookConfig(ctx context.Context, chartPath string, obj *v1alpha1.Watcher,
	restConfig *rest.Config, kcpClient client.Client,
) error {
	remoteClient, err := client.New(restConfig, client.Options{})
	if err != nil {
		return err
	}
	webhookConfig := &admissionv1.ValidatingWebhookConfiguration{}
	err = remoteClient.Get(ctx, client.ObjectKey{
		Namespace: metav1.NamespaceDefault,
		Name:      resolveWebhookName(),
	}, webhookConfig)
	if client.IgnoreNotFound(err) != nil {
		return err
	}
	if apierrors.IsNotFound(err) {
		return nil
	}
	numberOfWebhooks := len(webhookConfig.Webhooks)
	if numberOfWebhooks <= configuredWebhooksDeletionThreshold {
		// this watcher CR is the latest CR configured on the SKR webhook
		// uninstall the webhook chart
		return removeSKRWebhook(ctx, chartPath, ReleaseName, obj, restConfig, kcpClient)
	}
	cfgIdx := lookupWebhookConfigForCR(webhookConfig.Webhooks, obj)
	if cfgIdx != -1 {
		// remove corresponding config from webhook config resource
		copy(webhookConfig.Webhooks[cfgIdx:], webhookConfig.Webhooks[cfgIdx+1:])
		webhookConfig.Webhooks[numberOfWebhooks-1] = admissionv1.ValidatingWebhook{}
		webhookConfig.Webhooks = webhookConfig.Webhooks[:len(webhookConfig.Webhooks)-1]
		return remoteClient.Update(ctx, webhookConfig)
	}
	return nil
}

func getSKRRestConfigs(ctx context.Context, reader client.Reader, inClusterCfg *rest.Config,
) (map[string]*rest.Config, error) {
	kymaCRs := &v1alpha1.KymaList{}
	err := reader.List(ctx, kymaCRs)
	if err != nil {
		return nil, err
	}
	if len(kymaCRs.Items) == 0 {
		//nolint:goerr113
		return nil, fmt.Errorf("no kymas found")
	}
	restCfgMap := make(map[string]*rest.Config, len(kymaCRs.Items))
	for _, kymaCr := range kymaCRs.Items {
		if kymaCr.Spec.Sync.Strategy == v1alpha1.SyncStrategyLocalClient || !kymaCr.Spec.Sync.Enabled {
			restCfgMap[kymaCr.Name] = inClusterCfg
			continue
		}
		secret := &v1.Secret{}
		//nolint:gosec
		err = reader.Get(ctx, client.ObjectKeyFromObject(&kymaCr), secret)
		if err != nil {
			return nil, err
		}
		restCfg, err := clientcmd.RESTConfigFromKubeConfig(secret.Data[kubeconfigKey])
		if err == nil {
			restCfgMap[kymaCr.Name] = restCfg
		}
	}

	return restCfgMap, nil
}

func resolveWebhookName() string {
	return fmt.Sprintf("%s-webhook", ReleaseName)
}<|MERGE_RESOLUTION|>--- conflicted
+++ resolved
@@ -147,12 +147,8 @@
 	}
 	if apierrors.IsNotFound(err) {
 		// install chart
-<<<<<<< HEAD
-		return installSKRWebhook(ctx, chartPath, ReleaseName, obj, restConfig, kcpClient)
-=======
-		return InstallSKRWebhook(ctx, chartPath, ReleaseName, obj, restConfig, kcpClient,
+		return installSKRWebhook(ctx, chartPath, ReleaseName, obj, restConfig, kcpClient,
 			skrWebhookMemoryLimits, skrWebhookCPULimits)
->>>>>>> 8e594771
 	}
 	// generate webhook config from CR and update webhook config resource
 	if len(webhookConfig.Webhooks) < 1 {

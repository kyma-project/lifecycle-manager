package deploy

import (
	"context"
	"errors"
	"fmt"

<<<<<<< HEAD
	"github.com/kyma-project/lifecycle-manager/operator/api/v1alpha1"
	"github.com/kyma-project/lifecycle-manager/operator/pkg/remote"
	"github.com/kyma-project/module-manager/operator/pkg/custom"
	modulelib "github.com/kyma-project/module-manager/operator/pkg/manifest"
	"github.com/kyma-project/module-manager/operator/pkg/types"
	appsv1 "k8s.io/api/apps/v1"
	apierrors "k8s.io/apimachinery/pkg/api/errors"
	metav1 "k8s.io/apimachinery/pkg/apis/meta/v1"
	"k8s.io/client-go/rest"
	"sigs.k8s.io/controller-runtime/pkg/client"
=======
	v1 "k8s.io/api/core/v1"
	"k8s.io/client-go/rest"
	"sigs.k8s.io/controller-runtime/pkg/client"
	logf "sigs.k8s.io/controller-runtime/pkg/log"
	k8syaml "sigs.k8s.io/yaml"

	"github.com/kyma-project/lifecycle-manager/operator/api/v1alpha1"
	moduleLib "github.com/kyma-project/module-manager/operator/pkg/manifest"
	moduleLibTypes "github.com/kyma-project/module-manager/operator/pkg/types"
>>>>>>> 5049d618
)

type Mode string

const (
	ModeInstall            = Mode("install")
	ModeUninstall          = Mode("uninstall")
	customConfigKey        = "modules"
	ReleaseName            = "skr"
	IstioSytemNs           = "istio-system"
	IngressServiceName     = "istio-ingressgateway"
	DeploymentNameTpl      = "%s-webhook"
	triggerLabelTimeFormat = "200601021504050700"
)

var (
	ErrSKRWebhookHasNotBeenInstalled = errors.New("skr webhook resources have not been installed")
	ErrSKRWebhookWasNotRemoved       = errors.New("installed skr webhook resources were not removed")
	ErrLoadBalancerIPIsNotAssigned   = errors.New("load balancer service external ip is not assigned")
	ErrFoundZeroWatchers             = errors.New("found 0 watcher resources, expected at least 1")
)

<<<<<<< HEAD
type WatchableConfig struct {
	Labels     map[string]string `json:"labels"`
	StatusOnly bool              `json:"statusOnly"`
=======
func installSKRWebhook(ctx context.Context, chartPath, releaseName string, obj *v1alpha1.Watcher,
	restConfig *rest.Config, kcpClient client.Client, skrWebhookMemoryLimits, skrWebhookCPULimits string,
) error {
	restClient, err := client.New(restConfig, client.Options{})
	if err != nil {
		return err
	}
	argsVals, err := generateHelmChartArgsForCR(ctx, obj, kcpClient, skrWebhookMemoryLimits, skrWebhookCPULimits)
	if err != nil {
		return err
	}
	skrWatcherInstallInfo := prepareInstallInfo(ctx, chartPath, releaseName, restConfig, restClient, argsVals)
	return installOrRemoveChartOnSKR(ctx, skrWatcherInstallInfo, ModeInstall)
>>>>>>> 5049d618
}

func (m *SKRWebhookChartManager) IsSkrChartRemoved(ctx context.Context, kyma *v1alpha1.Kyma,
	remoteClientCache *remote.ClientCache, kcpClient client.Client,
) bool {
	skrClient, err := remote.NewRemoteClient(ctx, kcpClient, client.ObjectKeyFromObject(kyma),
		kyma.Spec.Sync.Strategy, remoteClientCache)
	if err != nil {
		return false
	}
<<<<<<< HEAD
	err = skrClient.Get(ctx, client.ObjectKey{
		Namespace: metav1.NamespaceDefault,
		Name:      ResolveSKRChartResourceName(DeploymentNameTpl),
	}, &appsv1.Deployment{})
	return apierrors.IsNotFound(err)
}

func ResolveSKRChartResourceName(resourceNameTpl string) string {
	return fmt.Sprintf(resourceNameTpl, ReleaseName)
=======
	argsVals, err := generateHelmChartArgsForCR(ctx, obj, kcpClient, skrWebhookMemoryLimits, skrWebhookCPULimits)
	if err != nil {
		return err
	}
	skrWatcherInstallInfo := prepareInstallInfo(ctx, chartPath, releaseName, restConfig, restClient, argsVals)
	return installOrRemoveChartOnSKR(ctx, skrWatcherInstallInfo, ModeUninstall)
>>>>>>> 5049d618
}

func prepareInstallInfo(ctx context.Context, chartPath, releaseName string, restConfig *rest.Config,
	restClient client.Client, argsVals map[string]interface{},
) moduleLib.InstallInfo {
	return moduleLib.InstallInfo{
		Ctx: ctx,
		ChartInfo: &moduleLib.ChartInfo{
			ChartPath:   chartPath,
			ReleaseName: releaseName,
			Flags: moduleLibTypes.ChartFlags{
				SetFlags: argsVals,
			},
		},
		ClusterInfo: moduleLibTypes.ClusterInfo{
			Client: restClient,
			Config: restConfig,
		},
	}
<<<<<<< HEAD
=======
}

func generateHelmChartArgsForCR(ctx context.Context, obj *v1alpha1.Watcher, kcpClient client.Client,
	skrWebhookMemoryLimits string, skrWebhookCPULimits string,
) (map[string]interface{}, error) {
	resolvedKcpAddr, err := resolveKcpAddr(ctx, kcpClient)
	if err != nil {
		return nil, err
	}
	chartCfg := generateWatchableConfigForCR(obj)
	bytes, err := k8syaml.Marshal(chartCfg)
	if err != nil {
		return nil, err
	}
	return map[string]interface{}{
		"kcpAddr":               resolvedKcpAddr,
		"resourcesLimitsMemory": skrWebhookMemoryLimits,
		"resourcesLimitsCPU":    skrWebhookCPULimits,
		customConfigKey:         string(bytes),
	}, nil
}

func generateWatchableConfigForCR(obj *v1alpha1.Watcher) map[string]WatchableConfig {
	statusOnly := obj.Spec.Field == v1alpha1.StatusField
	return map[string]WatchableConfig{
		obj.GetModuleName(): {
			Labels:     obj.Spec.LabelsToWatch,
			StatusOnly: statusOnly,
		},
	}
}

func installOrRemoveChartOnSKR(ctx context.Context, deployInfo moduleLib.InstallInfo, mode Mode,
) error {
	logger := logf.FromContext(ctx)
	if mode == ModeUninstall {
		uninstalled, err := moduleLib.UninstallChart(&logger, deployInfo, nil, nil)
		if err != nil {
			return fmt.Errorf("failed to uninstall webhook config: %w", err)
		}
		if !uninstalled {
			return ErrSKRWebhookWasNotRemoved
		}
		return nil
	}
	installed, err := moduleLib.InstallChart(&logger, deployInfo, nil, nil)
	if err != nil {
		return fmt.Errorf("failed to install webhook config: %w", err)
	}
	if !installed {
		return ErrSKRWebhookHasNotBeenInstalled
	}
	ready, err := moduleLib.ConsistencyCheck(&logger, deployInfo, nil, nil)
	if err != nil {
		return fmt.Errorf("failed to verify webhook resources: %w", err)
	}
	if !ready {
		return ErrSKRWebhookNotReady
	}
	return nil
}

func resolveKcpAddr(ctx context.Context, kcpClient client.Client) (string, error) {
	// Get external IP from the ISTIO load balancer external IP
	loadBalancerService := &v1.Service{}
	if err := kcpClient.Get(ctx, client.ObjectKey{Name: IngressServiceName, Namespace: IstioSytemNs},
		loadBalancerService); err != nil {
		return "", err
	}
	if len(loadBalancerService.Status.LoadBalancer.Ingress) == 0 {
		return "", ErrLoadBalancerIPIsNotAssigned
	}
	externalIP := loadBalancerService.Status.LoadBalancer.Ingress[0].IP
	var port int32
	for _, loadBalancerPort := range loadBalancerService.Spec.Ports {
		if loadBalancerPort.Name == "http2" {
			port = loadBalancerPort.Port
			break
		}
	}
	return net.JoinHostPort(externalIP, strconv.Itoa(int(port))), nil
>>>>>>> 5049d618
}<|MERGE_RESOLUTION|>--- conflicted
+++ resolved
@@ -5,28 +5,16 @@
 	"errors"
 	"fmt"
 
-<<<<<<< HEAD
-	"github.com/kyma-project/lifecycle-manager/operator/api/v1alpha1"
 	"github.com/kyma-project/lifecycle-manager/operator/pkg/remote"
-	"github.com/kyma-project/module-manager/operator/pkg/custom"
-	modulelib "github.com/kyma-project/module-manager/operator/pkg/manifest"
-	"github.com/kyma-project/module-manager/operator/pkg/types"
 	appsv1 "k8s.io/api/apps/v1"
 	apierrors "k8s.io/apimachinery/pkg/api/errors"
 	metav1 "k8s.io/apimachinery/pkg/apis/meta/v1"
 	"k8s.io/client-go/rest"
 	"sigs.k8s.io/controller-runtime/pkg/client"
-=======
-	v1 "k8s.io/api/core/v1"
-	"k8s.io/client-go/rest"
-	"sigs.k8s.io/controller-runtime/pkg/client"
-	logf "sigs.k8s.io/controller-runtime/pkg/log"
-	k8syaml "sigs.k8s.io/yaml"
 
 	"github.com/kyma-project/lifecycle-manager/operator/api/v1alpha1"
 	moduleLib "github.com/kyma-project/module-manager/operator/pkg/manifest"
 	moduleLibTypes "github.com/kyma-project/module-manager/operator/pkg/types"
->>>>>>> 5049d618
 )
 
 type Mode string
@@ -49,25 +37,9 @@
 	ErrFoundZeroWatchers             = errors.New("found 0 watcher resources, expected at least 1")
 )
 
-<<<<<<< HEAD
 type WatchableConfig struct {
 	Labels     map[string]string `json:"labels"`
 	StatusOnly bool              `json:"statusOnly"`
-=======
-func installSKRWebhook(ctx context.Context, chartPath, releaseName string, obj *v1alpha1.Watcher,
-	restConfig *rest.Config, kcpClient client.Client, skrWebhookMemoryLimits, skrWebhookCPULimits string,
-) error {
-	restClient, err := client.New(restConfig, client.Options{})
-	if err != nil {
-		return err
-	}
-	argsVals, err := generateHelmChartArgsForCR(ctx, obj, kcpClient, skrWebhookMemoryLimits, skrWebhookCPULimits)
-	if err != nil {
-		return err
-	}
-	skrWatcherInstallInfo := prepareInstallInfo(ctx, chartPath, releaseName, restConfig, restClient, argsVals)
-	return installOrRemoveChartOnSKR(ctx, skrWatcherInstallInfo, ModeInstall)
->>>>>>> 5049d618
 }
 
 func (m *SKRWebhookChartManager) IsSkrChartRemoved(ctx context.Context, kyma *v1alpha1.Kyma,
@@ -78,7 +50,6 @@
 	if err != nil {
 		return false
 	}
-<<<<<<< HEAD
 	err = skrClient.Get(ctx, client.ObjectKey{
 		Namespace: metav1.NamespaceDefault,
 		Name:      ResolveSKRChartResourceName(DeploymentNameTpl),
@@ -88,14 +59,6 @@
 
 func ResolveSKRChartResourceName(resourceNameTpl string) string {
 	return fmt.Sprintf(resourceNameTpl, ReleaseName)
-=======
-	argsVals, err := generateHelmChartArgsForCR(ctx, obj, kcpClient, skrWebhookMemoryLimits, skrWebhookCPULimits)
-	if err != nil {
-		return err
-	}
-	skrWatcherInstallInfo := prepareInstallInfo(ctx, chartPath, releaseName, restConfig, restClient, argsVals)
-	return installOrRemoveChartOnSKR(ctx, skrWatcherInstallInfo, ModeUninstall)
->>>>>>> 5049d618
 }
 
 func prepareInstallInfo(ctx context.Context, chartPath, releaseName string, restConfig *rest.Config,
@@ -115,88 +78,4 @@
 			Config: restConfig,
 		},
 	}
-<<<<<<< HEAD
-=======
-}
-
-func generateHelmChartArgsForCR(ctx context.Context, obj *v1alpha1.Watcher, kcpClient client.Client,
-	skrWebhookMemoryLimits string, skrWebhookCPULimits string,
-) (map[string]interface{}, error) {
-	resolvedKcpAddr, err := resolveKcpAddr(ctx, kcpClient)
-	if err != nil {
-		return nil, err
-	}
-	chartCfg := generateWatchableConfigForCR(obj)
-	bytes, err := k8syaml.Marshal(chartCfg)
-	if err != nil {
-		return nil, err
-	}
-	return map[string]interface{}{
-		"kcpAddr":               resolvedKcpAddr,
-		"resourcesLimitsMemory": skrWebhookMemoryLimits,
-		"resourcesLimitsCPU":    skrWebhookCPULimits,
-		customConfigKey:         string(bytes),
-	}, nil
-}
-
-func generateWatchableConfigForCR(obj *v1alpha1.Watcher) map[string]WatchableConfig {
-	statusOnly := obj.Spec.Field == v1alpha1.StatusField
-	return map[string]WatchableConfig{
-		obj.GetModuleName(): {
-			Labels:     obj.Spec.LabelsToWatch,
-			StatusOnly: statusOnly,
-		},
-	}
-}
-
-func installOrRemoveChartOnSKR(ctx context.Context, deployInfo moduleLib.InstallInfo, mode Mode,
-) error {
-	logger := logf.FromContext(ctx)
-	if mode == ModeUninstall {
-		uninstalled, err := moduleLib.UninstallChart(&logger, deployInfo, nil, nil)
-		if err != nil {
-			return fmt.Errorf("failed to uninstall webhook config: %w", err)
-		}
-		if !uninstalled {
-			return ErrSKRWebhookWasNotRemoved
-		}
-		return nil
-	}
-	installed, err := moduleLib.InstallChart(&logger, deployInfo, nil, nil)
-	if err != nil {
-		return fmt.Errorf("failed to install webhook config: %w", err)
-	}
-	if !installed {
-		return ErrSKRWebhookHasNotBeenInstalled
-	}
-	ready, err := moduleLib.ConsistencyCheck(&logger, deployInfo, nil, nil)
-	if err != nil {
-		return fmt.Errorf("failed to verify webhook resources: %w", err)
-	}
-	if !ready {
-		return ErrSKRWebhookNotReady
-	}
-	return nil
-}
-
-func resolveKcpAddr(ctx context.Context, kcpClient client.Client) (string, error) {
-	// Get external IP from the ISTIO load balancer external IP
-	loadBalancerService := &v1.Service{}
-	if err := kcpClient.Get(ctx, client.ObjectKey{Name: IngressServiceName, Namespace: IstioSytemNs},
-		loadBalancerService); err != nil {
-		return "", err
-	}
-	if len(loadBalancerService.Status.LoadBalancer.Ingress) == 0 {
-		return "", ErrLoadBalancerIPIsNotAssigned
-	}
-	externalIP := loadBalancerService.Status.LoadBalancer.Ingress[0].IP
-	var port int32
-	for _, loadBalancerPort := range loadBalancerService.Spec.Ports {
-		if loadBalancerPort.Name == "http2" {
-			port = loadBalancerPort.Port
-			break
-		}
-	}
-	return net.JoinHostPort(externalIP, strconv.Itoa(int(port))), nil
->>>>>>> 5049d618
 }
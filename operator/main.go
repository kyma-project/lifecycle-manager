--- conflicted
+++ resolved
@@ -100,31 +100,7 @@
 		labels.Set{operatorLabels.ManagedBy: name},
 	)
 
-<<<<<<< HEAD
-	mgr := setupManager(flagVar, cacheLabelSelector)
-	if err := (&operatorv1alpha1.ModuleTemplate{}).SetupWebhookWithManager(mgr); err != nil {
-		setupLog.Error(err, "unable to create webhook", "webhook", "ModuleTemplate")
-		os.Exit(1)
-	}
-	//+kubebuilder:scaffold:builder
-
-	if err := mgr.AddHealthzCheck("healthz", healthz.Ping); err != nil {
-		setupLog.Error(err, "unable to set up health check")
-		os.Exit(1)
-	}
-
-	if err := mgr.AddReadyzCheck("readyz", healthz.Ping); err != nil {
-		setupLog.Error(err, "unable to set up ready check")
-		os.Exit(1)
-	}
-
-	if err := mgr.Start(ctrl.SetupSignalHandler()); err != nil {
-		setupLog.Error(err, "problem running manager")
-		os.Exit(1)
-	}
-=======
 	setupManager(flagVar, cacheLabelSelector, scheme)
->>>>>>> 30693fad
 }
 
 func setupManager(flagVar *FlagVar, cacheLabelSelector labels.Selector, scheme *runtime.Scheme) {
@@ -166,6 +142,10 @@
 		MaxConcurrentReconciles: flagVar.maxConcurrentReconciles,
 	}, flagVar.listenerAddr); err != nil {
 		setupLog.Error(err, "unable to create controller", "controller", "Kyma")
+		os.Exit(1)
+	}
+	if err := (&operatorv1alpha1.ModuleTemplate{}).SetupWebhookWithManager(mgr); err != nil {
+		setupLog.Error(err, "unable to create webhook", "webhook", "ModuleTemplate")
 		os.Exit(1)
 	}
 	//+kubebuilder:scaffold:builder

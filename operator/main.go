--- conflicted
+++ resolved
@@ -86,13 +86,12 @@
 }
 
 type FlagVar struct {
-<<<<<<< HEAD
 	metricsAddr                                                            string
 	enableLeaderElection                                                   bool
 	probeAddr                                                              string
 	listenerAddr                                                           string
 	maxConcurrentReconciles                                                int
-	requeueSuccessInterval, requeueFailureInterval, requeueWaitingInterval time.Duration
+	requeueSuccessInterval time.Duration
 	moduleVerificationKeyFilePath, moduleVerificationSignatureNames        string
 	clientQPS                                                              float64
 	clientBurst                                                            int
@@ -109,28 +108,6 @@
 	failureBaseDelay, failureMaxDelay                                      time.Duration
 	rateLimiterBurst, rateLimiterFrequency                                 int
 	cacheSyncTimeout                                                       time.Duration
-=======
-	metricsAddr                                                     string
-	enableLeaderElection                                            bool
-	probeAddr                                                       string
-	listenerAddr                                                    string
-	maxConcurrentReconciles                                         int
-	requeueSuccessInterval                                          time.Duration
-	moduleVerificationKeyFilePath, moduleVerificationSignatureNames string
-	clientQPS                                                       float64
-	clientBurst                                                     int
-	enableWebhooks                                                  bool
-	enableKcpWatcher                                                bool
-	skrWatcherPath                                                  string
-	skrWebhookMemoryLimits                                          string
-	skrWebhookCPULimits                                             string
-	pprof                                                           bool
-	pprofAddr                                                       string
-	pprofServerTimeout                                              time.Duration
-	failureBaseDelay, failureMaxDelay                               time.Duration
-	rateLimiterBurst, rateLimiterFrequency                          int
-	cacheSyncTimeout                                                time.Duration
->>>>>>> 912df196
 }
 
 func main() {
@@ -211,7 +188,7 @@
 	setupKymaReconciler(mgr, remoteClientCache, flagVar, intervals, options)
 
 	if flagVar.enableKcpWatcher {
-		setupKcpWatcherReconciler(mgr, intervals, options, nil)
+		setupKcpWatcherReconciler(mgr, intervals, options, flagVar)
 	}
 	if flagVar.enableWebhooks {
 		if err := (&operatorv1alpha1.ModuleTemplate{}).
@@ -285,16 +262,6 @@
 	flag.DurationVar(&flagVar.requeueSuccessInterval, "requeue-success-interval", defaultRequeueSuccessInterval,
 		"determines the duration after which an already successfully reconciled Kyma is enqueued for checking "+
 			"if it's still in a consistent state.")
-<<<<<<< HEAD
-	flag.DurationVar(&flagVar.requeueFailureInterval, "requeue-failure-interval", defaultRequeueFailureInterval,
-		"determines the duration after which a failing reconciliation is retried and "+
-			"enqueued for a next try at recovering (e.g. because an Remote Synchronization Interaction failed)")
-	flag.DurationVar(&flagVar.requeueWaitingInterval, "requeue-waiting-interval", defaultRequeueWaitingInterval,
-		"determines the duration after which a pending reconciliation is requeued "+
-			"if the operator decides that it needs to wait for a certain state to update before it can proceed "+
-			"(e.g. because of pending finalizers in the deletion process)")
-=======
->>>>>>> 912df196
 	flag.Float64Var(&flagVar.clientQPS, "k8s-client-qps", defaultClientQPS, "kubernetes client QPS")
 	flag.IntVar(&flagVar.clientBurst, "k8s-client-burst", defaultClientBurst, "kubernetes client Burst")
 	flag.StringVar(&flagVar.moduleVerificationKeyFilePath, "module-verification-key-file", "",

/*
Copyright 2022.

Licensed under the Apache License, Version 2.0 (the "License");
you may not use this file except in compliance with the License.
You may obtain a copy of the License at

    http://www.apache.org/licenses/LICENSE-2.0

Unless required by applicable law or agreed to in writing, software
distributed under the License is distributed on an "AS IS" BASIS,
WITHOUT WARRANTIES OR CONDITIONS OF ANY KIND, either express or implied.
See the License for the specific language governing permissions and
limitations under the License.
*/

package controllers

import (
	"context"
	"fmt"
	"time"

<<<<<<< HEAD
	"github.com/kyma-project/lifecycle-manager/operator/internal/deploy"
	"k8s.io/client-go/rest"

=======
	"github.com/kyma-project/lifecycle-manager/operator/pkg/catalog"
	metav1 "k8s.io/apimachinery/pkg/apis/meta/v1"
>>>>>>> 98725fad
	"k8s.io/apimachinery/pkg/runtime/schema"

	"k8s.io/apimachinery/pkg/apis/meta/v1/unstructured"

	"k8s.io/apimachinery/pkg/types"

	"github.com/kyma-project/lifecycle-manager/operator/api/v1alpha1"
	"github.com/kyma-project/lifecycle-manager/operator/pkg/adapter"
	"github.com/kyma-project/lifecycle-manager/operator/pkg/channel"
	"github.com/kyma-project/lifecycle-manager/operator/pkg/module/common"
	"github.com/kyma-project/lifecycle-manager/operator/pkg/module/parse"
	"github.com/kyma-project/lifecycle-manager/operator/pkg/module/sync"
	"github.com/kyma-project/lifecycle-manager/operator/pkg/remote"
	"github.com/kyma-project/lifecycle-manager/operator/pkg/signature"
	"github.com/kyma-project/lifecycle-manager/operator/pkg/status"

	metav1 "k8s.io/apimachinery/pkg/apis/meta/v1"
	"k8s.io/client-go/tools/record"
	ctrl "sigs.k8s.io/controller-runtime"
	"sigs.k8s.io/controller-runtime/pkg/client"
	"sigs.k8s.io/controller-runtime/pkg/controller/controllerutil"
	"sigs.k8s.io/controller-runtime/pkg/log"
)

type EventErrorType string

const ModuleReconciliationError EventErrorType = "ModuleReconciliationError"

type RequeueIntervals struct {
	Success time.Duration
	Failure time.Duration
	Waiting time.Duration
}

type SkrChartConfig struct {
	// WebhookChartPath represents the path of the webhook chart
	// to be installed on SKR clusters upon reconciling kyma CRs.
	WebhookChartPath             string
	SkrWebhookMemoryLimits       string
	SkrWebhookCPULimits          string
	EnableWebhookPreInstallCheck bool
}

// KymaReconciler reconciles a Kyma object.
type KymaReconciler struct {
	client.Client
	record.EventRecorder
	RequeueIntervals
	signature.VerificationSettings
	RemoteClientCache *remote.ClientCache
	*deploy.SKRChartManager
	KcpRestConfig    *rest.Config
	EnableKcpWatcher bool
}

//nolint:lll
//+kubebuilder:rbac:groups=operator.kyma-project.io,resources=kymas,verbs=get;list;watch;create;update;patch;delete
//+kubebuilder:rbac:groups=operator.kyma-project.io,resources=kymas/status,verbs=get;update;patch
//+kubebuilder:rbac:groups=operator.kyma-project.io,resources=kymas/finalizers,verbs=update
//+kubebuilder:rbac:groups="",resources=services,verbs=get;list;watch
//+kubebuilder:rbac:groups="",resources=events,verbs=create;patch;get;list;watch
//+kubebuilder:rbac:groups="",resources=secrets,verbs=get;list;watch
//+kubebuilder:rbac:groups="",resources=configmaps,verbs=get;list;watch;create;update;patch;delete
//+kubebuilder:rbac:groups=operator.kyma-project.io,resources=moduletemplates,verbs=get;list;watch;create;update;patch;delete
//+kubebuilder:rbac:groups=operator.kyma-project.io,resources=moduletemplates/finalizers,verbs=update
//+kubebuilder:rbac:groups=apiextensions.k8s.io,resources=customresourcedefinitions,verbs=get;list;watch

// Reconcile is part of the main kubernetes reconciliation loop which aims to
// move the current state of the cluster closer to the desired state.

func (r *KymaReconciler) Reconcile(ctx context.Context, req ctrl.Request) (ctrl.Result, error) {
	logger := log.FromContext(ctx)
	logger.Info("reconciling modules", "resource", req.NamespacedName.String())

	ctx = adapter.ContextWithRecorder(ctx, r.EventRecorder)

	// check if kyma resource exists
	kyma := &v1alpha1.Kyma{}
	if err := r.Get(ctx, req.NamespacedName, kyma); err != nil {
		// we'll ignore not-found errors, since they can't be fixed by an immediate
		// requeue (we'll need to wait for a new notification), and we can get them
		// on deleted requests.
		logger.Info(req.NamespacedName.String() + " got deleted!")

		return ctrl.Result{}, client.IgnoreNotFound(err) //nolint:wrapcheck
	}

	// check if deletionTimestamp is set, retry until it gets fully deleted
	if !kyma.DeletionTimestamp.IsZero() && kyma.Status.State != v1alpha1.StateDeleting {
		if err := r.TriggerKymaDeletion(ctx, kyma); err != nil {
			return r.CtrlErr(ctx, kyma, err)
		}

		// if the status is not yet set to deleting, also update the status
		if err := status.Helper(r).UpdateStatusForExistingModules(
			ctx, kyma, v1alpha1.StateDeleting,
		); err != nil {
			return r.CtrlErr(ctx, kyma, fmt.Errorf(
				"could not update kyma status after triggering deletion: %w", err))
		}
		return ctrl.Result{}, nil
	}

	// check finalizer
	if kyma.CheckLabelsAndFinalizers() {
		if err := r.Update(ctx, kyma); err != nil {
			return r.CtrlErr(ctx, kyma, fmt.Errorf("could not update kyma after finalizer check: %w", err))
		}
		return ctrl.Result{}, nil
	}

	// create a remote synchronization context, and update the remote kyma with the state of the control plane
	if kyma.Spec.Sync.Enabled {
		syncContext, err := remote.InitializeKymaSynchronizationContext(ctx, r.Client, kyma, r.RemoteClientCache)
		if err != nil {
			return r.CtrlErr(ctx, kyma, fmt.Errorf("remote sync initialization failed: %w", err))
		}
		if err := r.syncRemote(ctx, syncContext); err != nil {
			return r.CtrlErr(ctx, kyma, fmt.Errorf("could not synchronize remote kyma: %w", err))
		}
		if err := r.syncModuleCatalog(ctx, syncContext); err != nil {
			return r.CtrlErr(ctx, kyma, fmt.Errorf("could not synchronize remote module catalog: %w", err))
		}
		if syncContext.RequiresStatusUpdateInControlPlane() {
			return ctrl.Result{}, r.Status().Update(ctx, kyma)
		}
	}

	// state handling
	return r.stateHandling(ctx, kyma)
}

func (r *KymaReconciler) CtrlErr(ctx context.Context, kyma *v1alpha1.Kyma, err error) (ctrl.Result, error) {
	return ctrl.Result{RequeueAfter: r.RequeueIntervals.Failure},
		r.UpdateStatusWithEventFromErr(ctx, kyma, v1alpha1.StateError, err)
}

// synchronizeRemote replaces the given pointer to the Kyma Instance with an instance that contains the merged
// specification of the Control Plane and the Runtime.
func (r *KymaReconciler) syncRemote(ctx context.Context, syncContext *remote.KymaSynchronizationContext) error {
	kyma := syncContext.ControlPlaneKyma
	if kyma.Status.State == v1alpha1.StateDeleting {
		return nil
	}
	remoteKyma, err := syncContext.CreateOrFetchRemoteKyma(ctx)
	if err != nil {
		return fmt.Errorf("could not create or fetch remote kyma: %w", err)
	}
	if err := syncContext.SynchronizeRemoteKyma(ctx, remoteKyma); err != nil {
		return fmt.Errorf("sync run failure: %w", err)
	}
	syncContext.ReplaceWithVirtualKyma(kyma, remoteKyma)

	return nil
}

func (r *KymaReconciler) syncModuleCatalog(ctx context.Context, syncContext *remote.KymaSynchronizationContext) error {
	if !syncContext.ControlPlaneKyma.Spec.Sync.ModuleCatalog {
		return nil
	}

	if !syncContext.ControlPlaneKyma.ContainsCondition(v1alpha1.ConditionTypeReady,
		v1alpha1.ConditionReasonModuleCatalogIsReady) {
		syncContext.ControlPlaneKyma.UpdateCondition(v1alpha1.ConditionReasonModuleCatalogIsReady, metav1.ConditionFalse)
		syncContext.RequireStatusUpdateInControlPlane()
	}

	moduleTemplateList := &v1alpha1.ModuleTemplateList{}
	if err := r.List(ctx, moduleTemplateList, &client.ListOptions{}); err != nil {
		return fmt.Errorf("could not aggregate module templates for module catalog sync: %w", err)
	}

	force := true

	if err := catalog.NewRemoteCatalog(
		syncContext, catalog.Settings{
			SSAPatchOptions: &client.PatchOptions{FieldManager: "catalog-sync", Force: &force},
		},
	).CreateOrUpdate(ctx, moduleTemplateList); err != nil {
		return fmt.Errorf("could not synchronize remote module catalog: %w", err)
	}

	if !syncContext.ControlPlaneKyma.ContainsCondition(v1alpha1.ConditionTypeReady,
		v1alpha1.ConditionReasonModuleCatalogIsReady, metav1.ConditionTrue) {
		syncContext.ControlPlaneKyma.UpdateCondition(v1alpha1.ConditionReasonModuleCatalogIsReady, metav1.ConditionTrue)
		syncContext.RequireStatusUpdateInControlPlane()
	}

	return nil
}

func (r *KymaReconciler) stateHandling(ctx context.Context, kyma *v1alpha1.Kyma) (ctrl.Result, error) {
	log.FromContext(ctx).Info("syncing state", "state", string(kyma.Status.State))
	switch kyma.Status.State {
	case "":

		return ctrl.Result{}, r.HandleInitialState(ctx, kyma)
	case v1alpha1.StateProcessing:
		return ctrl.Result{RequeueAfter: r.RequeueIntervals.Failure}, r.HandleProcessingState(ctx, kyma)
	case v1alpha1.StateDeleting:
		if dependentsDeleting, err := r.HandleDeletingState(ctx, kyma); err != nil {
			return ctrl.Result{}, err
		} else if dependentsDeleting {
			return ctrl.Result{RequeueAfter: r.RequeueIntervals.Waiting}, nil
		}
	case v1alpha1.StateError:
		return ctrl.Result{RequeueAfter: r.RequeueIntervals.Waiting}, r.HandleProcessingState(ctx, kyma)
	case v1alpha1.StateReady:
		return ctrl.Result{RequeueAfter: r.RequeueIntervals.Success}, r.HandleProcessingState(ctx, kyma)
	}

	return ctrl.Result{}, nil
}

func (r *KymaReconciler) HandleInitialState(ctx context.Context, kyma *v1alpha1.Kyma) error {
	return r.UpdateStatusWithEvent(ctx, kyma, v1alpha1.StateProcessing, "initial state")
}

func (r *KymaReconciler) HandleProcessingState(ctx context.Context, kyma *v1alpha1.Kyma) error {
	logger := log.FromContext(ctx)

	var err error
	var modules common.Modules
	// these are the actual modules
	modules, err = r.GenerateModulesFromTemplate(ctx, kyma)
	if err != nil {
		return r.UpdateStatusWithEventFromErr(ctx, kyma, v1alpha1.StateError,
			fmt.Errorf("error while fetching modules during processing: %w", err))
	}

	runner := sync.New(r)

	statusUpdateRequiredFromModuleSync, err := runner.Sync(ctx, kyma, modules)
	if err != nil {
		return r.UpdateStatusWithEventFromErr(ctx, kyma, v1alpha1.StateError,
			fmt.Errorf("sync failed: %w", err))
	}

	statusUpdateRequiredFromModuleStatusSync := runner.SyncModuleStatus(ctx, kyma, modules)

	// If module get removed from kyma, the module deletion happens here.
	statusUpdateRequiredFromDeletion, err := r.DeleteNoLongerExistingModules(ctx, kyma)
	if err != nil {
		return r.UpdateStatusWithEventFromErr(ctx, kyma, v1alpha1.StateError,
			fmt.Errorf("error while syncing conditions during deleting non exists modules: %w", err))
	}
	statusUpdateRequiredFromSKRWebhookSync := false
	if r.EnableKcpWatcher {
		if statusUpdateRequiredFromSKRWebhookSync, err = r.InstallWebhookChart(ctx, kyma,
			r.RemoteClientCache, r.Client); err != nil {
			kyma.UpdateCondition(v1alpha1.ConditionReasonSKRWebhookIsReady, metav1.ConditionFalse)
			return err
		}
	}
	kyma.SyncConditionsWithModuleStates()
	// set ready condition if applicable
	if kyma.AreAllConditionsReadyForKyma() && kyma.Status.State != v1alpha1.StateReady {
		message := fmt.Sprintf("reconciliation of %s finished!", kyma.Name)
		logger.Info(message)
		r.Event(kyma, "Normal", "ReconciliationSuccess", message)

		return r.UpdateStatusWithEvent(ctx, kyma, v1alpha1.StateReady, message)
	}

	// if the ready condition is not applicable, but we changed the conditions, we still need to issue an update
	if statusUpdateRequiredFromModuleSync ||
		statusUpdateRequiredFromModuleStatusSync ||
<<<<<<< HEAD
		statusUpdateRequiredFromDeletion ||
		statusUpdateRequiredFromSKRWebhookSync {
		if err := r.UpdateStatus(ctx, kyma, v1alpha1.StateProcessing, "updating component conditions"); err != nil {
=======
		statusUpdateRequiredFromDeletion {
		if err := r.UpdateStatusWithEvent(ctx, kyma, v1alpha1.StateProcessing, "updating component conditions"); err != nil {
>>>>>>> 98725fad
			return fmt.Errorf("error while updating status for condition change: %w", err)
		}
		return nil
	}

	return nil
}

func (r *KymaReconciler) HandleDeletingState(ctx context.Context, kyma *v1alpha1.Kyma) (bool, error) {
	logger := log.FromContext(ctx)
	if r.EnableKcpWatcher {
		if err := r.RemoveWebhookChart(ctx, kyma, r.RemoteClientCache, r.Client); client.IgnoreNotFound(err) != nil {
			return false, fmt.Errorf(": %w", err)
		}

		if chartRemoved := r.IsSkrChartRemoved(ctx, kyma, r.RemoteClientCache, r.Client); !chartRemoved {
			return true, nil
		}
	}

	if kyma.Spec.Sync.Enabled {
		syncContext, err := remote.InitializeKymaSynchronizationContext(ctx, r.Client, kyma, r.RemoteClientCache)
		if err != nil {
			return false, fmt.Errorf("remote sync initialization failed: %w", err)
		}
		force := true
		if err := catalog.NewRemoteCatalog(
			syncContext, catalog.Settings{
				SSAPatchOptions: &client.PatchOptions{FieldManager: "catalog-sync", Force: &force},
			},
		).Delete(ctx); err != nil {
			return false, fmt.Errorf("could not delete remote module catalog: %w", err)
		}
		r.RemoteClientCache.Del(client.ObjectKeyFromObject(kyma))
		if err := remote.RemoveFinalizerFromRemoteKyma(ctx, kyma, syncContext); client.IgnoreNotFound(err) != nil {
			return false, fmt.Errorf("error while trying to remove finalizer from remote: %w", err)
		}
		logger.Info("removed remote finalizer",
			"resource", client.ObjectKeyFromObject(kyma))
	}

	controllerutil.RemoveFinalizer(kyma, v1alpha1.Finalizer)

	if err := r.Update(ctx, kyma); err != nil {
		return false, fmt.Errorf("error while trying to udpate kyma during deletion: %w", err)
	}

	return false, nil
}

func (r *KymaReconciler) TriggerKymaDeletion(ctx context.Context, kyma *v1alpha1.Kyma) error {
	logger := log.FromContext(ctx)
	namespacedName := types.NamespacedName{
		Namespace: kyma.GetNamespace(),
		Name:      kyma.GetName(),
	}.String()
	if kyma.Spec.Sync.Enabled {
		if err := remote.DeleteRemotelySyncedKyma(
			ctx, r.Client, r.RemoteClientCache, kyma,
		); client.IgnoreNotFound(err) != nil {
			logger.Info(namespacedName + " could not be deleted remotely!")
			return fmt.Errorf("error occurred while trying to delete remotely synced kyma: %w", err)
		}
		logger.Info(namespacedName + " got deleted remotely!")
	}
	return nil
}

func (r *KymaReconciler) UpdateStatusWithEvent(
	ctx context.Context, kyma *v1alpha1.Kyma, state v1alpha1.State, message string,
) error {
	if err := status.Helper(r).UpdateStatusForExistingModules(ctx, kyma, state); err != nil {
		return fmt.Errorf("error while updating status to %s because of %s: %w", state, message, err)
	}
	r.Event(kyma, "Normal", "StatusUpdate", message)
	return nil
}

func (r *KymaReconciler) UpdateStatusWithEventFromErr(
	ctx context.Context, kyma *v1alpha1.Kyma, state v1alpha1.State, err error,
) error {
	if err := status.Helper(r).UpdateStatusForExistingModules(ctx, kyma, state); err != nil {
		return fmt.Errorf("error while updating status to %s: %w", state, err)
	}
	r.Event(kyma, "Warning", string(ModuleReconciliationError), err.Error())
	return nil
}

func (r *KymaReconciler) GenerateModulesFromTemplate(ctx context.Context, kyma *v1alpha1.Kyma) (common.Modules, error) {
	// fetch templates
	templates, err := channel.GetTemplates(ctx, r, kyma)
	if err != nil {
		return nil, fmt.Errorf("templates could not be fetched: %w", err)
	}

	verification, err := r.VerificationSettings.NewVerification(ctx, kyma.GetNamespace())
	if err != nil {
		return nil, err
	}

	// these are the actual modules
	modules, err := parse.GenerateModulesFromTemplates(kyma, templates, verification)
	if err != nil {
		return nil, fmt.Errorf("cannot generate modules: %w", err)
	}

	return modules, nil
}

func (r *KymaReconciler) DeleteNoLongerExistingModules(ctx context.Context, kyma *v1alpha1.Kyma) (bool, error) {
	moduleStatus := kyma.GetNoLongerExistingModuleStatus()
	var err error
	if len(moduleStatus) == 0 {
		return false, nil
	}
	for i := range moduleStatus {
		moduleStatus := moduleStatus[i]
		err = r.deleteModule(ctx, moduleStatus)
	}

	if client.IgnoreNotFound(err) != nil {
		return true, fmt.Errorf("error deleting module %w", err)
	}
	return true, nil
}

func (r *KymaReconciler) deleteModule(ctx context.Context, moduleStatus *v1alpha1.ModuleStatus) error {
	module := unstructured.Unstructured{}
	module.SetNamespace(moduleStatus.Namespace)
	module.SetName(moduleStatus.Name)
	module.SetGroupVersionKind(schema.GroupVersionKind{
		Group:   moduleStatus.TemplateInfo.GroupVersionKind.Group,
		Version: moduleStatus.TemplateInfo.GroupVersionKind.Version,
		Kind:    moduleStatus.TemplateInfo.GroupVersionKind.Kind,
	})
	return r.Delete(ctx, &module, &client.DeleteOptions{})
}

func (r *KymaReconciler) SetSKRChartManager(skrChartConfig *SkrChartConfig) error {
	//nolint:goerr113
	if skrChartConfig == nil {
		return fmt.Errorf("skr chart config is not set")
	}
	r.SKRChartManager = deploy.NewSKRChartManager(skrChartConfig.WebhookChartPath,
		skrChartConfig.SkrWebhookMemoryLimits, skrChartConfig.SkrWebhookCPULimits,
		skrChartConfig.EnableWebhookPreInstallCheck)
	return nil
}<|MERGE_RESOLUTION|>--- conflicted
+++ resolved
@@ -21,14 +21,10 @@
 	"fmt"
 	"time"
 
-<<<<<<< HEAD
 	"github.com/kyma-project/lifecycle-manager/operator/internal/deploy"
 	"k8s.io/client-go/rest"
 
-=======
 	"github.com/kyma-project/lifecycle-manager/operator/pkg/catalog"
-	metav1 "k8s.io/apimachinery/pkg/apis/meta/v1"
->>>>>>> 98725fad
 	"k8s.io/apimachinery/pkg/runtime/schema"
 
 	"k8s.io/apimachinery/pkg/apis/meta/v1/unstructured"
@@ -296,14 +292,9 @@
 	// if the ready condition is not applicable, but we changed the conditions, we still need to issue an update
 	if statusUpdateRequiredFromModuleSync ||
 		statusUpdateRequiredFromModuleStatusSync ||
-<<<<<<< HEAD
 		statusUpdateRequiredFromDeletion ||
 		statusUpdateRequiredFromSKRWebhookSync {
-		if err := r.UpdateStatus(ctx, kyma, v1alpha1.StateProcessing, "updating component conditions"); err != nil {
-=======
-		statusUpdateRequiredFromDeletion {
 		if err := r.UpdateStatusWithEvent(ctx, kyma, v1alpha1.StateProcessing, "updating component conditions"); err != nil {
->>>>>>> 98725fad
 			return fmt.Errorf("error while updating status for condition change: %w", err)
 		}
 		return nil

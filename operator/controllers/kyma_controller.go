--- conflicted
+++ resolved
@@ -57,11 +57,7 @@
 	Waiting time.Duration
 }
 
-<<<<<<< HEAD
-// KymaReconciler reconciles a Kyma object.
-=======
 // KymaReconciler reconciles a Kyma object
->>>>>>> e2fe06f1
 type KymaReconciler struct {
 	client.Client
 	record.EventRecorder
@@ -465,7 +461,6 @@
 		return err
 	}
 
-<<<<<<< HEAD
 	for _, informer := range dynamicInformers {
 		controllerBuilder = controllerBuilder.
 			Watches(informer, &handler.Funcs{UpdateFunc: watch.NewComponentChangeHandler(r).Watch(context.TODO())},
@@ -478,9 +473,6 @@
 	controllerBuilder.Watches(eventChannel, &handler.EnqueueRequestForObject{})
 	//start listener as a manager runnable
 	mgr.Add(runnableListener)
-=======
-	controllerBuilder = listener.RegisterListenerComponent(logger, mgr, controllerBuilder, listenerAddr, &handler.EnqueueRequestForObject{}, operatorv1alpha1.KymaKind)
->>>>>>> e2fe06f1
 
 	if err := index.TemplateChannel().With(context.TODO(), mgr.GetFieldIndexer()); err != nil {
 		return err

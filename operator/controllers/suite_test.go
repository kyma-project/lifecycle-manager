--- conflicted
+++ resolved
@@ -112,16 +112,9 @@
 	Expect(err).ToNot(HaveOccurred())
 
 	err = (&KymaReconciler{
-<<<<<<< HEAD
-		Client:   k8sManager.GetClient(),
-		Scheme:   k8sManager.GetScheme(),
-		Recorder: k8sManager.GetEventRecorderFor("kyma-operator"),
-	}).SetupWithManager(logger, k8sManager, listenerAddr)
-=======
 		Client:        k8sManager.GetClient(),
 		EventRecorder: k8sManager.GetEventRecorderFor("kyma-operator"),
 	}).SetupWithManager(k8sManager, controller.Options{})
->>>>>>> 12771dd2
 	Expect(err).ToNot(HaveOccurred())
 
 	go func() {

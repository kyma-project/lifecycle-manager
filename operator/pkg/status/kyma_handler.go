package status

import (
	"context"
	"errors"
	"fmt"
	"time"

	"github.com/kyma-project/kyma-operator/operator/pkg/parsed"

	operatorv1alpha1 "github.com/kyma-project/kyma-operator/operator/api/v1alpha1"
	"github.com/kyma-project/kyma-operator/operator/pkg/watch"
	metav1 "k8s.io/apimachinery/pkg/apis/meta/v1"
	"sigs.k8s.io/controller-runtime/pkg/client"
)

var ErrConditionNotFound = errors.New("condition not found")

type Kyma struct {
	client.StatusWriter
}

type Handler interface {
	Status() client.StatusWriter
}

func Helper(handler Handler) *Kyma {
	return &Kyma{StatusWriter: handler.Status()}
}

func (k *Kyma) UpdateStatusForExistingModules(
	ctx context.Context,
	kyma *operatorv1alpha1.Kyma,
	newState operatorv1alpha1.KymaState,
	message string,
) error {
	kyma.Status.State = newState

	switch newState {
	case operatorv1alpha1.KymaStateReady:
		kyma.SetActiveChannel()
	case "":
	case operatorv1alpha1.KymaStateDeleting:
	case operatorv1alpha1.KymaStateError:
	case operatorv1alpha1.KymaStateProcessing:
	default:
	}

	if err := k.Update(ctx, kyma.SetObservedGeneration()); err != nil {
		return fmt.Errorf("status could not be updated: %w", err)
	}

	return nil
}

func (k *Kyma) SyncReadyConditionForModules(kyma *operatorv1alpha1.Kyma, modules parsed.Modules,
	conditionStatus operatorv1alpha1.KymaConditionStatus, message string,
) {
	status := &kyma.Status

	for name, module := range modules {
		condition, exists := k.GetReadyConditionForComponent(kyma, name)
		if !exists {
			status.Conditions = append(status.Conditions, *condition)
		}

		if module.Template != nil {
			condition.TemplateInfo = operatorv1alpha1.TemplateInfo{
				Channel:    module.Template.Spec.Channel,
				Generation: module.Template.Generation,
				GroupVersionKind: metav1.GroupVersionKind{
					Group:   module.GroupVersionKind().Group,
					Version: module.GroupVersionKind().Version,
					Kind:    module.GroupVersionKind().Kind,
				},
			}
		}

		condition.LastTransitionTime = &metav1.Time{Time: time.Now()}
		condition.Message = message
		condition.Status = conditionStatus
	}
}

<<<<<<< HEAD
func (k *Kyma) SyncModuleInfo(kyma *operatorv1alpha1.Kyma, modules parsed.Modules) {
	moduleInfoMap := kyma.GetModuleInfoMap()

	for _, module := range modules {
		latestModuleInfo := operatorv1alpha1.ModuleInfo{
			ModuleName: module.Name,
			Name:       module.Unstructured.GetName(),
			Namespace:  module.Unstructured.GetNamespace(), GroupVersionKind: metav1.GroupVersionKind{
				Group:   module.GroupVersionKind().Group,
				Version: module.GroupVersionKind().Version,
				Kind:    module.GroupVersionKind().Kind,
			}, Channel: module.Channel(),
		}
		moduleInfo, exists := moduleInfoMap[module.Name]
		if exists {
			*moduleInfo = latestModuleInfo
		} else {
			kyma.Status.ModuleInfos = append(kyma.Status.ModuleInfos, latestModuleInfo)
=======
		for i, existingCondition := range status.Conditions {
			if existingCondition.Type == operatorv1alpha1.ConditionTypeReady && existingCondition.Reason == name {
				status.Conditions[i] = *condition
				break
			}
>>>>>>> da0452fb
		}
	}
}

func (k *Kyma) GetReadyConditionForComponent(kymaObj *operatorv1alpha1.Kyma,
	componentName string,
) (*operatorv1alpha1.KymaCondition, bool) {
	status := &kymaObj.Status
	for i := range status.Conditions {
		existingCondition := &status.Conditions[i]
		if existingCondition.Type == operatorv1alpha1.ConditionTypeReady && existingCondition.Reason == componentName {
			return existingCondition, true
		}
	}

	return &operatorv1alpha1.KymaCondition{
		Type:   operatorv1alpha1.ConditionTypeReady,
		Reason: componentName,
	}, false
}

func (k *Kyma) UpdateConditionFromComponentState(name string, module *parsed.Module,
	kyma *operatorv1alpha1.Kyma,
) (bool, error) {
	updateRequired := false
	component := module.Unstructured
	moduleName := component.GetLabels()[operatorv1alpha1.ModuleName]

	status := component.Object[watch.Status]
	if status != nil {
		condition, exists := k.GetReadyConditionForComponent(kyma, moduleName)
		if !exists {
			// In rare cases, the condition for a module does not yet exist in an update
			// this can happen if the creation failed due to a resource version conflict
			// if this happens we need to make sure to create it dynamically
			k.SyncReadyConditionForModules(kyma, parsed.Modules{name: module},
				operatorv1alpha1.ConditionStatusFalse, "component tracked!")
			updateRequired = true
			return updateRequired, nil
		}

		switch status.(map[string]interface{})[watch.State].(string) {
		case string(operatorv1alpha1.KymaStateReady):
			if condition.Status != operatorv1alpha1.ConditionStatusTrue {
				k.SyncReadyConditionForModules(kyma, parsed.Modules{name: module},
					operatorv1alpha1.ConditionStatusTrue, "component ready!")

				updateRequired = true
			}

		case "":
			if condition.Status != operatorv1alpha1.ConditionStatusUnknown {
				k.SyncReadyConditionForModules(kyma, parsed.Modules{name: module},
					operatorv1alpha1.ConditionStatusUnknown, "component status not known!")

				updateRequired = true
			}

		default:
			// This will only trigger an update on the conditions in case the component was not set to not false before
			if condition.Status != operatorv1alpha1.ConditionStatusFalse {
				k.SyncReadyConditionForModules(kyma, parsed.Modules{name: module},
					operatorv1alpha1.ConditionStatusFalse, "component not ready!")

				updateRequired = true
			}
		}
	}

	return updateRequired, nil
}<|MERGE_RESOLUTION|>--- conflicted
+++ resolved
@@ -82,7 +82,6 @@
 	}
 }
 
-<<<<<<< HEAD
 func (k *Kyma) SyncModuleInfo(kyma *operatorv1alpha1.Kyma, modules parsed.Modules) {
 	moduleInfoMap := kyma.GetModuleInfoMap()
 
@@ -101,13 +100,6 @@
 			*moduleInfo = latestModuleInfo
 		} else {
 			kyma.Status.ModuleInfos = append(kyma.Status.ModuleInfos, latestModuleInfo)
-=======
-		for i, existingCondition := range status.Conditions {
-			if existingCondition.Type == operatorv1alpha1.ConditionTypeReady && existingCondition.Reason == name {
-				status.Conditions[i] = *condition
-				break
-			}
->>>>>>> da0452fb
 		}
 	}
 }

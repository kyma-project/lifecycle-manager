--- conflicted
+++ resolved
@@ -50,25 +50,9 @@
 	m.Unstructured.SetLabels(lbls)
 }
 
-<<<<<<< HEAD
-func (m *Module) CopySettingsToUnstructured() error {
-	overrideSpec := m.Settings.Object["spec"]
-	if overrideSpec != nil {
-		if err := mergo.Merge(m.Unstructured.Object["spec"], overrideSpec); err != nil {
-			return err
-		}
-	}
-	return nil
-}
-
-func (m *Module) StateMismatchedWithTemplateInfo(templateInfo *v1alpha1.TemplateInfo) bool {
-	return templateInfo == nil || templateInfo.Generation != m.Template.GetGeneration() ||
-		templateInfo.Channel != m.Template.Spec.Channel
-=======
 func (m *Module) StateMismatchedWithCondition(condition *v1alpha1.KymaCondition) bool {
 	return condition.TemplateInfo.Generation != m.Template.GetGeneration() ||
 		condition.TemplateInfo.Channel != m.Template.Spec.Channel
->>>>>>> 41844fdd
 }
 
 // UpdateModuleFromCluster update the module with necessary information (status, ownerReference) from

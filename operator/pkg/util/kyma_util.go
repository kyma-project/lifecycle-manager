--- conflicted
+++ resolved
@@ -11,7 +11,6 @@
 	"sigs.k8s.io/controller-runtime/pkg/client"
 )
 
-<<<<<<< HEAD
 type Modules map[string]*Module
 type Module struct {
 	Name             string
@@ -20,18 +19,6 @@
 	*unstructured.Unstructured
 	Settings unstructured.Unstructured
 }
-=======
-type (
-	Modules map[string]*Module
-	Module  struct {
-		Name             string
-		Template         *operatorv1alpha1.ModuleTemplate
-		TemplateOutdated bool
-		*unstructured.Unstructured
-		Settings []operatorv1alpha1.Settings
-	}
-)
->>>>>>> 76e6dddd
 
 func (m *Module) Channel() operatorv1alpha1.Channel {
 	return m.Template.Spec.Channel
@@ -51,20 +38,11 @@
 	unstructuredCompCR.SetLabels(labelMap)
 }
 
-<<<<<<< HEAD
 func CopySettingsToUnstructuredFromResource(resource *unstructured.Unstructured, settings unstructured.Unstructured) error {
 	overrideSpec := settings.Object["spec"]
 
 	if overrideSpec != nil {
 		if err := mergo.Merge(resource.Object["spec"], overrideSpec); err != nil {
-=======
-func CopySettingsToUnstructuredFromResource(resource *unstructured.Unstructured,
-	settings []operatorv1alpha1.Settings,
-) error {
-	if len(settings) > 0 {
-		resource.Object["spec"] = settings
-		if err := mergo.Merge(resource.Object["spec"], settings); err != nil {
->>>>>>> 76e6dddd
 			return err
 		}
 	}

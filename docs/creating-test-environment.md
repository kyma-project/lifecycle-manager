# 1. Creating the cluster

You can choose between a single cluster setup or a two cluster setup for testing your Kyma module.

## 1.1. Single cluster with registry

<<<<<<< HEAD
For using a single cluster which acts as control-plane (KCP) and Kyma runtime (SKR) together, follow the [single cluster setup guide](creating-test-environment-singlecluster.md).
=======
```sh
k3d cluster create op-skr --registry-create op-skr-registry.localhost
k3d cluster create op-kcp --registry-create op-kcp-registry.localhost
```

### Use External Clusters (through Kyma CLI)

Make sure to have two `KUBECONFIG` compliant client configurations at hand, one for kcp, one for skr.

Provision two compliant kyma Clusters with the `kyma-cli`:

`${gardener_account_kubeconfig}`: the access credential which can be downloaded from [gardener account](https://dashboard.garden.canary.k8s.ondemand.com/account). 
```sh
kyma provision gardener gcp --name op-kcp --project ${gardener_project} -s ${gcp_secret} -c ${gardener_account_kubeconfig}
kyma provision gardener gcp --name op-skr --project ${gardener_project} -s ${gcp_secret} -c ${gardener_account_kubeconfig}
```

## Setting up your registry

### Make sure the registries are reachable via localhost (only for local setup)

Add the following to your `etc/hosts` entry.

```/etc/hosts
##
# Host Database
#
# localhost is used to configure the loopback interface
# when the system is booting.  Do not change this entry.
##
127.0.0.1       localhost
255.255.255.255 broadcasthost
::1             localhost

# Added by Docker Desktop
# To allow the same kube context to work on the host and the container:
127.0.0.1 kubernetes.docker.internal

# Added for Operator Registries
127.0.0.1 op-kcp-registry.localhost
127.0.0.1 op-skr-registry.localhost
```

### Using an external Registry

When using an external registry, make sure that both clusters (`op-kcp` and `op-skr`) can reach your registry.

_Disclaimer: For private registries, you may have to configure additional settings not covered in this tutorial. This only works out of the box
for public registries_

## Make sure you are in the Control Plane

```sh
kubectl config use k3d-op-kcp
```

# Build your module

In `https://github.com/kyma-project/lifecycle-manager`, `cd samples/template-operator`

After this find the Port of your KCP OCI Registry and write it to `MODULE_REGISTRY_PORT`:

## Using a Local Module/Image Registry
>>>>>>> c3af6021

## 1.2. Two clusters with two Registries

For testing with two clusters, one representing the KCP and another the SKR cluster, follow the [two cluster setup guide](creating-test-environment-twocluster.md).

# 2. Build your module

In this example we use our reference implementation for a reconciliation operator
(see the [`template-operator` in Github](https://github.com/kyma-project/lifecycle-manager/tree/main/samples/template-operator))
to demonstrate how the bundling to a Kyma module works.

1. Switch to Your Operator Folder

   In `https://github.com/kyma-project/lifecycle-manager`, `cd samples/template-operator`


2. Generating and Pushing the Operator Image and Charts

   Next generate and push the module image of the operator.

    ```sh
    make module-operator-chart module-image
    ```

# 3. Install Kyma with your module

## 3.1 Pre-requisites

_Note for two cluster mode: set your `KUBECONFIG` to the KCP Cluster context_

First make sure that the `kyma-system` namespace is created:

```sh
kubectl create ns kyma-system
```

Create a secret to access the cluster which acts as SKR:

In https://github.com/kyma-project/lifecycle-manager, run these commands

```
export KCP_CLUSTER_CTX=k3d-op-kcpskr
export SKR_CLUSTER_CTX=k3d-op-kcpskr
chmod 755 ./operator/config/samples/secret/k3d-secret-gen.sh
./operator/config/samples/secret/k3d-secret-gen.sh
```

_Note for two cluster mode: You can use KCP_CLUSTER_CTX and SKR_CLUSTER_CTX to adjust your contexts for applying the secret._

## 3.2 Build and push the module

In https://github.com/kyma-project/lifecycle-manager, switch to subfolder `samples/template-operator` and run this command to build the module and push it to the registry:

```sh
make module-build
```

_Note: If you use a remote registry and you receive 403 / 401, recreate the `MODULE_CREDENTIALS` variable as it could be that your credentials timed out_

## 3.3 Run the operators

_Note for two cluster mode: set your `KUBECONFIG` to the KCP Cluster context_

### 3.3.1 Install Module Manager CRDs

1. Checkout https://github.com/kyma-project/module-manager and navigate to the operator: `cd operator`

2. Run the Installation Command

    ```sh
    make install
    ```

### 3.3.2 Install Lifecycle Manager CRDs

1. Checkout https://github.com/kyma-project/lifecycle-manager and navigate to the operator: `cd operator`

2. Run the Installation Command

    ```sh
    make install
    ```

Ensure the CRDs are installed with `kubectl get crds | grep kyma-project.io`:

```
manifests.component.kyma-project.io        2022-08-18T16:27:21Z
kymas.operator.kyma-project.io             2022-08-18T16:29:28Z
moduletemplates.operator.kyma-project.io   2022-08-18T16:29:28Z
```

### 3.3.3 Run the operators

#### 3.3.3.1 Deploy and run operators in cluster

_Note: The order of installation is important due to cross-dependencies in CRDs_

In https://github.com/kyma-project/module-manager run

```sh
# using local registry
make docker-build docker-push deploy IMG=$IMG_REGISTRY/module-manager:dev 

# using remote registry (replace `PR-73` with your desired tag)
make deploy IMG=eu.gcr.io/kyma-project/module-manager:PR-73
```

In https://github.com/kyma-project/lifecycle-manager run

```sh
# using local registry
make docker-build docker-push deploy IMG=$IMG_REGISTRY/lifecycle-manager:dev

# using remote registry (replace `PR-122` with your desired tag)
make deploy IMG=eu.gcr.io/kyma-project/lifecycle-manager:PR-122
```

_Note: It could be that you get messages like `no matches for kind "VirtualService" in version "networking.istio.io/v1beta1"`. This is normal if you install the operators in a cluster without a certain dependency. If you do not need this for your test, you can safely ignore it._

#### 3.3.3.2 Run on your local host

1. In https://github.com/kyma-project/lifecycle-manager run

   ```sh
   make run
   ```

2. In https://github.com/kyma-project/module-manager run

   ```sh
    make run
    ```

## 3.4 Start the Kyma installation

_Note for two cluster mode: Make sure you run the commands with `KUBECONFIG` set to the KCP Cluster_

1. First, install the module template in the control-plane to make it available for all Kyma installations:

   In `samples/template-operator`, run

    ```sh
    make module-template-push
    ```

   to apply the module-template.


2. Create a request for kyma installation of the module in `samples/template-operator` of the lifecycle-manager with

    ```sh
    sh hack/gen-kyma.sh
    kubectl apply -f kyma.yaml
    ```

3. Now try to check your kyma installation progress, e.g. with `kubectl get kyma -n kyma-system -ojsonpath={".items[0].status"} | yq -P`:

    ```yaml
    conditions:
      - lastTransitionTime: "2022-08-18T18:10:09Z"
        message: module is Ready
        reason: template
        status: "True"
        type: Ready
    moduleInfos:
      - moduleName: template
        name: templatekyma-sample
        namespace: kyma-system
        templateInfo:
          channel: stable
          generation: 1
          gvk:
            group: operator.kyma-project.io
            kind: Manifest
            version: v1alpha1
    observedGeneration: 1
    state: Ready
    ```

### 3.4.1 Verify the installation

You can observe the installation in the runtime by switching the context to the SKR context and then verifying the status.

`kubectl get kymas.operator.kyma-project.io -n kyma-system -ojsonpath={".items[0].status"} | yq -P`

and it should show `state: Ready`.

You can verify this by checking if the contents of the `module-chart` directory in `template-operator/operator/module-chart` have been installed and parsed correctly.

You can even check the contents of the deployments that were generated by the deployed operator (assuming the helm chart did not change the name of the resource):
`kubectl get -f operator/module-chart/templates/deployment.yaml -ojsonpath={".status.conditions"} | yq`<|MERGE_RESOLUTION|>--- conflicted
+++ resolved
@@ -4,73 +4,7 @@
 
 ## 1.1. Single cluster with registry
 
-<<<<<<< HEAD
 For using a single cluster which acts as control-plane (KCP) and Kyma runtime (SKR) together, follow the [single cluster setup guide](creating-test-environment-singlecluster.md).
-=======
-```sh
-k3d cluster create op-skr --registry-create op-skr-registry.localhost
-k3d cluster create op-kcp --registry-create op-kcp-registry.localhost
-```
-
-### Use External Clusters (through Kyma CLI)
-
-Make sure to have two `KUBECONFIG` compliant client configurations at hand, one for kcp, one for skr.
-
-Provision two compliant kyma Clusters with the `kyma-cli`:
-
-`${gardener_account_kubeconfig}`: the access credential which can be downloaded from [gardener account](https://dashboard.garden.canary.k8s.ondemand.com/account). 
-```sh
-kyma provision gardener gcp --name op-kcp --project ${gardener_project} -s ${gcp_secret} -c ${gardener_account_kubeconfig}
-kyma provision gardener gcp --name op-skr --project ${gardener_project} -s ${gcp_secret} -c ${gardener_account_kubeconfig}
-```
-
-## Setting up your registry
-
-### Make sure the registries are reachable via localhost (only for local setup)
-
-Add the following to your `etc/hosts` entry.
-
-```/etc/hosts
-##
-# Host Database
-#
-# localhost is used to configure the loopback interface
-# when the system is booting.  Do not change this entry.
-##
-127.0.0.1       localhost
-255.255.255.255 broadcasthost
-::1             localhost
-
-# Added by Docker Desktop
-# To allow the same kube context to work on the host and the container:
-127.0.0.1 kubernetes.docker.internal
-
-# Added for Operator Registries
-127.0.0.1 op-kcp-registry.localhost
-127.0.0.1 op-skr-registry.localhost
-```
-
-### Using an external Registry
-
-When using an external registry, make sure that both clusters (`op-kcp` and `op-skr`) can reach your registry.
-
-_Disclaimer: For private registries, you may have to configure additional settings not covered in this tutorial. This only works out of the box
-for public registries_
-
-## Make sure you are in the Control Plane
-
-```sh
-kubectl config use k3d-op-kcp
-```
-
-# Build your module
-
-In `https://github.com/kyma-project/lifecycle-manager`, `cd samples/template-operator`
-
-After this find the Port of your KCP OCI Registry and write it to `MODULE_REGISTRY_PORT`:
-
-## Using a Local Module/Image Registry
->>>>>>> c3af6021
 
 ## 1.2. Two clusters with two Registries
 
@@ -86,14 +20,13 @@
 
    In `https://github.com/kyma-project/lifecycle-manager`, `cd samples/template-operator`
 
-
 2. Generating and Pushing the Operator Image and Charts
 
    Next generate and push the module image of the operator.
 
-    ```sh
-    make module-operator-chart module-image
-    ```
+   ```sh
+   make module-operator-chart module-image
+   ```
 
 # 3. Install Kyma with your module
 
@@ -140,9 +73,9 @@
 
 2. Run the Installation Command
 
-    ```sh
-    make install
-    ```
+   ```sh
+   make install
+   ```
 
 ### 3.3.2 Install Lifecycle Manager CRDs
 
@@ -150,9 +83,9 @@
 
 2. Run the Installation Command
 
-    ```sh
-    make install
-    ```
+   ```sh
+   make install
+   ```
 
 Ensure the CRDs are installed with `kubectl get crds | grep kyma-project.io`:
 
@@ -172,7 +105,7 @@
 
 ```sh
 # using local registry
-make docker-build docker-push deploy IMG=$IMG_REGISTRY/module-manager:dev 
+make docker-build docker-push deploy IMG=$IMG_REGISTRY/module-manager:dev
 
 # using remote registry (replace `PR-73` with your desired tag)
 make deploy IMG=eu.gcr.io/kyma-project/module-manager:PR-73
@@ -202,7 +135,7 @@
 
    ```sh
     make run
-    ```
+   ```
 
 ## 3.4 Start the Kyma installation
 
@@ -212,43 +145,42 @@
 
    In `samples/template-operator`, run
 
-    ```sh
-    make module-template-push
-    ```
+   ```sh
+   make module-template-push
+   ```
 
    to apply the module-template.
 
-
 2. Create a request for kyma installation of the module in `samples/template-operator` of the lifecycle-manager with
 
-    ```sh
-    sh hack/gen-kyma.sh
-    kubectl apply -f kyma.yaml
-    ```
+   ```sh
+   sh hack/gen-kyma.sh
+   kubectl apply -f kyma.yaml
+   ```
 
 3. Now try to check your kyma installation progress, e.g. with `kubectl get kyma -n kyma-system -ojsonpath={".items[0].status"} | yq -P`:
 
-    ```yaml
-    conditions:
-      - lastTransitionTime: "2022-08-18T18:10:09Z"
-        message: module is Ready
-        reason: template
-        status: "True"
-        type: Ready
-    moduleInfos:
-      - moduleName: template
-        name: templatekyma-sample
-        namespace: kyma-system
-        templateInfo:
-          channel: stable
-          generation: 1
-          gvk:
-            group: operator.kyma-project.io
-            kind: Manifest
-            version: v1alpha1
-    observedGeneration: 1
-    state: Ready
-    ```
+   ```yaml
+   conditions:
+     - lastTransitionTime: "2022-08-18T18:10:09Z"
+       message: module is Ready
+       reason: template
+       status: "True"
+       type: Ready
+   moduleInfos:
+     - moduleName: template
+       name: templatekyma-sample
+       namespace: kyma-system
+       templateInfo:
+         channel: stable
+         generation: 1
+         gvk:
+           group: operator.kyma-project.io
+           kind: Manifest
+           version: v1alpha1
+   observedGeneration: 1
+   state: Ready
+   ```
 
 ### 3.4.1 Verify the installation
 

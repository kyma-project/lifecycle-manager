--- conflicted
+++ resolved
@@ -55,12 +55,7 @@
   version: 1.2.10
 ```
 
-<<<<<<< HEAD
-The `.spec.install` spec is resolved by the [SpecResolver](../../../internal/manifest/spec/resolver.go) which fetches the raw manifest from the OCI layer and resolves it to a path that can be used by the [declarative library](../../../internal/declarative/) and deployed to the target cluster.
-
-=======
 Lifecycle Manager fetches the raw manifest from the OCI layer and resolves it into the module's resources that are deployed to the Kyma runtime cluster.
->>>>>>> da32ce04
 
 ### **.spec.resource**
 

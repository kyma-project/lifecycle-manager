--- conflicted
+++ resolved
@@ -33,14 +33,9 @@
 * [Kyma controller](./02-controllers.md#kyma-controller) - reconciles the Kyma CR which means creating Manifest CRs for each Kyma module enabled in the Kyma CR and deleting them when modules are disabled in the Kyma CR. It is also responsible for synchronising ModuleTemplate CRs between KCP and Kyma runtimes.
 * [Manifest controller](./02-controllers.md#manifest-controller) - reconciles the Manifest CRs created by the Kyma controller, which means, installing components specified in the Manifest CR in the target SKR cluster and removing them when the Manifest CRs are flagged for deletion.
 * [Mandatory Modules controller](02-controllers.md#mandatory-modules-controllers) - reconciles the mandatory ModuleTemplate CRs that have the `operator.kyma-project.io/mandatory-module` label, selecting the highest version if duplicates exist. It translates the ModuleTemplate CRs to Manifest CRs linked to the Kyma CR, ensuring changes propagate. For removal, a deletion controller marks the related Manifest CRs, removes finalizers, and deletes the ModuleTemplate CR.
-<<<<<<< HEAD
-* [Purge controller](../../internal/controller/purge/controller.go) - reconciles the Kyma CRs that are marked for deletion longer than the grace period, which means purging all the resources deployed by Lifecycle Manager in the target SKR cluster.
-* [Watcher controller](../../internal/controller/watcher/controller.go) - reconciles the Watcher CR which means creating Istio Virtual Service resources in KCP when a Watcher CR is created and removing the same resources when the Watcher CR is deleted. This is done to configure the routing of the messages that come from the watcher agent, installed on each Kyma runtime, and go to a listener agent deployed in KCP.
-* [Istio Gateway Secret controller](./02-controllers.md#istio-gateway-secret-controller) - reconciles the istio gatway certificate secret.
-=======
 * [Purge controller](./02-controllers.md#purge-controller) - reconciles the Kyma CRs that are marked for deletion longer than the grace period, which means purging all the resources deployed by Lifecycle Manager in the target SKR cluster.
 * [Watcher controller](./02-controllers.md#watcher-controller) - reconciles the Watcher CR which means creating Istio Virtual Service resources in KCP when a Watcher CR is created and removing the same resources when the Watcher CR is deleted. This is done to configure the routing of the messages that come from the watcher agent, installed on each Kyma runtime, and go to a listener agent deployed in KCP.
->>>>>>> 04614464
+* [Istio Gateway Secret controller](./02-controllers.md#istio-gateway-secret-controller) - reconciles the istio gatway certificate secret.
 
 For more details about Lifecycle Manager controllers, read the [Controllers](./02-controllers.md) document.
 

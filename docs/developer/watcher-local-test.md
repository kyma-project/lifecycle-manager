--- conflicted
+++ resolved
@@ -1,6 +1,5 @@
 # Test watcher locally in two-cluster-setup using k3d
 
-<<<<<<< HEAD
 The following steps provide you with a quick tour of how to set up a fully working e2e setup including the following components:
 - kyma-lifecycle-manager (short `KLM`)
 - The runtime-`Watcher` on remote cluster
@@ -10,24 +9,14 @@
 - Strict mTLS connection between KCP and SKR cluster
 - SAN Pinning (SAN of client TLS certificate needs to match DNS annotation of corresponding Kyma CR)
 
-
-### Create KCP and SKR clusters
+### KCP cluster setup
+
 1. Create a local control-plane (KCP) cluster:
     ```shell
     k3d cluster create kcp-local --port 9443:443@loadbalancer \
     --registry-create k3d-registry.localhost:0.0.0.0:5111 \
     --k3s-arg '--no-deploy=traefik@server:0'
     ```
-=======
-### KCP cluster setup
-
-1. Create a local control-plane (KCP) cluster:
-```shell
-k3d cluster create kcp-local --port 9080:80@loadbalancer \
---registry-create k3d-registry.localhost:0.0.0.0:5111 \
---k3s-arg '--no-deploy=traefik@server:0'
-```
->>>>>>> b9b6251e
 
 2. Open `/etc/hosts` file on your local system:
 ```shell
@@ -39,7 +28,6 @@
 ```
 
 3. Install other pre-requisites required by the lifecycle-manager
-<<<<<<< HEAD
    1. `Istio` CRDs using `istioctl`
       ```shell
       brew install istioctl && \
@@ -68,29 +56,12 @@
    make local-deploy-with-watcher IMG=<image-name>:<image-tag>
    ```
    </details>
-=======
-    1. `Istio` CRDs using `istioctl`
-```shell
-brew install istioctl && \
-istioctl install --set profile=demo -y
-```
-    2. `module-manager` CRDs
-```shell
-kubectl apply -f https://raw.githubusercontent.com/kyma-project/module-manager/main/config/crd/bases/operator.kyma-project.io_manifests.yaml
-```
-
-4. Deploy lifecycle-manager on the cluster:
-```shell
-make local-deploy-with-watcher IMG=eu.gcr.io/kyma-project/lifecycle-manager:latest
-```
->>>>>>> b9b6251e
 
 5. Create `module-template` by using [kyma-cli](https://github.com/kyma-project/cli)
    which serves the role of a component-descriptor for module installations.
 
-   For this setup, we will create a module template from
-   the [template-operator](https://github.com/kyma-project/template-operator) repository as reference. Adjust your path
-   to your template-operator local directory or any other reference module operator accordingly.
+   For this setup, we will create a module template from the [template-operator](https://github.com/kyma-project/template-operator) repository as reference.
+   Adjust your path to your template-operator local directory or any other reference module operator accordingly.
 
 ```shell
 kyma alpha create module -p ../template-operator --version 1.2.3 -w \
@@ -102,68 +73,21 @@
 kubectl apply -f template.yaml
 ```
 
-<<<<<<< HEAD
 
 
 ### SKR cluster setup
 Create a local kyma-runtime (SKR) cluster.
 ```shell
 k3d cluster create skr-local
-=======
-### Create TLS secret
-
-Run the following commands from your local directory for
-the [kyma watcher repo](https://github.com/kyma-project/runtime-watcher) to generate PKI for the SKR webhook
-
-1. Run the following commands to generate the PKI for the watcher web-hook
-```shell
-cd ../runtime-watcher/listener/example-mtls && \
-cfssl gencert -initca ./kcp/gardener/cert_config/ca-csr.json | cfssljson -bare ca && \
-cfssl gencert \
--ca=ca.pem \
--ca-key=ca-key.pem \
--config=./kcp/gardener/cert_config/ca-config.json \
--hostname="localhost,127.0.0.1,skr-webhook.kcp-system.svc.cluster.local,skr-webhook.kcp-system.svc" \
--profile=default \
-./kcp/gardener/cert_config/ca-csr.json | cfssljson -bare signed-cert
-```
-2. Run the following command to create a secret holding the PKI for the watcher web-hook installation. 
-The name of the secret should follow the template: `<kyma-name>-webhook-tls`
-```shell
-cat << EOF | kubectl apply -f -
----
-apiVersion: v1
-kind: Secret
-metadata:
-  name: kyma-sample-webhook-tls
-  namespace: kcp-system
-  labels:
-    "operator.kyma-project.io/managed-by": "lifecycle-manager"
-data:
-  ca.crt: $(cat ca.pem | base64 | tr -d '\n')
-  tls.crt: $(cat signed-cert.pem | base64 | tr -d '\n')
-  tls.key: $(cat signed-cert-key.pem | base64 | tr -d '\n')
-EOF
-```
-
-### SKR cluster setup
-
-Create a local kyma-runtime (SKR) cluster and a `kcp-system` namespace inside.
-
-```shell
-k3d cluster create skr-local && \
-kubectl create namespace kcp-system
->>>>>>> b9b6251e
-```
+```
+
 
 ### Create Kyma CR and remote secret
-
 1. Switch the context for using KCP cluster:
-```shell
-kubectl config use-context k3d-kcp-local
-```
+    ```shell
+    kubectl config use-context k3d-kcp-local
+    ```
 2. Generate and apply sample `Kyma CR` and its corresponding secret on KCP:
-<<<<<<< HEAD
     ```shell
     cat << EOF | kubectl apply -f -
     ---
@@ -196,7 +120,6 @@
    <details>
       <summary>Hint: Running KLM on local machine and not in-cluster</summary>
       If you are running the KLM on your local machine and not as a deployment in a cluster, please use the following to create a Kyma CR and Secret:
-
    ```shell  
     cat << EOF | kubectl apply -f -
     ---
@@ -227,67 +150,37 @@
     EOF
    ```
    </details>
-=======
-```shell
-cat << EOF | kubectl apply -f -
----
-apiVersion: v1
-kind: Secret
-metadata:
-  name: kyma-sample
-  namespace: kcp-system
-  labels:
-    "operator.kyma-project.io/kyma-name": "kyma-sample"
-    "operator.kyma-project.io/managed-by": "lifecycle-manager"
-data:
-  config: $(k3d kubeconfig get skr-local | sed "s/0.0.0.0/host.k3d.internal/" | base64 | tr -d '\n')
----
-apiVersion: operator.kyma-project.io/v1alpha1
-kind: Kyma
-metadata:
-  name: kyma-sample
-  namespace: kcp-system
-spec:
-  channel: regular
-  sync:
-    enabled: true
-  modules:
-  - name: template-operator
-EOF
-```
->>>>>>> b9b6251e
 
 ### Watcher installation verification
 
 By checking the `Kyma CR` events, verify that the `SKRWebhookIsReady` ready condition is set to `True`
 
 ```yaml
-Status:
-  Conditions:
-    Message: skrwebhook is synchronized
-    Observed Generation: 1
-    Reason: SKRWebhookIsReady
-    Status: True
-    Type: Ready
+    Status:                                              
+        Conditions:                                        
+            Message:               skrwebhook is synchronized
+            Observed Generation:   1               
+            Reason:                SKRWebhookIsReady
+            Status:                True
+            Type:                  Ready
 ```
 
 ### Watcher event trigger
 
 1. Switch the context for using SKR cluster
-```shell
-kubectl config use-context k3d-skr-local
-```
+    ```shell
+    kubectl config use-context k3d-skr-local
+    ```
 2. Change the channel of the `template-operator` module to trigger a watcher event to KCP
-```yaml
-modules:
-- name: template-operator
-  channel: fast
-```
-
+    ```yaml
+      modules:
+      - name: template-operator
+        channel: fast
+    ```
+   
 ### Verify logs
 
 1. By watching the `skr-webhook` deployment's logs, verify that the KCP request is sent successfully
-<<<<<<< HEAD
     ```log
     1.6711877286771238e+09    INFO    skr-webhook    Kyma UPDATE validated from webhook 
     1.6711879279507768e+09    INFO    skr-webhook    incoming admission review for: operator.kyma-project.io/v1alpha1, Kind=Kyma 
@@ -305,28 +198,9 @@
    
 ### Full blown setup
 For a full-blown setup please refer to the [comprehensive test setup documentation](creating-test-environment.md) and complete the missing steps, e.g. deploying `module-manager`.
-=======
-```log
-1.6711877286771238e+09    INFO    skr-webhook    Kyma UPDATE validated from webhook 
-1.6711879279507768e+09    INFO    skr-webhook    incoming admission review for: operator.kyma-project.io/v1alpha1, Kind=Kyma 
-1.671187927950956e+09    INFO    skr-webhook    KCP    {"url": "http://host.k3d.internal:9080/v1/lifecycle-manager/event"} 
-1.6711879280545895e+09    INFO    skr-webhook    sent request to KCP successfully for resource default/kyma-sample 
-1.6711879280546305e+09    INFO    skr-webhook    kcp request succeeded
-```
-2. By watching the lifecycle-manager logs, verify that the listener is logging messages indicating the reception of a
-   message from the watcher
-```log
-{"level":"INFO","date":"2023-01-05T09:21:51.01093031Z","caller":"event/skr_events_listener.go:111","msg":"dispatched event object into channel","context":{"Module":"Listener","resource-name":"kyma-sample"}}
-{"level":"INFO","date":"2023-01-05T09:21:51.010985Z","logger":"listener","caller":"controllers/setup.go:100","msg":"event coming from SKR, adding default/kyma-sample to queue","context":{}}                                                                            
-{"level":"INFO","date":"2023-01-05T09:21:51.011080512Z","caller":"controllers/kyma_controller.go:87","msg":"reconciling modules","context":{"controller":"kyma","controllerGroup":"operator.kyma-project.io","controllerKind":"Kyma","kyma":{"name":"kyma-sample","namespace":"default"},"namespace":"default","name":"kyma-sample","reconcileID":"f9b42382-dc68-41d2-96de-02b24e3ac2d6"}}
-{"level":"INFO","date":"2023-01-05T09:21:51.043800866Z","caller":"controllers/kyma_controller.go:206","msg":"syncing state","context":{"controller":"kyma","controllerGroup":"operator.kyma-project.io","controllerKind":"Kyma","kyma":{"name":"kyma-sample","namespace":"default"},"namespace":"default","name":"kyma-sample","reconcileID":"f9b42382-dc68-41d2-96de-02b24e3ac2d6","state":"Processing"}}
-```
-
-### Full-blown setup
 
 For a full-blown setup please refer to the [comprehensive test setup documentation](creating-test-environment.md) and
 complete the missing steps, e.g. deploying `module-manager`.
->>>>>>> b9b6251e
 
 ### Cleanup
 

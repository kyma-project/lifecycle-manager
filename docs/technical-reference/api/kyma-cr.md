# Kyma Custom Resource

The [Kyma custom resource (CR)](../../../api/v1beta2/kyma_types.go) is used to declare the desired state of a cluster. **.spec.channel**, **.spec.modules[].channel**, and **.spec.modules** are the basic fields that are used together to define the cluster state.

- **.spec.channel** - defines a release channel that should be used by default for all modules that are to be installed in the cluster.
- **.spec.modules[].channel** - defines a release channel other than the default channel (**.spec.channel**) for a given module that is to be installed in the cluster.
- **.spec.modules** - specifies modules that should be added to the cluster. Each module contains a name serving as a link to the ModuleTemplate CR.
Additionally, you can add a specific channel if **.spec.channel** should not be used.
On top of that, you can specify a **controller**, which serves as a Multi-Tenant Enabler.
It can be used to only listen to ModuleTemplate CRs provided under the same controller name. Last but not least, it includes a **customResourcePolicy** which can be used for specifying default behavior when initializing modules in a cluster.

## Configuration

### **.spec.channel** and **.spec.modules[].channel**

The **.spec.channel** attribute is used in conjunction with the [release channels](https://github.com/kyma-project/community/tree/main/concepts/modularization#release-channels). The channel that is used for the Kyma CR will always be used as the default in case no other specific channel is used.

This means that a Kyma CR that has the following spec:

```yaml
spec:
  channel: alpha
  modules:
  - name: keda
  - name: serverless
```

attempts to look up the Keda and Serverless modules in the `alpha` release channel.

However, if you specify channels using the **.spec.modules[].channel** attribute, the latter one is used instead.

```yaml
spec:
  channel: alpha
  modules:
  - name: keda
    channel: regular
  - name: serverless
```

In this case, `regular` is the relevant channel for Keda, but not for Serverless.

### **.spec.modules**

The module list is used to define the desired set of all modules. This is mainly derived from the **.spec.modules[].name** attribute which is resolved in one of 3 ways.

Let's take a look at this simplified ModuleTemplate CR:

```yaml
apiVersion: operator.kyma-project.io/v1beta1
kind: ModuleTemplate
metadata:
  name: moduletemplate-sample
  namespace: default
  labels:
    "operator.kyma-project.io/module-name": "module-name-from-label"
spec:
  channel: regular
  data: {}
  descriptor:
    component:
      name: kyma-project.io/module/sample
```

The module mentioned above can be referenced in one of the following ways:

- The label value of `operator.kyma-project.io/module-name`:

    ```yaml
    spec:
      channel: regular
      modules:
      - name: module-name-from-label
    ```

- The name or namespace/name of a ModuleTemplate CR:

    ```yaml
    spec:
      channel: regular
      modules:
      - name: moduletemplate-sample
    ```

   or

    ```yaml
    spec:
      channel: regular
      modules:
      - name: default/moduletemplate-sample
    ```

- The fully qualified name of the descriptor as located in **.spec.descriptor.component.name**:

    ```yaml
    spec:
      channel: regular
      modules:
      - name: kyma-project.io/module/sample
    ```

### **.spec.modules[].customResourcePolicy**

In addition to this very flexible way of referencing modules, there is also another flag that can be important for users requiring more flexibility during module initialization. The `customResourcePolicy` flag is used to define one of `CreateAndDelete` and `Ignore`.
While `CreateAndDelete` causes the ModuleTemplate CR's **.spec.data** to be created and deleted to initialize a module with preconfigured defaults, `Ignore` can be used to only initialize the operator without initializing any default data.
This allows users to be fully flexible in regard to when and how to initialize their module.

<<<<<<< HEAD
### **.spec.modules[].remoteModuleTemplateRef**

The **remoteModuleTemplateRef** flag allows the users to have their ModuleTemplate CR fetched from the SKR cluster instead of Kyma Control Plane (KCP). It should be the reference (FQDN,
Namespace/Name, or module name label) to the ModuleTemplate CR. If not specified, the ModuleTemplate CR is fetched from the KCP cluster.

=======
>>>>>>> df67acc5
### **.status.state**

The **state** attribute is a simple representation of the state of the entire Kyma CR installation. It is defined as an aggregated status that is either `Ready`, `Processing`, `Warning`, `Error`, or `Deleting`, based on the status of all Manifest CRs on top of the validity/integrity of the synchronization to a remote cluster if enabled.

The **state** is always reported based on the last reconciliation loop of the [Kyma controller](../../../internal/controller/kyma_controller.go). It will be set to `Ready` only if all installations were successfully executed and are consistent at the time of the reconciliation.

### **.status.conditions**

The conditions represent individual elements of the reconciliation that can either be `true` or `false`, for example, representing the readiness of all modules (Manifest CRs). For more details on how conditions are aggregated and built, take a look at [KEP-1623: Standardize Conditions](https://github.com/kubernetes/enhancements/tree/master/keps/sig-api-machinery/1623-standardize-conditions), which is our reference documentation for conditions.

Currently, we maintain conditions for:

- Module (Manifest CR) synchronization
- Module Catalog (ModuleTemplate CR) synchronization
- Watcher Installation Consistency

We also calculate the **.status.state** readiness based on all the conditions available.

### **.status.modules**

This describes the tracked modules that should be installed within a Kyma cluster. Each tracked module is based on one entry in **.spec.modules** and represents the resolved Manifest CR that is based on a given ModuleTemplate CR in a release channel:

```yaml
apiVersion: operator.kyma-project.io/v1beta1
kind: Kyma
# ...
status:
  modules:
  - channel: alpha
    fqdn: kyma.project.io/module/btp-operator
    manifest:
      apiVersion: operator.kyma-project.io/v1beta1
      kind: Manifest
      metadata:
        generation: 1
        name: 24bd3cbf-454a-4075-baa6-113a23fdfcd0-btp-operator-4128321918
        namespace: kcp-system
    name: btp-operator
    state: Processing
    template:
      apiVersion: operator.kyma-project.io/v1beta1
      kind: ModuleTemplate
      metadata:
        generation: 2
        name: moduletemplate-btp-operator
        namespace: kcp-system
    version: v0.2.3
```

The above example shows that not only the module name is resolved to a unique `fqdn`, it also represents the active `channel`, `version` and `state` which is a direct tracking to the **.status.state** in the Manifest CR. The Kyma CR `Ready` state can only be achieved if all tracked modules are `Ready` themselves.

The Manifest CR can be directly observed by looking at the **metadata**, **apiVersion**, and **kind** which can be used to dynamically resolve the module.

The same is done for the ModuleTemplate CR. The actual one that is used as a template to initialize and synchronize the module similarly is referenced by **apiVersion**, **kind**, and **metadata**.

To observe not only how the state of the `synchronization` but the entire reconciliation is working, as well as to check on latency and the last observed change, we also introduce the **lastOperation** field. This contains not only a timestamp of the last change (which allows you to view the time since the module was last reconciled by Lifecycle Manager), but also a message that either contains a process message or an error message in case of an `Error` state. Thus, to get more details of any potential issues, it is recommended to check **lastOperation**.

In addition, we also regularly issue Events for important things happening at specific time intervals, e.g. critical errors that ease observability.

## `operator.kyma-project.io` labels

Various overarching features can be enabled/disabled or provided as hints to the reconciler by providing a specific label key and value to the Kyma CR and its related resources. For better understanding, use the matching [API label reference](/api/shared/operator_labels.go).

The most important labels include, but are not limited to:

- `operator.kyma-project.io/Kyma`: the [finalizer](https://kubernetes.io/docs/concepts/overview/working-with-objects/finalizers/) set by Lifecycle Manager to deal with the Kyma CR cleanup
- `operator.kyma-project.io/kyma-name`: An identifier that can be set on a Secret to identify correct cluster access kubeconfigs to be used during reconciliation.
- `operator.kyma-project.io/signature`: An identifier that can be set on a Secret to identify correct signature X.509 Secrets that contain a key called `key` which contains a X.509 PKIX PublicKey or an PKCS1 Public Key. Used in conjunction with the label-value for templates signed with a signature in the descriptor.
- `operator.kyma-project.io/skip-reconciliation`: A label that can be used with the value `true` to completely disable reconciliation for a Kyma CR. Can also be used on the Manifest CR to disable a specific module. This will avoid all reconciliations for the entire Kyma or Manifest CRs. Note that even though reconciliation for the Kyma CR might be disabled, the Manifest CR in a Kyma can still get reconciled normally if not adjusted to have the label set as well.
- `operator.kyma-project.io/managed-by`: A cache limitation label that must be set to `lifecycle-manager` to have the resources picked up by the cache. Hard-coded but will be made dynamic to allow for multi-tenant deployments that have non-conflicting caches
- `operator.kyma-project.io/purpose`: Can be used to identify resources by their intended purpose inside Lifecycle Manager. Useful meta-information for cluster managers.
- `operator.kyma-project.io/sync`: A boolean value. If set to `false`, the Module Catalog synchronization is disabled for a given Kyma CR, and for the related remote cluster (Managed Kyma Runtime). The default value is `true`.
- `operator.kyma-project.io/internal`: A boolean value. If set to `true`, the ModuleTemplate CRs labeled with the same label, so-called `internal` modules, are also synchronized with the remote cluster. The default value is `false`.
- `operator.kyma-project.io/beta`: A boolean value. If set to `true`, the ModuleTemplate CRs labeled with the same label, so-called `beta` modules are also synchronized with the remote cluster. The default value is `false`.<|MERGE_RESOLUTION|>--- conflicted
+++ resolved
@@ -106,14 +106,6 @@
 While `CreateAndDelete` causes the ModuleTemplate CR's **.spec.data** to be created and deleted to initialize a module with preconfigured defaults, `Ignore` can be used to only initialize the operator without initializing any default data.
 This allows users to be fully flexible in regard to when and how to initialize their module.
 
-<<<<<<< HEAD
-### **.spec.modules[].remoteModuleTemplateRef**
-
-The **remoteModuleTemplateRef** flag allows the users to have their ModuleTemplate CR fetched from the SKR cluster instead of Kyma Control Plane (KCP). It should be the reference (FQDN,
-Namespace/Name, or module name label) to the ModuleTemplate CR. If not specified, the ModuleTemplate CR is fetched from the KCP cluster.
-
-=======
->>>>>>> df67acc5
 ### **.status.state**
 
 The **state** attribute is a simple representation of the state of the entire Kyma CR installation. It is defined as an aggregated status that is either `Ready`, `Processing`, `Warning`, `Error`, or `Deleting`, based on the status of all Manifest CRs on top of the validity/integrity of the synchronization to a remote cluster if enabled.

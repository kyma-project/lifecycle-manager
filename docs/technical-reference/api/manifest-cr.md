# Manifest Custom Resource

<<<<<<< HEAD
The [Manifest](/api/v1beta2/manifest_types.go) is our internal representation of what results from the resolution of a `ModuleTemplate` in the context of a single cluster represented through `Kyma`. Thus, a lot of configuration elements are similar or entirely equivalent to the layer data found in the `ModuleTemplate` and it is currently being considered for specification rework.
=======
The [Manifest custom resource (CR)](../../../api/v1beta2/manifest_types.go) is our internal representation of what results from the resolution of a ModuleTemplate CR in the context of a single cluster represented by a Kyma CR. Thus, a lot of configuration elements are similar or entirely equivalent to the data layer found in a ModuleTemplate CR.
>>>>>>> b2e09126

## Configuration

### **.spec.remote**

This parameter determines whether or not the given module should be installed in a remote cluster. If it should, then in the KCP cluster, it attempts to search for a Secret having the same `operator.kyma-project.io/kyma-name` label and value as in the Manifest CR.

Thus a Manifest CR like

```yaml
apiVersion: operator.kyma-project.io/v1beta2
kind: Manifest
metadata:
  labels:
    operator.kyma-project.io/kyma-name: kyma-sample
  name: manifest-sample
  namespace: default
spec:
  remote: true
```

looks for a Secret with the same `operator.kyma-project.io/kyma-name` label and value `kyma-sample`.

### **.spec.config**

The config reference uses an image layer reference that contains configuration data that can be used to further influence any potential rendering process while the resources are processed by the [declarative library](../../../internal/declarative/README.md#resource-rendering). It is resolved through a translation of the ModuleTemplate CR to the Manifest CR during the [resolution of the modules](../../../pkg/module/parse/template_to_module.go) in the Kyma CR control loop.

There can be at most one config layer, and it is referenced by the **name** `config` with **type** `yaml` as `localOciBlob` or `OCIBlob`:

```yaml
spec:
  descriptor:
    component:
      componentReferences: []
      name: kyma-project.io/module/keda
      provider: internal
      repositoryContexts:
      - baseUrl: europe-docker.pkg.dev/kyma-project/prod/unsigned
        componentNameMapping: urlPath
        type: ociRegistry
      resources:
      - access:
          digest: sha256:f4a599c4310b0fe9133b67b72d9b15ee96b52a1872132528c83978239b5effef
          type: localOciBlob
        name: config
        relation: local
        type: yaml
        version: 0.0.1-6cd5086
```

### **.spec.install**

The installation layer contains the relevant data required to determine the resources for the [renderer during the manifest reconciliation](../../../internal/declarative/README.md#resource-rendering).

It is mapped from an access type layer in the descriptor:

```yaml
- access:
    digest: sha256:8f926a08ca246707beb9c902e6df7e8c3e89d2e75ff4732f8f00c424ba8456bf
    type: localOciBlob
  name: keda
  relation: local
  type: helm-chart
  version: 0.0.1-6cd5086
```

will be translated into a Manifest Layer:

```yaml
install:
   name: keda
   source:
      name: kyma-project.io/module/keda
      ref: sha256:8f926a08ca246707beb9c902e6df7e8c3e89d2e75ff4732f8f00c424ba8456bf
      repo: europe-docker.pkg.dev/kyma-project/prod/unsigned/component-descriptors
      type: oci-ref
```

The [internal spec resolver](../../../internal/manifest/spec_resolver.go) uses this layer to resolve the correct specification style and renderer type from the data layer.

### **.spec.resource**

The resource is the default data that should be initialized for the module and is directly copied from **.spec.data** of the ModuleTemplate CR after normalizing it with the **namespace** for the synchronized module.

### **.status**

The Manifest CR status is an unmodified version of the [declarative status](../../../internal/declarative/README.md#resource-tracking), so the tracking process of the library applies. There is no custom API for this.

### **.metadata.labels**

* `operator.kyma-project.io/skip-reconciliation`: A label that can be used with the value `true` to disable reconciliation for a module. This will avoid all reconciliations for the Manifest CR.<|MERGE_RESOLUTION|>--- conflicted
+++ resolved
@@ -1,10 +1,6 @@
 # Manifest Custom Resource
 
-<<<<<<< HEAD
-The [Manifest](/api/v1beta2/manifest_types.go) is our internal representation of what results from the resolution of a `ModuleTemplate` in the context of a single cluster represented through `Kyma`. Thus, a lot of configuration elements are similar or entirely equivalent to the layer data found in the `ModuleTemplate` and it is currently being considered for specification rework.
-=======
 The [Manifest custom resource (CR)](../../../api/v1beta2/manifest_types.go) is our internal representation of what results from the resolution of a ModuleTemplate CR in the context of a single cluster represented by a Kyma CR. Thus, a lot of configuration elements are similar or entirely equivalent to the data layer found in a ModuleTemplate CR.
->>>>>>> b2e09126
 
 ## Configuration
 

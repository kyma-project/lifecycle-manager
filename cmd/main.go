--- conflicted
+++ resolved
@@ -487,11 +487,8 @@
 			fmt.Sprintf("%s.%s", shared.KymaKind.Plural(), shared.OperatorGroup)),
 		accessSecretRepository,
 		usecase.DeleteSkrKymaCrd)
-<<<<<<< HEAD
+	deleteMetrics := usecases.NewDeleteMetrics(kymaMetrics)
 	dropKymaFinalizers := usecases.NewDropKymaFinalizers(kymaRepo)
-=======
-	deleteMetrics := usecases.NewDeleteMetrics(kymaMetrics)
->>>>>>> adc89857
 
 	kymaDeletionService := kymadeletionsvc.NewService(
 		setKcpKymaStateDeleting,
@@ -501,11 +498,8 @@
 		deleteSkrMrmCrd,
 		deleteSkrKymaCrd,
 		deleteManifests,
-<<<<<<< HEAD
+		deleteMetrics,
 		dropKymaFinalizers,
-=======
-		deleteMetrics,
->>>>>>> adc89857
 	)
 
 	if err := (&kyma.Reconciler{

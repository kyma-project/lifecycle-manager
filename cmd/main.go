/*
Copyright 2022.

Licensed under the Apache License, Version 2.0 (the "License");
you may not use this file except in compliance with the License.
You may obtain a copy of the License at

    http://www.apache.org/licenses/LICENSE-2.0

Unless required by applicable law or agreed to in writing, software
distributed under the License is distributed on an "AS IS" BASIS,
WITHOUT WARRANTIES OR CONDITIONS OF ANY KIND, either express or implied.
See the License for the specific language governing permissions and
limitations under the License.
*/

package main

import (
	"context"
	"errors"
	"flag"
	"fmt"
	"net/http"
	"net/http/pprof"
	"os"
	"strings"
	"time"

	certmanagerv1 "github.com/cert-manager/cert-manager/pkg/apis/certmanager/v1"
	"github.com/go-co-op/gocron"
	"github.com/go-logr/logr"
	"go.uber.org/zap/zapcore"
	"golang.org/x/time/rate"
	istioclientapiv1beta1 "istio.io/client-go/pkg/apis/networking/v1beta1"
	apiextensionsv1 "k8s.io/apiextensions-apiserver/pkg/apis/apiextensions/v1"
	machineryruntime "k8s.io/apimachinery/pkg/runtime"
	machineryutilruntime "k8s.io/apimachinery/pkg/util/runtime"
	k8sclientscheme "k8s.io/client-go/kubernetes/scheme"
	"k8s.io/client-go/util/workqueue"
	ctrl "sigs.k8s.io/controller-runtime"
	"sigs.k8s.io/controller-runtime/pkg/cache"
	ctrlruntime "sigs.k8s.io/controller-runtime/pkg/controller"
	"sigs.k8s.io/controller-runtime/pkg/healthz"
	"sigs.k8s.io/controller-runtime/pkg/manager"
	metricsserver "sigs.k8s.io/controller-runtime/pkg/metrics/server"

	"github.com/kyma-project/lifecycle-manager/api"
	"github.com/kyma-project/lifecycle-manager/api/shared"
	"github.com/kyma-project/lifecycle-manager/api/v1beta2"
	"github.com/kyma-project/lifecycle-manager/internal"
	"github.com/kyma-project/lifecycle-manager/internal/controller/kyma"
	"github.com/kyma-project/lifecycle-manager/internal/controller/mandatorymodule"
	"github.com/kyma-project/lifecycle-manager/internal/controller/manifest"
	"github.com/kyma-project/lifecycle-manager/internal/controller/purge"
	watcherctrl "github.com/kyma-project/lifecycle-manager/internal/controller/watcher"
	"github.com/kyma-project/lifecycle-manager/internal/crd"
	"github.com/kyma-project/lifecycle-manager/internal/descriptor/provider"
	"github.com/kyma-project/lifecycle-manager/internal/event"
	"github.com/kyma-project/lifecycle-manager/internal/pkg/flags"
	"github.com/kyma-project/lifecycle-manager/internal/pkg/metrics"
	"github.com/kyma-project/lifecycle-manager/internal/remote"
	"github.com/kyma-project/lifecycle-manager/pkg/log"
	"github.com/kyma-project/lifecycle-manager/pkg/matcher"
	"github.com/kyma-project/lifecycle-manager/pkg/queue"
	"github.com/kyma-project/lifecycle-manager/pkg/watcher"

	_ "github.com/open-component-model/ocm/pkg/contexts/ocm"
	_ "k8s.io/client-go/plugin/pkg/client/auth"
	//nolint:gci // kubebuilder's scaffold imports must be appended here.
	// +kubebuilder:scaffold:imports
)

const (
	metricCleanupTimeout    = 5 * time.Minute
	bootstrapFailedExitCode = 1
	runtimeProblemExitCode  = 2
)

var (
	buildVersion                         = "not_provided" //nolint:gochecknoglobals // used to embed static binary version during release builds
	errFailedToDropStoredVersions        = errors.New("failed to drop stored versions")
	errFailedToScheduleMetricsCleanupJob = errors.New("failed to schedule metrics cleanup job")
)

func registerSchemas(scheme *machineryruntime.Scheme) {
	machineryutilruntime.Must(k8sclientscheme.AddToScheme(scheme))
	machineryutilruntime.Must(api.AddToScheme(scheme))
	machineryutilruntime.Must(apiextensionsv1.AddToScheme(scheme))
	machineryutilruntime.Must(certmanagerv1.AddToScheme(scheme))
	machineryutilruntime.Must(istioclientapiv1beta1.AddToScheme(scheme))
	machineryutilruntime.Must(v1beta2.AddToScheme(scheme))
	// +kubebuilder:scaffold:scheme
}

func main() {
	setupLog := ctrl.Log.WithName("setup")
	scheme := machineryruntime.NewScheme()
	registerSchemas(scheme)

	flagVar := flags.DefineFlagVar()
	flag.Parse()
	ctrl.SetLogger(log.ConfigLogger(int8(flagVar.LogLevel), zapcore.Lock(os.Stdout))) //nolint:gosec // loglevel should always be between -128 to 127
	setupLog.Info("starting Lifecycle-Manager version: " + buildVersion)
	if err := flagVar.Validate(); err != nil {
		setupLog.Error(err, "unable to start manager")
		os.Exit(bootstrapFailedExitCode)
	}
	if flagVar.Pprof {
		go pprofStartServer(flagVar.PprofAddr, flagVar.PprofServerTimeout, setupLog)
	}

	cacheOptions := internal.GetCacheOptions(flagVar.IsKymaManaged, flagVar.IstioNamespace,
		flagVar.IstioGatewayNamespace, flagVar.RemoteSyncNamespace)
	setupManager(flagVar, cacheOptions, scheme, setupLog)
}

func pprofStartServer(addr string, timeout time.Duration, setupLog logr.Logger) {
	mux := http.NewServeMux()
	mux.HandleFunc("/debug/pprof/", pprof.Index)
	mux.HandleFunc("/debug/pprof/cmdline", pprof.Cmdline)
	mux.HandleFunc("/debug/pprof/profile", pprof.Profile)
	mux.HandleFunc("/debug/pprof/symbol", pprof.Symbol)
	mux.HandleFunc("/debug/pprof/trace", pprof.Trace)

	server := &http.Server{
		Addr:              addr,
		Handler:           mux,
		ReadTimeout:       timeout,
		ReadHeaderTimeout: timeout,
		WriteTimeout:      timeout,
	}

	if err := server.ListenAndServe(); err != nil {
		setupLog.Error(err, "error starting pprof server")
	}
}

func setupManager(flagVar *flags.FlagVar, cacheOptions cache.Options, scheme *machineryruntime.Scheme,
	setupLog logr.Logger,
) {
	config := ctrl.GetConfigOrDie()
	config.QPS = float32(flagVar.ClientQPS)
	config.Burst = flagVar.ClientBurst

	mgr, err := ctrl.NewManager(
		config, ctrl.Options{
			Scheme: scheme,
			Metrics: metricsserver.Options{
				BindAddress: flagVar.MetricsAddr,
			},
			HealthProbeBindAddress: flagVar.ProbeAddr,
			LeaderElection:         flagVar.EnableLeaderElection,
			LeaderElectionID:       "893110f7.kyma-project.io",
			LeaseDuration:          &flagVar.LeaderElectionLeaseDuration,
			RenewDeadline:          &flagVar.LeaderElectionRenewDeadline,
			Cache:                  cacheOptions,
		},
	)
	if err != nil {
		setupLog.Error(err, "unable to start manager")
		os.Exit(bootstrapFailedExitCode)
	}
	kcpRestConfig := mgr.GetConfig()
	remoteClientCache := remote.NewClientCache()
	kcpClient := remote.NewClientWithConfig(mgr.GetClient(), kcpRestConfig)
	eventRecorder := event.NewRecorderWrapper(mgr.GetEventRecorderFor(shared.OperatorName))
	skrContextProvider := remote.NewKymaSkrContextProvider(kcpClient, remoteClientCache, eventRecorder)
	var skrWebhookManager *watcher.SKRWebhookManifestManager
	options := controllerOptionsFromFlagVar(flagVar)
	if flagVar.EnableKcpWatcher {
		if skrWebhookManager, err = createSkrWebhookManager(mgr, skrContextProvider, flagVar); err != nil {
			setupLog.Error(err, "failed to create skr webhook manager")
			os.Exit(bootstrapFailedExitCode)
		}
		setupKcpWatcherReconciler(mgr, options, eventRecorder, flagVar, setupLog)
	}

	sharedMetrics := metrics.NewSharedMetrics()
	descriptorProvider := provider.NewCachedDescriptorProvider()
	kymaMetrics := metrics.NewKymaMetrics(sharedMetrics)
	mandatoryModulesMetrics := metrics.NewMandatoryModulesMetrics()
	setupKymaReconciler(mgr, descriptorProvider, skrContextProvider, eventRecorder, flagVar, options, skrWebhookManager,
		kymaMetrics,
		setupLog)
	setupManifestReconciler(mgr, flagVar, options, sharedMetrics, mandatoryModulesMetrics, setupLog)
	setupMandatoryModuleReconciler(mgr, descriptorProvider, flagVar, options, mandatoryModulesMetrics, setupLog)
	setupMandatoryModuleDeletionReconciler(mgr, descriptorProvider, eventRecorder, flagVar, options, setupLog)
	if flagVar.EnablePurgeFinalizer {
		setupPurgeReconciler(mgr, skrContextProvider, eventRecorder, flagVar, options, setupLog)
	}
	if flagVar.EnableWebhooks {
		enableWebhooks(mgr, setupLog)
	}

	addHealthChecks(mgr, setupLog)

	go cleanupStoredVersions(flagVar.DropCrdStoredVersionMap, mgr, setupLog)
	go scheduleMetricsCleanup(kymaMetrics, flagVar.MetricsCleanupIntervalInMinutes, mgr, setupLog)

	if err := mgr.Start(ctrl.SetupSignalHandler()); err != nil {
		setupLog.Error(err, "problem running manager")
		os.Exit(runtimeProblemExitCode)
	}
}

func addHealthChecks(mgr manager.Manager, setupLog logr.Logger) {
	// +kubebuilder:scaffold:builder
	if err := mgr.AddHealthzCheck("healthz", healthz.Ping); err != nil {
		setupLog.Error(err, "unable to set up health check")
		os.Exit(1)
	}
	if err := mgr.AddReadyzCheck("readyz", healthz.Ping); err != nil {
		setupLog.Error(err, "unable to set up ready check")
		os.Exit(1)
	}
}

func cleanupStoredVersions(crdVersionsToDrop string, mgr manager.Manager, setupLog logr.Logger) {
	if crdVersionsToDrop == "" {
		return
	}

	ctx := context.Background()
	if !mgr.GetCache().WaitForCacheSync(ctx) {
		setupLog.V(log.InfoLevel).Error(errFailedToDropStoredVersions, "failed to sync cache")
		return
	}

	crd.DropStoredVersion(ctx, mgr.GetClient(), crdVersionsToDrop)
}

func scheduleMetricsCleanup(kymaMetrics *metrics.KymaMetrics, cleanupIntervalInMinutes int, mgr manager.Manager,
	setupLog logr.Logger,
) {
	ctx := context.Background()
	if !mgr.GetCache().WaitForCacheSync(ctx) {
		setupLog.V(log.InfoLevel).Error(errFailedToScheduleMetricsCleanupJob, "failed to sync cache")
		return
	}

	scheduler := gocron.NewScheduler(time.UTC)
	_, scheduleErr := scheduler.Every(cleanupIntervalInMinutes).Minutes().Do(func() {
		ctx, cancel := context.WithTimeout(ctx, metricCleanupTimeout)
		defer cancel()
		if err := kymaMetrics.CleanupNonExistingKymaCrsMetrics(ctx, mgr.GetClient()); err != nil {
			setupLog.Info(fmt.Sprintf("failed to cleanup non existing kyma crs metrics, err: %s", err))
		}
	})
	if scheduleErr != nil {
		setupLog.Info(fmt.Sprintf("failed to setup cleanup routine for non existing kyma crs metrics, err: %s",
			scheduleErr))
	}
	scheduler.StartAsync()
	setupLog.V(log.DebugLevel).Info("scheduled job for cleaning up metrics")
}

func enableWebhooks(mgr manager.Manager, setupLog logr.Logger) {
	if err := (&v1beta2.ModuleTemplate{}).
		SetupWebhookWithManager(mgr); err != nil {
		setupLog.Error(err, "unable to create webhook", "webhook", "ModuleTemplate")
		os.Exit(1)
	}
}

func controllerOptionsFromFlagVar(flagVar *flags.FlagVar) ctrlruntime.Options {
	return ctrlruntime.Options{
		RateLimiter: workqueue.NewTypedMaxOfRateLimiter(
			workqueue.NewTypedItemExponentialFailureRateLimiter[ctrl.Request](flagVar.FailureBaseDelay, flagVar.FailureMaxDelay),
			&workqueue.TypedBucketRateLimiter[ctrl.Request]{
				Limiter: rate.NewLimiter(rate.Limit(flagVar.RateLimiterFrequency), flagVar.RateLimiterBurst),
			},
		),

		CacheSyncTimeout: flagVar.CacheSyncTimeout,
	}
}

func setupKymaReconciler(mgr ctrl.Manager,
	descriptorProvider *provider.CachedDescriptorProvider,
	skrContextFactory remote.SkrContextProvider,
	event event.Event,
	flagVar *flags.FlagVar,
	options ctrlruntime.Options,
	skrWebhookManager *watcher.SKRWebhookManifestManager,
	kymaMetrics *metrics.KymaMetrics,
	setupLog logr.Logger,
) {
	options.MaxConcurrentReconciles = flagVar.MaxConcurrentKymaReconciles
	if err := (&kyma.Reconciler{
		Client:             mgr.GetClient(),
		SkrContextFactory:  skrContextFactory,
		Event:              event,
		DescriptorProvider: descriptorProvider,
		SyncRemoteCrds:     remote.NewSyncCrdsUseCase(mgr.GetClient(), skrContextFactory, nil),
		SKRWebhookManager:  skrWebhookManager,
		RequeueIntervals: queue.RequeueIntervals{
			Success: flagVar.KymaRequeueSuccessInterval,
			Busy:    flagVar.KymaRequeueBusyInterval,
			Error:   flagVar.KymaRequeueErrInterval,
			Warning: flagVar.KymaRequeueWarningInterval,
		},
		InKCPMode:           flagVar.InKCPMode,
		RemoteSyncNamespace: flagVar.RemoteSyncNamespace,
		IsManagedKyma:       flagVar.IsKymaManaged,
		Metrics:             kymaMetrics,
	}).SetupWithManager(
		mgr, options, kyma.SetupOptions{
			ListenerAddr:                 flagVar.KymaListenerAddr,
			EnableDomainNameVerification: flagVar.EnableDomainNameVerification,
			IstioNamespace:               flagVar.IstioNamespace,
		},
	); err != nil {
		setupLog.Error(err, "unable to create controller", "controller", "Kyma")
		os.Exit(1)
	}
}

func createSkrWebhookManager(mgr ctrl.Manager, skrContextFactory remote.SkrContextProvider,
	flagVar *flags.FlagVar,
) (*watcher.SKRWebhookManifestManager, error) {
	caCertificateCache := watcher.NewCACertificateCache(flagVar.CaCertCacheTTL)
	config := watcher.SkrWebhookManagerConfig{
		SKRWatcherPath:         flagVar.WatcherResourcesPath,
		SkrWatcherImage:        getWatcherImg(flagVar),
		SkrWebhookCPULimits:    flagVar.WatcherResourceLimitsCPU,
		SkrWebhookMemoryLimits: flagVar.WatcherResourceLimitsMemory,
		RemoteSyncNamespace:    flagVar.RemoteSyncNamespace,
	}
	certConfig := watcher.CertificateConfig{
		IstioNamespace:      flagVar.IstioNamespace,
		RemoteSyncNamespace: flagVar.RemoteSyncNamespace,
		CACertificateName:   flagVar.CaCertName,
		AdditionalDNSNames:  strings.Split(flagVar.AdditionalDNSNames, ","),
		Duration:            flagVar.SelfSignedCertDuration,
		RenewBefore:         flagVar.SelfSignedCertRenewBefore,
		KeySize:             flagVar.SelfSignedCertKeySize,
	}
	gatewayConfig := watcher.GatewayConfig{
		IstioGatewayName:          flagVar.IstioGatewayName,
		IstioGatewayNamespace:     flagVar.IstioGatewayNamespace,
		LocalGatewayPortOverwrite: flagVar.ListenerPortOverwrite,
	}

	resolvedKcpAddr, err := gatewayConfig.ResolveKcpAddr(mgr)
	if err != nil {
		return nil, err
	}
	return watcher.NewSKRWebhookManifestManager(
		mgr.GetClient(),
		skrContextFactory,
		caCertificateCache,
		config,
		certConfig,
		resolvedKcpAddr)
}

const (
	watcherRegProd = "europe-docker.pkg.dev/kyma-project/prod/runtime-watcher-skr"
	watcherRegDev  = "europe-docker.pkg.dev/kyma-project/dev/runtime-watcher"
)

func getWatcherImg(flagVar *flags.FlagVar) string {
	if flagVar.UseWatcherDevRegistry {
		return fmt.Sprintf("%s:%s", watcherRegDev, flagVar.WatcherImageTag)
	}
	return fmt.Sprintf("%s:%s", watcherRegProd, flagVar.WatcherImageTag)
}

func setupPurgeReconciler(mgr ctrl.Manager,
	skrContextProvider remote.SkrContextProvider,
	event event.Event,
	flagVar *flags.FlagVar,
	options ctrlruntime.Options,
	setupLog logr.Logger,
) {
	if err := (&purge.Reconciler{
		Client:                mgr.GetClient(),
		SkrContextFactory:     skrContextProvider,
		Event:                 event,
		PurgeFinalizerTimeout: flagVar.PurgeFinalizerTimeout,
		SkipCRDs:              matcher.CreateCRDMatcherFrom(flagVar.SkipPurgingFor),
		IsManagedKyma:         flagVar.IsKymaManaged,
		Metrics:               metrics.NewPurgeMetrics(),
	}).SetupWithManager(
		mgr, options,
	); err != nil {
		setupLog.Error(err, "unable to create controller", "controller", "PurgeReconciler")
		os.Exit(bootstrapFailedExitCode)
	}
}

func setupManifestReconciler(mgr ctrl.Manager, flagVar *flags.FlagVar, options ctrlruntime.Options,
	sharedMetrics *metrics.SharedMetrics, mandatoryModulesMetrics *metrics.MandatoryModulesMetrics,
	setupLog logr.Logger,
) {
	options.MaxConcurrentReconciles = flagVar.MaxConcurrentManifestReconciles
	options.RateLimiter = internal.ManifestRateLimiter(flagVar.FailureBaseDelay,
		flagVar.FailureMaxDelay, flagVar.RateLimiterFrequency, flagVar.RateLimiterBurst)

	if err := manifest.SetupWithManager(
		mgr, options, queue.RequeueIntervals{
			Success: flagVar.ManifestRequeueSuccessInterval,
			Busy:    flagVar.ManifestRequeueBusyInterval,
			Error:   flagVar.ManifestRequeueErrInterval,
			Warning: flagVar.ManifestRequeueWarningInterval,
<<<<<<< HEAD
=======
			Jitter: queue.NewRequeueJitter(flagVar.ManifestRequeueJitterProbability,
				flagVar.ManifestRequeueJitterPercentage),
>>>>>>> 88dbd1ef
		}, manifest.SetupOptions{
			ListenerAddr:                 flagVar.ManifestListenerAddr,
			EnableDomainNameVerification: flagVar.EnableDomainNameVerification,
		}, metrics.NewManifestMetrics(sharedMetrics), mandatoryModulesMetrics,
	); err != nil {
		setupLog.Error(err, "unable to create controller", "controller", "Manifest")
		os.Exit(bootstrapFailedExitCode)
	}
}

func setupKcpWatcherReconciler(mgr ctrl.Manager, options ctrlruntime.Options, event event.Event, flagVar *flags.FlagVar,
	setupLog logr.Logger,
) {
	options.MaxConcurrentReconciles = flagVar.MaxConcurrentWatcherReconciles

	if err := (&watcherctrl.Reconciler{
		Client:     mgr.GetClient(),
		Event:      event,
		Scheme:     mgr.GetScheme(),
		RestConfig: mgr.GetConfig(),
		RequeueIntervals: queue.RequeueIntervals{
			Success: flagVar.WatcherRequeueSuccessInterval,
			Busy:    flags.DefaultKymaRequeueBusyInterval,
			Error:   flags.DefaultKymaRequeueErrInterval,
			Warning: flags.DefaultKymaRequeueWarningInterval,
		},
		IstioGatewayNamespace: flagVar.IstioGatewayNamespace,
	}).SetupWithManager(mgr, options); err != nil {
		setupLog.Error(err, "unable to create watcher controller")
		os.Exit(bootstrapFailedExitCode)
	}
}

func setupMandatoryModuleReconciler(mgr ctrl.Manager,
	descriptorProvider *provider.CachedDescriptorProvider,
	flagVar *flags.FlagVar,
	options ctrlruntime.Options,
	metrics *metrics.MandatoryModulesMetrics,
	setupLog logr.Logger,
) {
	options.MaxConcurrentReconciles = flagVar.MaxConcurrentMandatoryModuleReconciles

	if err := (&mandatorymodule.InstallationReconciler{
		Client: mgr.GetClient(),
		RequeueIntervals: queue.RequeueIntervals{
			Success: flagVar.MandatoryModuleRequeueSuccessInterval,
			Busy:    flagVar.KymaRequeueBusyInterval,
			Error:   flagVar.KymaRequeueErrInterval,
			Warning: flagVar.KymaRequeueWarningInterval,
		},
		RemoteSyncNamespace: flagVar.RemoteSyncNamespace,
		InKCPMode:           flagVar.InKCPMode,
		DescriptorProvider:  descriptorProvider,
		Metrics:             metrics,
	}).SetupWithManager(mgr, options); err != nil {
		setupLog.Error(err, "unable to create controller", "controller", "MandatoryModule")
		os.Exit(bootstrapFailedExitCode)
	}
}

func setupMandatoryModuleDeletionReconciler(mgr ctrl.Manager,
	descriptorProvider *provider.CachedDescriptorProvider,
	event event.Event,
	flagVar *flags.FlagVar,
	options ctrlruntime.Options,
	setupLog logr.Logger,
) {
	options.MaxConcurrentReconciles = flagVar.MaxConcurrentMandatoryModuleDeletionReconciles

	if err := (&mandatorymodule.DeletionReconciler{
		Client:             mgr.GetClient(),
		Event:              event,
		DescriptorProvider: descriptorProvider,
		RequeueIntervals: queue.RequeueIntervals{
			Success: flagVar.MandatoryModuleDeletionRequeueSuccessInterval,
			Busy:    flagVar.KymaRequeueBusyInterval,
			Error:   flagVar.KymaRequeueErrInterval,
			Warning: flagVar.KymaRequeueWarningInterval,
		},
	}).SetupWithManager(mgr, options); err != nil {
		setupLog.Error(err, "unable to create controller", "controller", "MandatoryModule")
		os.Exit(bootstrapFailedExitCode)
	}
}<|MERGE_RESOLUTION|>--- conflicted
+++ resolved
@@ -404,11 +404,8 @@
 			Busy:    flagVar.ManifestRequeueBusyInterval,
 			Error:   flagVar.ManifestRequeueErrInterval,
 			Warning: flagVar.ManifestRequeueWarningInterval,
-<<<<<<< HEAD
-=======
 			Jitter: queue.NewRequeueJitter(flagVar.ManifestRequeueJitterProbability,
 				flagVar.ManifestRequeueJitterPercentage),
->>>>>>> 88dbd1ef
 		}, manifest.SetupOptions{
 			ListenerAddr:                 flagVar.ManifestListenerAddr,
 			EnableDomainNameVerification: flagVar.EnableDomainNameVerification,

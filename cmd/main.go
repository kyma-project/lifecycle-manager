/*
Copyright 2022.

Licensed under the Apache License, Version 2.0 (the "License");
you may not use this file except in compliance with the License.
You may obtain a copy of the License at

    http://www.apache.org/licenses/LICENSE-2.0

Unless required by applicable law or agreed to in writing, software
distributed under the License is distributed on an "AS IS" BASIS,
WITHOUT WARRANTIES OR CONDITIONS OF ANY KIND, either express or implied.
See the License for the specific language governing permissions and
limitations under the License.
*/

package main

import (
	"context"
	"errors"
	"flag"
	"fmt"
	"net/http"
	"net/http/pprof"
	"os"
	"strings"
	"time"

	certmanagerv1 "github.com/cert-manager/cert-manager/pkg/apis/certmanager/v1"
	"go.uber.org/zap/zapcore"
	"golang.org/x/time/rate"
	istioclientapiv1beta1 "istio.io/client-go/pkg/apis/networking/v1beta1"
	apiextensionsv1 "k8s.io/apiextensions-apiserver/pkg/apis/apiextensions/v1"
	"k8s.io/apiextensions-apiserver/pkg/client/clientset/clientset"
	apimetav1 "k8s.io/apimachinery/pkg/apis/meta/v1"
	machineryruntime "k8s.io/apimachinery/pkg/runtime"
	machineryutilruntime "k8s.io/apimachinery/pkg/util/runtime"
	k8sclientscheme "k8s.io/client-go/kubernetes/scheme"
	"k8s.io/client-go/util/workqueue"
	"k8s.io/utils/strings/slices"
	ctrl "sigs.k8s.io/controller-runtime"
	"sigs.k8s.io/controller-runtime/pkg/cache"
	"sigs.k8s.io/controller-runtime/pkg/client"
	ctrlruntime "sigs.k8s.io/controller-runtime/pkg/controller"
	"sigs.k8s.io/controller-runtime/pkg/healthz"
	"sigs.k8s.io/controller-runtime/pkg/manager"
	metricsserver "sigs.k8s.io/controller-runtime/pkg/metrics/server"

	"github.com/kyma-project/lifecycle-manager/api"
	"github.com/kyma-project/lifecycle-manager/api/shared"
	"github.com/kyma-project/lifecycle-manager/api/v1beta2"
	"github.com/kyma-project/lifecycle-manager/internal"
	"github.com/kyma-project/lifecycle-manager/internal/controller"
	"github.com/kyma-project/lifecycle-manager/internal/pkg/metrics"
	"github.com/kyma-project/lifecycle-manager/pkg/log"
	"github.com/kyma-project/lifecycle-manager/pkg/matcher"
	"github.com/kyma-project/lifecycle-manager/pkg/queue"
	"github.com/kyma-project/lifecycle-manager/pkg/remote"
	"github.com/kyma-project/lifecycle-manager/pkg/signature"
	"github.com/kyma-project/lifecycle-manager/pkg/watcher"

	_ "github.com/open-component-model/ocm/pkg/contexts/ocm"
	_ "k8s.io/client-go/plugin/pkg/client/auth"
	//nolint:gci // kubebuilder's scaffold imports must be appended here.
	// +kubebuilder:scaffold:imports
)

var (
	scheme                 = machineryruntime.NewScheme() //nolint:gochecknoglobals // scheme used to add CRDs
	setupLog               = ctrl.Log.WithName("setup")   //nolint:gochecknoglobals // logger used for setup
	errMissingWatcherImage = errors.New("runtime watcher image is not provided")
)

func registerSchemas() {
	machineryutilruntime.Must(k8sclientscheme.AddToScheme(scheme))
	machineryutilruntime.Must(api.AddToScheme(scheme))

	machineryutilruntime.Must(apiextensionsv1.AddToScheme(scheme))
	machineryutilruntime.Must(certmanagerv1.AddToScheme(scheme))

	machineryutilruntime.Must(istioclientapiv1beta1.AddToScheme(scheme))

	machineryutilruntime.Must(v1beta2.AddToScheme(scheme))
	// +kubebuilder:scaffold:scheme
}

func main() {
	registerSchemas()

	flagVar := DefineFlagVar()
	flag.Parse()
	ctrl.SetLogger(log.ConfigLogger(int8(flagVar.logLevel), zapcore.Lock(os.Stdout)))
	if flagVar.pprof {
		go pprofStartServer(flagVar.pprofAddr, flagVar.pprofServerTimeout)
	}

	setupManager(flagVar, internal.DefaultCacheOptions(), scheme)
}

func pprofStartServer(addr string, timeout time.Duration) {
	mux := http.NewServeMux()
	mux.HandleFunc("/debug/pprof/", pprof.Index)
	mux.HandleFunc("/debug/pprof/cmdline", pprof.Cmdline)
	mux.HandleFunc("/debug/pprof/profile", pprof.Profile)
	mux.HandleFunc("/debug/pprof/symbol", pprof.Symbol)
	mux.HandleFunc("/debug/pprof/trace", pprof.Trace)

	server := &http.Server{
		Addr:              addr,
		Handler:           mux,
		ReadTimeout:       timeout,
		ReadHeaderTimeout: timeout,
		WriteTimeout:      timeout,
	}

	if err := server.ListenAndServe(); err != nil {
		setupLog.Error(err, "error starting pprof server")
	}
}

func setupManager(flagVar *FlagVar, cacheOptions cache.Options, scheme *machineryruntime.Scheme) {
	config := ctrl.GetConfigOrDie()
	config.QPS = float32(flagVar.clientQPS)
	config.Burst = flagVar.clientBurst

	mgr, err := ctrl.NewManager(
		config, ctrl.Options{
			Scheme: scheme,
			Metrics: metricsserver.Options{
				BindAddress: flagVar.metricsAddr,
			},
			HealthProbeBindAddress: flagVar.probeAddr,
			LeaderElection:         flagVar.enableLeaderElection,
			LeaderElectionID:       "893110f7.kyma-project.io",
			Cache:                  cacheOptions,
		},
	)
	if err != nil {
		setupLog.Error(err, "unable to start manager")
		os.Exit(1)
	}

	options := controllerOptionsFromFlagVar(flagVar)
	if flagVar.enableKcpWatcher && flagVar.skrWatcherImage == "" {
		setupLog.Error(errMissingWatcherImage, "unable to start manager")
		os.Exit(1)
	}
	remoteClientCache := remote.NewClientCache()
	var skrWebhookManager *watcher.SKRWebhookManifestManager
	if flagVar.enableKcpWatcher {
		watcherChartDirInfo, err := os.Stat(flagVar.skrWatcherPath)
		if err != nil || !watcherChartDirInfo.IsDir() {
			setupLog.Error(err, "failed to read local skr chart")
			os.Exit(1)
		}

		if skrWebhookManager, err = createSkrWebhookManager(mgr, flagVar); err != nil {
			setupLog.Error(err, "failed to create webhook chart manager")
			os.Exit(1)
		}
		setupKcpWatcherReconciler(mgr, options, flagVar)
	}

	setupKymaReconciler(mgr, remoteClientCache, flagVar, options, skrWebhookManager)
	setupManifestReconciler(mgr, flagVar, options)
	setupMandatoryModulesReconciler(mgr, remoteClientCache, flagVar, options)

	if flagVar.enablePurgeFinalizer {
		setupPurgeReconciler(mgr, remoteClientCache, flagVar, options)
	}

	if flagVar.enableWebhooks {
		enableWebhooks(mgr)
	}

	// +kubebuilder:scaffold:builder
	if err := mgr.AddHealthzCheck("healthz", healthz.Ping); err != nil {
		setupLog.Error(err, "unable to set up health check")
		os.Exit(1)
	}
	if err := mgr.AddReadyzCheck("readyz", healthz.Ping); err != nil {
		setupLog.Error(err, "unable to set up ready check")
		os.Exit(1)
	}
	if flagVar.dropStoredVersion != "" {
		go func(version string) {
			dropStoredVersion(mgr, version)
		}(flagVar.dropStoredVersion)
	}
	if err := mgr.Start(ctrl.SetupSignalHandler()); err != nil {
		setupLog.Error(err, "problem running manager")
		os.Exit(1)
	}
}

func enableWebhooks(mgr manager.Manager) {
	if err := (&v1beta2.ModuleTemplate{}).
		SetupWebhookWithManager(mgr); err != nil {
		setupLog.Error(err, "unable to create webhook", "webhook", "ModuleTemplate")
		os.Exit(1)
	}

	if err := (&v1beta2.Kyma{}).SetupWebhookWithManager(mgr); err != nil {
		setupLog.Error(err, "unable to create webhook", "webhook", "Kyma")
		os.Exit(1)
	}
	if err := (&v1beta2.Watcher{}).SetupWebhookWithManager(mgr); err != nil {
		setupLog.Error(err, "unable to create webhook", "webhook", "Watcher")
		os.Exit(1)
	}

	if err := (&v1beta2.Manifest{}).SetupWebhookWithManager(mgr); err != nil {
		setupLog.Error(err, "unable to create webhook", "webhook", "Manifest")
		os.Exit(1)
	}
}

func controllerOptionsFromFlagVar(flagVar *FlagVar) ctrlruntime.Options {
	return ctrlruntime.Options{
		RateLimiter: workqueue.NewMaxOfRateLimiter(
			workqueue.NewItemExponentialFailureRateLimiter(flagVar.failureBaseDelay, flagVar.failureMaxDelay),
			&workqueue.BucketRateLimiter{
				Limiter: rate.NewLimiter(rate.Limit(flagVar.rateLimiterFrequency), flagVar.rateLimiterBurst),
			},
		),

		CacheSyncTimeout: flagVar.cacheSyncTimeout,
	}
}

func setupKymaReconciler(mgr ctrl.Manager, remoteClientCache *remote.ClientCache, flagVar *FlagVar,
	options ctrlruntime.Options, skrWebhookManager *watcher.SKRWebhookManifestManager,
) {
	options.MaxConcurrentReconciles = flagVar.maxConcurrentKymaReconciles
	kcpRestConfig := mgr.GetConfig()

	if err := (&controller.KymaReconciler{
		Client:            mgr.GetClient(),
		EventRecorder:     mgr.GetEventRecorderFor(shared.OperatorName),
		KcpRestConfig:     kcpRestConfig,
		RemoteClientCache: remoteClientCache,
		SKRWebhookManager: skrWebhookManager,
		RequeueIntervals: queue.RequeueIntervals{
			Success: flagVar.kymaRequeueSuccessInterval,
			Busy:    flagVar.kymaRequeueBusyInterval,
			Error:   flagVar.kymaRequeueErrInterval,
			Warning: flagVar.kymaRequeueWarningInterval,
		},
		VerificationSettings: signature.VerificationSettings{
			EnableVerification: flagVar.enableVerification,
			PublicKeyFilePath:  flagVar.moduleVerificationKeyFilePath,
		},
		InKCPMode:           flagVar.inKCPMode,
		RemoteSyncNamespace: flagVar.remoteSyncNamespace,
		IsManagedKyma:       flagVar.IsKymaManaged,
		Metrics:             metrics.NewKymaMetrics(),
	}).SetupWithManager(
		mgr, options, controller.SetupUpSetting{
			ListenerAddr:                 flagVar.kymaListenerAddr,
			EnableDomainNameVerification: flagVar.enableDomainNameVerification,
			IstioNamespace:               flagVar.istioNamespace,
		},
	); err != nil {
		setupLog.Error(err, "unable to create controller", "controller", "Kyma")
		os.Exit(1)
	}
}

func createSkrWebhookManager(mgr ctrl.Manager, flagVar *FlagVar) (*watcher.SKRWebhookManifestManager, error) {
	caCertificateCache := watcher.NewCACertificateCache(flagVar.caCertCacheTTL)
	return watcher.NewSKRWebhookManifestManager(mgr.GetConfig(), mgr.GetScheme(), caCertificateCache,
		watcher.SkrWebhookManagerConfig{
			SKRWatcherPath:         flagVar.skrWatcherPath,
			SkrWatcherImage:        flagVar.skrWatcherImage,
			SkrWebhookCPULimits:    flagVar.skrWebhookCPULimits,
			SkrWebhookMemoryLimits: flagVar.skrWebhookMemoryLimits,
			RemoteSyncNamespace:    flagVar.remoteSyncNamespace,
		}, watcher.CertificateConfig{
			IstioNamespace:      flagVar.istioNamespace,
			RemoteSyncNamespace: flagVar.remoteSyncNamespace,
			CACertificateName:   flagVar.caCertName,
			AdditionalDNSNames:  strings.Split(flagVar.additionalDNSNames, ","),
			Duration:            flagVar.SelfSignedCertDuration,
			RenewBefore:         flagVar.SelfSignedCertRenewBefore,
		}, watcher.GatewayConfig{
			IstioGatewayName:          flagVar.istioGatewayName,
			IstioGatewayNamespace:     flagVar.istioGatewayNamespace,
			LocalGatewayPortOverwrite: flagVar.listenerPortOverwrite,
		})
}

func setupPurgeReconciler(mgr ctrl.Manager,
	remoteClientCache *remote.ClientCache,
	flagVar *FlagVar,
	options ctrlruntime.Options,
) {
	resolveRemoteClientFunc := func(ctx context.Context, key client.ObjectKey) (client.Client, error) {
		kcpClient := remote.NewClientWithConfig(mgr.GetClient(), mgr.GetConfig())
		return remote.NewClientLookup(kcpClient, remoteClientCache, v1beta2.SyncStrategyLocalSecret).Lookup(ctx, key)
	}

	if err := (&controller.PurgeReconciler{
		Client:                mgr.GetClient(),
		EventRecorder:         mgr.GetEventRecorderFor(shared.OperatorName),
		ResolveRemoteClient:   resolveRemoteClientFunc,
		PurgeFinalizerTimeout: flagVar.purgeFinalizerTimeout,
		SkipCRDs:              matcher.CreateCRDMatcherFrom(flagVar.skipPurgingFor),
		IsManagedKyma:         flagVar.IsKymaManaged,
		Metrics:               metrics.NewPurgeMetrics(),
	}).SetupWithManager(
		mgr, options,
	); err != nil {
		setupLog.Error(err, "unable to create controller", "controller", "PurgeReconciler")
		os.Exit(1)
	}
}

func setupManifestReconciler(
	mgr ctrl.Manager,
	flagVar *FlagVar,
	options ctrlruntime.Options,
) {
	options.MaxConcurrentReconciles = flagVar.maxConcurrentManifestReconciles
	options.RateLimiter = internal.ManifestRateLimiter(flagVar.failureBaseDelay,
		flagVar.failureMaxDelay, flagVar.rateLimiterFrequency, flagVar.rateLimiterBurst)

	if err := controller.SetupWithManager(
		mgr, options, flagVar.manifestRequeueSuccessInterval, controller.SetupUpSetting{
			ListenerAddr:                 flagVar.manifestListenerAddr,
			EnableDomainNameVerification: flagVar.enableDomainNameVerification,
		},
	); err != nil {
		setupLog.Error(err, "unable to create controller", "controller", "Manifest")
		os.Exit(1)
	}
}

func setupKcpWatcherReconciler(mgr ctrl.Manager, options ctrlruntime.Options, flagVar *FlagVar) {
	options.MaxConcurrentReconciles = flagVar.maxConcurrentWatcherReconciles

	if err := (&controller.WatcherReconciler{
		Client:             mgr.GetClient(),
		EventRecorder:      mgr.GetEventRecorderFor(controller.WatcherControllerName),
		WatcherVSNamespace: flagVar.istioGatewayNamespace,
		Scheme:             mgr.GetScheme(),
		RestConfig:         mgr.GetConfig(),
		RequeueIntervals: queue.RequeueIntervals{
			Success: flagVar.watcherRequeueSuccessInterval,
			Busy:    defaultKymaRequeueBusyInterval,
			Error:   defaultKymaRequeueErrInterval,
			Warning: defaultKymaRequeueWarningInterval,
		},
	}).SetupWithManager(mgr, options); err != nil {
		setupLog.Error(err, "unable to create controller", "controller", controller.WatcherControllerName)
		os.Exit(1)
	}
}

<<<<<<< HEAD
func setupMandatoryModulesReconciler(mgr ctrl.Manager, remoteClientCache *remote.ClientCache, flagVar *FlagVar,
	options ctrlruntime.Options,
) {
	options.MaxConcurrentReconciles = flagVar.maxConcurrentMandatoryModulesReconciles
	kcpRestConfig := mgr.GetConfig()

	resolveRemoteClientFunc := func(ctx context.Context, key client.ObjectKey) (client.Client, error) {
		kcpClient := remote.NewClientWithConfig(mgr.GetClient(), mgr.GetConfig())
		return remote.NewClientLookup(kcpClient, remoteClientCache, v1beta2.SyncStrategyLocalSecret).Lookup(ctx, key)
	}

	if err := (&controller.MandatoryModulesReconciler{
		Client:              mgr.GetClient(),
		EventRecorder:       mgr.GetEventRecorderFor(v1beta2.OperatorName),
		KcpRestConfig:       kcpRestConfig,
		RemoteClientCache:   remoteClientCache,
		ResolveRemoteClient: resolveRemoteClientFunc,
		RequeueIntervals: queue.RequeueIntervals{
			Success: flagVar.kymaRequeueSuccessInterval,
			Busy:    flagVar.kymaRequeueBusyInterval,
			Error:   flagVar.kymaRequeueErrInterval,
			Warning: flagVar.kymaRequeueWarningInterval,
		},
		RemoteSyncNamespace: flagVar.remoteSyncNamespace,
		InKCPMode:           flagVar.inKCPMode,
	}).SetupWithManager(mgr, options); err != nil {
		setupLog.Error(err, "unable to create controller", "controller", "MandatoryModules")
		os.Exit(1)
	}
}

func dropVersionFromStoredVersions(mgr manager.Manager, versionToBeRemoved string) {
=======
func dropStoredVersion(mgr manager.Manager, versionToBeRemoved string) {
>>>>>>> 2d7fa0ba
	cfg := mgr.GetConfig()
	kcpClient, err := clientset.NewForConfig(cfg)
	if err != nil {
		setupLog.V(log.DebugLevel).Error(err,
			fmt.Sprintf("unable to initialize client to remove %s", versionToBeRemoved))
	}
	ctx := context.TODO()
	var crdList *apiextensionsv1.CustomResourceDefinitionList
	if crdList, err = kcpClient.ApiextensionsV1().CustomResourceDefinitions().List(ctx,
		apimetav1.ListOptions{}); err != nil {
		setupLog.V(log.InfoLevel).Error(err, "unable to list CRDs")
	}

	crdsToPatch := []string{
		string(shared.ModuleTemplateKind), string(shared.WatcherKind),
		string(shared.ManifestKind), string(shared.KymaKind),
	}

	for _, crdItem := range crdList.Items {
		if crdItem.Spec.Group != shared.OperatorGroup && !slices.Contains(crdsToPatch, crdItem.Spec.Names.Kind) {
			continue
		}
		setupLog.V(log.InfoLevel).Info(fmt.Sprintf("Checking the storedVersions for %s crd", crdItem.Spec.Names.Kind))
		oldStoredVersions := crdItem.Status.StoredVersions
		newStoredVersions := make([]string, 0, len(oldStoredVersions))
		for _, stored := range oldStoredVersions {
			if stored != versionToBeRemoved {
				newStoredVersions = append(newStoredVersions, stored)
			}
		}
		crdItem.Status.StoredVersions = newStoredVersions
		setupLog.V(log.InfoLevel).Info(fmt.Sprintf("The new storedVersions are %v", newStoredVersions))
		crd := crdItem
		if _, err := kcpClient.ApiextensionsV1().CustomResourceDefinitions().
			UpdateStatus(ctx, &crd, apimetav1.UpdateOptions{}); err != nil {
			msg := fmt.Sprintf("Failed to update CRD to remove %s from stored versions", versionToBeRemoved)
			setupLog.V(log.InfoLevel).Error(err, msg)
		}
	}
}<|MERGE_RESOLUTION|>--- conflicted
+++ resolved
@@ -50,6 +50,7 @@
 	"github.com/kyma-project/lifecycle-manager/api"
 	"github.com/kyma-project/lifecycle-manager/api/shared"
 	"github.com/kyma-project/lifecycle-manager/api/v1beta2"
+
 	"github.com/kyma-project/lifecycle-manager/internal"
 	"github.com/kyma-project/lifecycle-manager/internal/controller"
 	"github.com/kyma-project/lifecycle-manager/internal/pkg/metrics"
@@ -357,7 +358,6 @@
 	}
 }
 
-<<<<<<< HEAD
 func setupMandatoryModulesReconciler(mgr ctrl.Manager, remoteClientCache *remote.ClientCache, flagVar *FlagVar,
 	options ctrlruntime.Options,
 ) {
@@ -371,7 +371,7 @@
 
 	if err := (&controller.MandatoryModulesReconciler{
 		Client:              mgr.GetClient(),
-		EventRecorder:       mgr.GetEventRecorderFor(v1beta2.OperatorName),
+		EventRecorder:       mgr.GetEventRecorderFor(shared.OperatorName),
 		KcpRestConfig:       kcpRestConfig,
 		RemoteClientCache:   remoteClientCache,
 		ResolveRemoteClient: resolveRemoteClientFunc,
@@ -389,10 +389,7 @@
 	}
 }
 
-func dropVersionFromStoredVersions(mgr manager.Manager, versionToBeRemoved string) {
-=======
 func dropStoredVersion(mgr manager.Manager, versionToBeRemoved string) {
->>>>>>> 2d7fa0ba
 	cfg := mgr.GetConfig()
 	kcpClient, err := clientset.NewForConfig(cfg)
 	if err != nil {

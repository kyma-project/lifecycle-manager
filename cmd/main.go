--- conflicted
+++ resolved
@@ -262,26 +262,13 @@
 	maintenanceWindow := initMaintenanceWindow(flagVar.MinMaintenanceWindowSize, logger)
 	metrics.NewFipsMetrics().Update()
 
-<<<<<<< HEAD
-	//nolint:godox // this will be used in the future
-	// TODO: use the oci registry host //nolint:godox // this will be used in the future
-	_ = getOciRegistryHost(mgr.GetConfig(), flagVar, logger)
-
 	setupKymaReconciler(mgr, descriptorProvider, skrContextProvider, eventRecorder, flagVar, options, skrWebhookManager,
 		kymaMetrics, logger, maintenanceWindow)
 	setupManifestReconciler(mgr, flagVar, options, sharedMetrics, mandatoryModulesMetrics, accessManagerService, logger,
 		eventRecorder)
 	setupMandatoryModuleReconciler(mgr, descriptorProvider, flagVar, options, mandatoryModulesMetrics, logger)
 	setupMandatoryModuleDeletionReconciler(mgr, eventRecorder, flagVar, options, logger)
-=======
-	setupKymaReconciler(mgr, descriptorProvider, skrContextProvider, eventRecorder,
-		flagVar, options, skrWebhookManager, kymaMetrics, logger, maintenanceWindow, ociRegistryHost)
-	setupManifestReconciler(mgr, flagVar, options, sharedMetrics, mandatoryModulesMetrics,
-		accessManagerService, logger, eventRecorder)
-	setupMandatoryModuleReconciler(mgr, descriptorProvider, flagVar, options,
-		mandatoryModulesMetrics, logger, ociRegistryHost)
-	setupMandatoryModuleDeletionReconciler(mgr, descriptorProvider, eventRecorder, flagVar, options, logger)
->>>>>>> f7d93ebe
+  
 	if flagVar.EnablePurgeFinalizer {
 		setupPurgeReconciler(mgr, skrContextProvider, eventRecorder, flagVar, options, logger)
 	}
@@ -600,7 +587,6 @@
 	options.CacheSyncTimeout = flagVar.CacheSyncTimeout
 	options.MaxConcurrentReconciles = flagVar.MaxConcurrentMandatoryModuleReconciles
 
-<<<<<<< HEAD
 	installationService := installation.ComposeInstallationService(mgr.GetClient(), descriptorProvider,
 		flagVar.RemoteSyncNamespace, metrics)
 	installationReconciler := mandatorymodule.NewInstallationReconciler(queue.RequeueIntervals{
@@ -611,21 +597,6 @@
 	}, installationService)
 
 	if err := installationReconciler.SetupWithManager(mgr, options); err != nil {
-=======
-	if err := (&mandatorymodule.InstallationReconciler{
-		Client: mgr.GetClient(),
-		RequeueIntervals: queue.RequeueIntervals{
-			Success: flagVar.MandatoryModuleRequeueSuccessInterval,
-			Busy:    flagVar.KymaRequeueBusyInterval,
-			Error:   flagVar.KymaRequeueErrInterval,
-			Warning: flagVar.KymaRequeueWarningInterval,
-		},
-		RemoteSyncNamespace: flagVar.RemoteSyncNamespace,
-		DescriptorProvider:  descriptorProvider,
-		Metrics:             metrics,
-		OCIRegistryHost:     ociRegistryHost,
-	}).SetupWithManager(mgr, options); err != nil {
->>>>>>> f7d93ebe
 		setupLog.Error(err, "unable to create controller", "controller", "MandatoryModule")
 		os.Exit(bootstrapFailedExitCode)
 	}

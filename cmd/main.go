--- conflicted
+++ resolved
@@ -427,9 +427,7 @@
 	moduleStatusGen := generator.NewModuleStatusGenerator(fromerror.GenerateModuleStatusFromError)
 	modulesStatusHandler := modules.NewStatusHandler(moduleStatusGen, kcpClient, kymaMetrics.RemoveModuleStateMetrics)
 
-<<<<<<< HEAD
 	// Setup InstallationReconciler for handling Kyma installation and updates
-=======
 	kymaReconcilerConfig := kyma.ReconcilerConfig{
 		RemoteSyncNamespace:    flagVar.RemoteSyncNamespace,
 		IsManagedKyma:          flagVar.IsKymaManaged,
@@ -443,7 +441,6 @@
 		&syncCrdsUseCase,
 		flagVar.SkrImagePullSecret)
 
->>>>>>> c3010fd5
 	if err := (&kyma.Reconciler{
 		Client:               kcpClient,
 		SkrContextFactory:    skrContextFactory,
@@ -471,34 +468,7 @@
 			IstioNamespace:               flagVar.IstioNamespace,
 		},
 	); err != nil {
-		setupLog.Error(err, "unable to create controller", "controller", "KymaInstallation")
-		os.Exit(1)
-	}
-
-	// Setup DeletionReconciler for handling Kyma deletion
-	if err := (&kyma.DeletionReconciler{
-		Client:               kcpClient,
-		SkrContextFactory:    skrContextFactory,
-		Event:                event,
-		DescriptorProvider:   descriptorProvider,
-		SyncRemoteCrds:       remote.NewSyncCrdsUseCase(kcpClient, skrContextFactory, nil),
-		ModulesStatusHandler: modulesStatusHandler,
-		SKRWebhookManager:    skrWebhookManager,
-		RequeueIntervals: queue.RequeueIntervals{
-			Success: flagVar.KymaRequeueSuccessInterval,
-			Busy:    flagVar.KymaRequeueBusyInterval,
-			Error:   flagVar.KymaRequeueErrInterval,
-			Warning: flagVar.KymaRequeueWarningInterval,
-		},
-		RemoteSyncNamespace: flagVar.RemoteSyncNamespace,
-		IsManagedKyma:       flagVar.IsKymaManaged,
-		Metrics:             kymaMetrics,
-		RemoteCatalog: remote.NewRemoteCatalogFromKyma(kcpClient, skrContextFactory,
-			flagVar.RemoteSyncNamespace),
-		TemplateLookup: templatelookup.NewTemplateLookup(kcpClient, descriptorProvider,
-			moduleTemplateInfoLookupStrategies),
-	}).SetupWithManager(mgr, options); err != nil {
-		setupLog.Error(err, "unable to create controller", "controller", "KymaDeletion")
+		setupLog.Error(err, "unable to create controller", "controller", "Kyma")
 		os.Exit(1)
 	}
 }

--- conflicted
+++ resolved
@@ -169,13 +169,6 @@
 		setupPurgeReconciler(mgr, remoteClientCache, flagVar, options)
 	}
 
-<<<<<<< HEAD
-=======
-	if flagVar.enableKcpWatcher {
-		setupKcpWatcherReconciler(mgr, options, flagVar)
-		watchermetrics.Init(ctrlmetrics.Registry)
-	}
->>>>>>> 6e4e8075
 	if flagVar.enableWebhooks {
 		enableWebhooks(mgr)
 	}
@@ -259,13 +252,7 @@
 		},
 		InKCPMode:           flagVar.inKCPMode,
 		RemoteSyncNamespace: flagVar.remoteSyncNamespace,
-<<<<<<< HEAD
-		IsManagedKyma:       flagVar.IsKymaManaged,
-		KymaMetrics:         metrics.NewKymaMetrics(),
-=======
-		IsManagedKyma:       flagVar.isKymaManaged,
 		Metrics:             metrics.NewKymaMetrics(),
->>>>>>> 6e4e8075
 	}).SetupWithManager(
 		mgr, options, controller.SetupUpSetting{
 			ListenerAddr:                 flagVar.kymaListenerAddr,
@@ -317,11 +304,7 @@
 		ResolveRemoteClient:   resolveRemoteClientFunc,
 		PurgeFinalizerTimeout: flagVar.purgeFinalizerTimeout,
 		SkipCRDs:              matcher.CreateCRDMatcherFrom(flagVar.skipPurgingFor),
-<<<<<<< HEAD
 		IsManagedKyma:         flagVar.IsKymaManaged,
-=======
-		IsManagedKyma:         flagVar.isKymaManaged,
->>>>>>> 6e4e8075
 		Metrics:               metrics.NewPurgeMetrics(),
 	}).SetupWithManager(
 		mgr, options,

--- conflicted
+++ resolved
@@ -8,35 +8,6 @@
 )
 
 const (
-<<<<<<< HEAD
-	defaultKymaRequeueSuccessInterval                     = 30 * time.Second
-	defaultKymaRequeueErrInterval                         = 2 * time.Second
-	defaultKymaRequeueBusyInterval                        = 5 * time.Second
-	defaultManifestRequeueSuccessInterval                 = 30 * time.Second
-	defaultWatcherRequeueSuccessInterval                  = 30 * time.Second
-	defaultClientQPS                                      = 300
-	defaultClientBurst                                    = 600
-	defaultPprofServerTimeout                             = 90 * time.Second
-	rateLimiterBurstDefault                               = 200
-	rateLimiterFrequencyDefault                           = 30
-	failureBaseDelayDefault                               = 100 * time.Millisecond
-	failureMaxDelayDefault                                = 5 * time.Second
-	defaultCacheSyncTimeout                               = 2 * time.Minute
-	defaultLogLevel                                       = log.WarnLevel
-	defaultPurgeFinalizerTimeout                          = 5 * time.Minute
-	defaultMaxConcurrentManifestReconciles                = 1
-	defaultMaxConcurrentKymaReconciles                    = 1
-	defaultMaxConcurrentWatcherReconciles                 = 1
-	defaultIstioGatewayName                               = "klm-watcher-gateway"
-	defaultIstioGatewayNamespace                          = "kcp-system"
-	defaultIstioNamespace                                 = "istio-system"
-	defaultCaCertName                                     = "klm-watcher-serving-cert"
-	defaultCaCertCacheTTL                   time.Duration = 1 * time.Hour
-	defaultSelfSignedCertDuration           time.Duration = 90 * 24 * time.Hour
-	defaultSelfSignedCertRenewBefore        time.Duration = 60 * 24 * time.Hour
-	defaultSelfSignedCertificateRenewBuffer               = 24 * time.Hour
-	DefaultRemoteSyncNamespace                            = "kyma-system"
-=======
 	defaultKymaRequeueSuccessInterval                    = 30 * time.Second
 	defaultKymaRequeueErrInterval                        = 2 * time.Second
 	defaultKymaRequeueWarningInterval                    = 30 * time.Second
@@ -61,7 +32,10 @@
 	defaultIstioNamespace                                = "istio-system"
 	defaultCaCertName                                    = "klm-watcher-serving-cert"
 	defaultCaCertCacheTTL                  time.Duration = 1 * time.Hour
->>>>>>> 6e4e8075
+	defaultSelfSignedCertDuration           time.Duration = 90 * 24 * time.Hour
+	defaultSelfSignedCertRenewBefore        time.Duration = 60 * 24 * time.Hour
+	defaultSelfSignedCertificateRenewBuffer               = 24 * time.Hour
+	DefaultRemoteSyncNamespace                            = "kyma-system"
 )
 
 //nolint:funlen

module github.com/kyma-project/lifecycle-manager

go 1.19

require (
	github.com/Masterminds/semver/v3 v3.1.1
	github.com/gardener/component-spec/bindings-go v0.0.70
	github.com/go-logr/logr v1.2.3
	github.com/go-logr/zapr v1.2.3
	github.com/kyma-project/module-manager v0.0.0-20230105142740-3cfa8d2c94ca
	github.com/kyma-project/module-manager/operator v0.0.0-20221125150159-5e84c4855249
	github.com/kyma-project/runtime-watcher/listener v0.0.0-20221129135108-60e6093eba9d
	github.com/onsi/ginkgo/v2 v2.6.0
	github.com/onsi/gomega v1.24.1
<<<<<<< HEAD
	github.com/stretchr/testify v1.8.1
	go.uber.org/zap v1.24.0
	golang.org/x/time v0.3.0
=======
	github.com/stretchr/testify v1.8.0
	go.uber.org/zap v1.23.0
	golang.org/x/sync v0.1.0
	golang.org/x/time v0.2.0
>>>>>>> e6334ec7
	gopkg.in/yaml.v3 v3.0.1
	istio.io/api v0.0.0-20220927144349-95d2a2fe2144
	istio.io/client-go v1.15.1
	k8s.io/api v0.26.0
	k8s.io/apiextensions-apiserver v0.26.0
	k8s.io/apimachinery v0.26.0
	k8s.io/client-go v0.26.0
	sigs.k8s.io/controller-runtime v0.14.1
	sigs.k8s.io/e2e-framework v0.0.8
	sigs.k8s.io/yaml v1.3.0
)

require (
	github.com/Azure/go-ansiterm v0.0.0-20210617225240-d185dfc1b5a1 // indirect
	github.com/BurntSushi/toml v1.2.1 // indirect
	github.com/MakeNowJust/heredoc v1.0.0 // indirect
	github.com/Masterminds/goutils v1.1.1 // indirect
	github.com/Masterminds/sprig/v3 v3.2.2 // indirect
	github.com/Masterminds/squirrel v1.5.3 // indirect
	github.com/Microsoft/go-winio v0.6.0 // indirect
	github.com/asaskevich/govalidator v0.0.0-20210307081110-f21760c49a8d // indirect
	github.com/beorn7/perks v1.0.1 // indirect
	github.com/cespare/xxhash/v2 v2.1.2 // indirect
	github.com/chai2010/gettext-go v1.0.2 // indirect
	github.com/containerd/containerd v1.6.9 // indirect
	github.com/cyphar/filepath-securejoin v0.2.3 // indirect
	github.com/davecgh/go-spew v1.1.1 // indirect
	github.com/docker/cli v20.10.21+incompatible // indirect
	github.com/docker/distribution v2.8.1+incompatible // indirect
	github.com/docker/docker v20.10.21+incompatible // indirect
	github.com/docker/docker-credential-helpers v0.7.0 // indirect
	github.com/docker/go-connections v0.4.0 // indirect
	github.com/docker/go-metrics v0.0.1 // indirect
	github.com/docker/go-units v0.5.0 // indirect
	github.com/emicklei/go-restful/v3 v3.10.0 // indirect
	github.com/evanphx/json-patch v5.6.0+incompatible // indirect
	github.com/exponent-io/jsonpath v0.0.0-20210407135951-1de76d718b3f // indirect
	github.com/fatih/color v1.13.0 // indirect
	github.com/fsnotify/fsnotify v1.6.0 // indirect
	github.com/ghodss/yaml v1.0.0 // indirect
	github.com/go-errors/errors v1.4.2 // indirect
	github.com/go-gorp/gorp/v3 v3.1.0 // indirect
	github.com/go-openapi/jsonpointer v0.19.5 // indirect
	github.com/go-openapi/jsonreference v0.20.0 // indirect
	github.com/go-openapi/swag v0.22.3 // indirect
	github.com/gobwas/glob v0.2.3 // indirect
	github.com/gofrs/flock v0.8.1 // indirect
	github.com/gogo/protobuf v1.3.2 // indirect
	github.com/golang/groupcache v0.0.0-20210331224755-41bb18bfe9da // indirect
	github.com/golang/protobuf v1.5.2 // indirect
	github.com/google/btree v1.1.2 // indirect
	github.com/google/gnostic v0.6.9 // indirect
	github.com/google/go-cmp v0.5.9 // indirect
	github.com/google/gofuzz v1.2.0 // indirect
	github.com/google/shlex v0.0.0-20191202100458-e7afc7fbc510 // indirect
	github.com/google/uuid v1.3.0 // indirect
	github.com/gorilla/mux v1.8.0 // indirect
	github.com/gosuri/uitable v0.0.4 // indirect
	github.com/gregjones/httpcache v0.0.0-20190611155906-901d90724c79 // indirect
	github.com/huandu/xstrings v1.3.3 // indirect
	github.com/iancoleman/orderedmap v0.2.0 // indirect
	github.com/imdario/mergo v0.3.13 // indirect
	github.com/inconshreveable/mousetrap v1.0.1 // indirect
	github.com/invopop/jsonschema v0.7.0 // indirect
	github.com/jmoiron/sqlx v1.3.5 // indirect
	github.com/josharian/intern v1.0.0 // indirect
	github.com/json-iterator/go v1.1.12 // indirect
	github.com/klauspost/compress v1.15.12 // indirect
	github.com/lann/builder v0.0.0-20180802200727-47ae307949d0 // indirect
	github.com/lann/ps v0.0.0-20150810152359-62de8c46ede0 // indirect
	github.com/lib/pq v1.10.7 // indirect
	github.com/liggitt/tabwriter v0.0.0-20181228230101-89fcab3d43de // indirect
	github.com/mailru/easyjson v0.7.7 // indirect
	github.com/mattn/go-colorable v0.1.13 // indirect
	github.com/mattn/go-isatty v0.0.16 // indirect
	github.com/mattn/go-runewidth v0.0.14 // indirect
	github.com/matttproud/golang_protobuf_extensions v1.0.4 // indirect
	github.com/mitchellh/copystructure v1.2.0 // indirect
	github.com/mitchellh/go-wordwrap v1.0.1 // indirect
	github.com/mitchellh/reflectwalk v1.0.2 // indirect
	github.com/moby/locker v1.0.1 // indirect
	github.com/moby/spdystream v0.2.0 // indirect
	github.com/moby/term v0.0.0-20221105221325-4eb28fa6025c // indirect
	github.com/modern-go/concurrent v0.0.0-20180306012644-bacd9c7ef1dd // indirect
	github.com/modern-go/reflect2 v1.0.2 // indirect
	github.com/monochromegane/go-gitignore v0.0.0-20200626010858-205db1a8cc00 // indirect
	github.com/morikuni/aec v1.0.0 // indirect
	github.com/munnerz/goautoneg v0.0.0-20191010083416-a7dc8b61c822 // indirect
	github.com/opencontainers/go-digest v1.0.0 // indirect
	github.com/opencontainers/image-spec v1.1.0-rc2 // indirect
	github.com/peterbourgon/diskv v2.0.1+incompatible // indirect
	github.com/pkg/errors v0.9.1 // indirect
	github.com/pmezard/go-difflib v1.0.0 // indirect
	github.com/prometheus/client_golang v1.14.0 // indirect
	github.com/prometheus/client_model v0.3.0 // indirect
	github.com/prometheus/common v0.37.0 // indirect
	github.com/prometheus/procfs v0.8.0 // indirect
	github.com/rivo/uniseg v0.4.2 // indirect
	github.com/rogpeppe/go-internal v1.9.0 // indirect
	github.com/rubenv/sql-migrate v1.2.0 // indirect
	github.com/russross/blackfriday/v2 v2.1.0 // indirect
	github.com/shopspring/decimal v1.3.1 // indirect
	github.com/sirupsen/logrus v1.9.0 // indirect
	github.com/spf13/cast v1.5.0 // indirect
	github.com/spf13/cobra v1.6.1 // indirect
	github.com/spf13/pflag v1.0.5 // indirect
	github.com/xeipuuv/gojsonpointer v0.0.0-20190905194746-02993c407bfb // indirect
	github.com/xeipuuv/gojsonreference v0.0.0-20180127040603-bd5ef7bd5415 // indirect
	github.com/xeipuuv/gojsonschema v1.2.0 // indirect
	github.com/xlab/treeprint v1.1.0 // indirect
	go.etcd.io/etcd/api/v3 v3.5.5 // indirect
	go.starlark.net v0.0.0-20221028183056-acb66ad56dd2 // indirect
	go.uber.org/atomic v1.10.0 // indirect
	go.uber.org/multierr v1.8.0 // indirect
	golang.org/x/crypto v0.2.0 // indirect
	golang.org/x/net v0.3.1-0.20221206200815-1e63c2f08a10 // indirect
	golang.org/x/oauth2 v0.2.0 // indirect
<<<<<<< HEAD
	golang.org/x/sync v0.1.0 // indirect
	golang.org/x/sys v0.3.0 // indirect
	golang.org/x/term v0.3.0 // indirect
	golang.org/x/text v0.5.0 // indirect
=======
	golang.org/x/sys v0.2.0 // indirect
	golang.org/x/term v0.2.0 // indirect
	golang.org/x/text v0.4.0 // indirect
>>>>>>> e6334ec7
	gomodules.xyz/jsonpatch/v2 v2.2.0 // indirect
	google.golang.org/appengine v1.6.7 // indirect
	google.golang.org/genproto v0.0.0-20221109142239-94d6d90a7d66 // indirect
	google.golang.org/grpc v1.50.1 // indirect
	google.golang.org/protobuf v1.28.1 // indirect
	gopkg.in/inf.v0 v0.9.1 // indirect
	gopkg.in/yaml.v2 v2.4.0 // indirect
	gotest.tools/v3 v3.1.0 // indirect
	helm.sh/helm/v3 v3.10.3 // indirect
	k8s.io/apiserver v0.26.0 // indirect
	k8s.io/cli-runtime v0.26.0 // indirect
	k8s.io/component-base v0.26.0 // indirect
	k8s.io/klog/v2 v2.80.1 // indirect
	k8s.io/kube-openapi v0.0.0-20221110221610-a28e98eb7c70 // indirect
	k8s.io/kubectl v0.26.0 // indirect
	k8s.io/utils v0.0.0-20221128185143-99ec85e7a448 // indirect
	oras.land/oras-go v1.2.1 // indirect
	sigs.k8s.io/json v0.0.0-20220713155537-f223a00ba0e2 // indirect
	sigs.k8s.io/kustomize/api v0.12.1 // indirect
	sigs.k8s.io/kustomize/kyaml v0.13.9 // indirect
	sigs.k8s.io/structured-merge-diff/v4 v4.2.3 // indirect
)<|MERGE_RESOLUTION|>--- conflicted
+++ resolved
@@ -12,16 +12,13 @@
 	github.com/kyma-project/runtime-watcher/listener v0.0.0-20221129135108-60e6093eba9d
 	github.com/onsi/ginkgo/v2 v2.6.0
 	github.com/onsi/gomega v1.24.1
-<<<<<<< HEAD
 	github.com/stretchr/testify v1.8.1
 	go.uber.org/zap v1.24.0
 	golang.org/x/time v0.3.0
-=======
 	github.com/stretchr/testify v1.8.0
 	go.uber.org/zap v1.23.0
 	golang.org/x/sync v0.1.0
 	golang.org/x/time v0.2.0
->>>>>>> e6334ec7
 	gopkg.in/yaml.v3 v3.0.1
 	istio.io/api v0.0.0-20220927144349-95d2a2fe2144
 	istio.io/client-go v1.15.1
@@ -139,16 +136,10 @@
 	golang.org/x/crypto v0.2.0 // indirect
 	golang.org/x/net v0.3.1-0.20221206200815-1e63c2f08a10 // indirect
 	golang.org/x/oauth2 v0.2.0 // indirect
-<<<<<<< HEAD
 	golang.org/x/sync v0.1.0 // indirect
 	golang.org/x/sys v0.3.0 // indirect
 	golang.org/x/term v0.3.0 // indirect
 	golang.org/x/text v0.5.0 // indirect
-=======
-	golang.org/x/sys v0.2.0 // indirect
-	golang.org/x/term v0.2.0 // indirect
-	golang.org/x/text v0.4.0 // indirect
->>>>>>> e6334ec7
 	gomodules.xyz/jsonpatch/v2 v2.2.0 // indirect
 	google.golang.org/appengine v1.6.7 // indirect
 	google.golang.org/genproto v0.0.0-20221109142239-94d6d90a7d66 // indirect

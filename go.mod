module github.com/kyma-project/lifecycle-manager

go 1.24.1

replace (
	github.com/kyma-project/lifecycle-manager/api => ./api
	github.com/kyma-project/lifecycle-manager/maintenancewindows => ./maintenancewindows
)

require (
	github.com/Masterminds/semver/v3 v3.3.1
	github.com/cert-manager/cert-manager v1.17.1
	github.com/go-logr/logr v1.4.2
	github.com/go-logr/zapr v1.3.0
	github.com/golang/mock v1.6.0
	github.com/google/go-containerregistry v0.20.3
	github.com/google/go-containerregistry/pkg/authn/kubernetes v0.0.0-20231202142526-55ffb0092afd
	github.com/jellydator/ttlcache/v3 v3.3.0
	github.com/kyma-project/lifecycle-manager/api v0.0.0-00010101000000-000000000000
	github.com/kyma-project/lifecycle-manager/maintenancewindows v0.0.0-20250113095044-41115399d588
	github.com/kyma-project/runtime-watcher/listener v0.0.0-20240502124257-9d96561ef070
	github.com/onsi/ginkgo/v2 v2.23.3
	github.com/onsi/gomega v1.36.3
	github.com/prometheus/client_golang v1.21.1
	github.com/stretchr/testify v1.10.0
	go.uber.org/zap v1.27.0
	golang.org/x/sync v0.12.0
<<<<<<< HEAD
	golang.org/x/time v0.10.0
=======
	golang.org/x/time v0.11.0
>>>>>>> 06b73a8d
	k8s.io/utils v0.0.0-20241210054802-24370beab758
	ocm.software/ocm v0.22.0
	sigs.k8s.io/controller-runtime v0.20.3
	sigs.k8s.io/yaml v1.4.0
)

require (
	istio.io/api v1.25.0
	istio.io/client-go v1.25.0
)

require (
	github.com/go-co-op/gocron v1.37.0
	github.com/kyma-project/template-operator/api v0.0.0-20240404131948-52c84f14e73c
	github.com/prometheus/client_model v0.6.1
	k8s.io/api v0.32.3
	k8s.io/apiextensions-apiserver v0.32.3
	k8s.io/apimachinery v0.32.3
	k8s.io/cli-runtime v0.32.3
	k8s.io/client-go v0.32.3
	k8s.io/kubectl v0.32.3
)

require (
	cloud.google.com/go/auth v0.14.1 // indirect
	cloud.google.com/go/auth/oauth2adapt v0.2.7 // indirect
	cloud.google.com/go/compute/metadata v0.6.0 // indirect
	dario.cat/mergo v1.0.1 // indirect
	github.com/AdaLogics/go-fuzz-headers v0.0.0-20240806141605-e8a1dd7889d6 // indirect
	github.com/AliyunContainerService/ack-ram-tool/pkg/credentials/provider v0.15.2 // indirect
	github.com/Azure/azure-sdk-for-go v68.0.0+incompatible // indirect
	github.com/Azure/go-ansiterm v0.0.0-20250102033503-faa5f7b0171c // indirect
	github.com/Azure/go-autorest v14.2.0+incompatible // indirect
	github.com/Azure/go-autorest/autorest v0.11.29 // indirect
	github.com/Azure/go-autorest/autorest/adal v0.9.24 // indirect
	github.com/Azure/go-autorest/autorest/azure/auth v0.5.13 // indirect
	github.com/Azure/go-autorest/autorest/azure/cli v0.4.6 // indirect
	github.com/Azure/go-autorest/autorest/date v0.3.0 // indirect
	github.com/Azure/go-autorest/logger v0.2.1 // indirect
	github.com/Azure/go-autorest/tracing v0.6.0 // indirect
	github.com/MakeNowJust/heredoc v1.0.0 // indirect
	github.com/Microsoft/go-winio v0.6.2 // indirect
	github.com/ProtonMail/go-crypto v1.1.5 // indirect
	github.com/ThalesIgnite/crypto11 v1.2.5 // indirect
	github.com/a8m/envsubst v1.4.2 // indirect
	github.com/alecthomas/participle/v2 v2.1.1 // indirect
	github.com/alibabacloud-go/alibabacloud-gateway-spi v0.0.5 // indirect
	github.com/alibabacloud-go/cr-20160607 v1.0.1 // indirect
	github.com/alibabacloud-go/cr-20181201 v1.0.10 // indirect
	github.com/alibabacloud-go/darabonba-openapi v0.2.1 // indirect
	github.com/alibabacloud-go/debug v1.0.1 // indirect
	github.com/alibabacloud-go/endpoint-util v1.1.1 // indirect
	github.com/alibabacloud-go/openapi-util v0.1.1 // indirect
	github.com/alibabacloud-go/tea v1.2.2 // indirect
	github.com/alibabacloud-go/tea-utils v1.4.5 // indirect
	github.com/alibabacloud-go/tea-utils/v2 v2.0.7 // indirect
	github.com/alibabacloud-go/tea-xml v1.1.3 // indirect
	github.com/aliyun/credentials-go v1.3.10 // indirect
	github.com/asaskevich/govalidator v0.0.0-20230301143203-a9d515a09cc2 // indirect
	github.com/aws/aws-sdk-go-v2 v1.36.3 // indirect
	github.com/aws/aws-sdk-go-v2/aws/protocol/eventstream v1.6.10 // indirect
	github.com/aws/aws-sdk-go-v2/config v1.29.9 // indirect
	github.com/aws/aws-sdk-go-v2/credentials v1.17.62 // indirect
	github.com/aws/aws-sdk-go-v2/feature/ec2/imds v1.16.30 // indirect
	github.com/aws/aws-sdk-go-v2/feature/s3/manager v1.17.66 // indirect
	github.com/aws/aws-sdk-go-v2/internal/configsources v1.3.34 // indirect
	github.com/aws/aws-sdk-go-v2/internal/endpoints/v2 v2.6.34 // indirect
	github.com/aws/aws-sdk-go-v2/internal/ini v1.8.3 // indirect
	github.com/aws/aws-sdk-go-v2/internal/v4a v1.3.34 // indirect
	github.com/aws/aws-sdk-go-v2/service/ecr v1.43.0 // indirect
	github.com/aws/aws-sdk-go-v2/service/ecrpublic v1.31.2 // indirect
	github.com/aws/aws-sdk-go-v2/service/internal/accept-encoding v1.12.3 // indirect
	github.com/aws/aws-sdk-go-v2/service/internal/checksum v1.7.0 // indirect
	github.com/aws/aws-sdk-go-v2/service/internal/presigned-url v1.12.15 // indirect
	github.com/aws/aws-sdk-go-v2/service/internal/s3shared v1.18.15 // indirect
	github.com/aws/aws-sdk-go-v2/service/s3 v1.78.2 // indirect
	github.com/aws/aws-sdk-go-v2/service/sso v1.25.1 // indirect
	github.com/aws/aws-sdk-go-v2/service/ssooidc v1.29.1 // indirect
	github.com/aws/aws-sdk-go-v2/service/sts v1.33.17 // indirect
	github.com/aws/smithy-go v1.22.2 // indirect
	github.com/awslabs/amazon-ecr-credential-helper/ecr-login v0.9.1 // indirect
	github.com/beorn7/perks v1.0.1 // indirect
	github.com/blang/semver v3.5.1+incompatible // indirect
	github.com/blang/semver/v4 v4.0.0 // indirect
	github.com/buildkite/agent/v3 v3.92.1 // indirect
	github.com/buildkite/go-pipeline v0.13.3 // indirect
	github.com/buildkite/interpolate v0.1.5 // indirect
	github.com/buildkite/roko v1.3.1 // indirect
	github.com/cenkalti/backoff/v4 v4.3.0 // indirect
	github.com/cespare/xxhash/v2 v2.3.0 // indirect
	github.com/chai2010/gettext-go v1.0.3 // indirect
	github.com/chainguard-dev/git-urls v1.0.2 // indirect
	github.com/chrismellard/docker-credential-acr-env v0.0.0-20230304212654-82a0ddb27589 // indirect
	github.com/clbanning/mxj/v2 v2.7.0 // indirect
	github.com/cloudflare/cfssl v1.6.5 // indirect
	github.com/cloudflare/circl v1.6.0 // indirect
	github.com/common-nighthawk/go-figure v0.0.0-20210622060536-734e95fb86be // indirect
	github.com/containerd/containerd v1.7.27 // indirect
	github.com/containerd/errdefs v1.0.0 // indirect
	github.com/containerd/log v0.1.0 // indirect
	github.com/containerd/platforms v0.2.1 // indirect
	github.com/containerd/stargz-snapshotter/estargz v0.16.3 // indirect
	github.com/containers/image/v5 v5.34.2 // indirect
	github.com/containers/libtrust v0.0.0-20230121012942-c1716e8a8d01 // indirect
	github.com/containers/ocicrypt v1.2.1 // indirect
	github.com/containers/storage v1.57.2 // indirect
	github.com/coreos/go-oidc/v3 v3.12.0 // indirect
	github.com/cyberphone/json-canonicalization v0.0.0-20231217050601-ba74d44ecf5f // indirect
	github.com/cyphar/filepath-securejoin v0.4.1 // indirect
	github.com/davecgh/go-spew v1.1.2-0.20180830191138-d8f796af33cc // indirect
	github.com/dgryski/go-rendezvous v0.0.0-20200823014737-9f7001d12a5f // indirect
	github.com/digitorus/pkcs7 v0.0.0-20230818184609-3a137a874352 // indirect
	github.com/digitorus/timestamp v0.0.0-20231217203849-220c5c2851b7 // indirect
	github.com/dimchansky/utfbom v1.1.1 // indirect
	github.com/distribution/reference v0.6.0 // indirect
	github.com/docker/cli v27.5.1+incompatible // indirect
	github.com/docker/distribution v2.8.3+incompatible // indirect
	github.com/docker/docker v27.5.1+incompatible // indirect
	github.com/docker/docker-credential-helpers v0.8.2 // indirect
	github.com/docker/go v1.5.1-1.0.20160303222718-d30aec9fd63c // indirect
	github.com/docker/go-connections v0.5.0 // indirect
	github.com/docker/go-metrics v0.0.1 // indirect
	github.com/docker/go-units v0.5.0 // indirect
	github.com/dustin/go-humanize v1.0.1 // indirect
	github.com/elliotchance/orderedmap v1.7.1 // indirect
	github.com/emicklei/go-restful/v3 v3.12.1 // indirect
	github.com/emirpasic/gods v1.18.1 // indirect
	github.com/evanphx/json-patch v5.9.0+incompatible // indirect
	github.com/evanphx/json-patch/v5 v5.9.11 // indirect
	github.com/exponent-io/jsonpath v0.0.0-20210407135951-1de76d718b3f // indirect
	github.com/fatih/color v1.18.0 // indirect
	github.com/felixge/httpsnoop v1.0.4 // indirect
	github.com/fsnotify/fsnotify v1.8.0 // indirect
	github.com/fvbommel/sortorder v1.1.0 // indirect
	github.com/fxamacker/cbor/v2 v2.7.0 // indirect
	github.com/ghodss/yaml v1.0.0 // indirect
	github.com/go-chi/chi v4.1.2+incompatible // indirect
	github.com/go-errors/errors v1.5.1 // indirect
	github.com/go-git/gcfg v1.5.1-0.20230307220236-3a3c6141e376 // indirect
	github.com/go-git/go-billy/v5 v5.6.2 // indirect
	github.com/go-git/go-git/v5 v5.14.0 // indirect
	github.com/go-jose/go-jose/v3 v3.0.4 // indirect
	github.com/go-jose/go-jose/v4 v4.0.5 // indirect
	github.com/go-logr/stdr v1.2.2 // indirect
	github.com/go-openapi/analysis v0.23.0 // indirect
	github.com/go-openapi/errors v0.22.0 // indirect
	github.com/go-openapi/jsonpointer v0.21.0 // indirect
	github.com/go-openapi/jsonreference v0.21.0 // indirect
	github.com/go-openapi/loads v0.22.0 // indirect
	github.com/go-openapi/runtime v0.28.0 // indirect
	github.com/go-openapi/spec v0.21.0 // indirect
	github.com/go-openapi/strfmt v0.23.0 // indirect
	github.com/go-openapi/swag v0.23.1 // indirect
	github.com/go-openapi/validate v0.24.0 // indirect
	github.com/go-task/slim-sprig/v3 v3.0.0 // indirect
	github.com/go-test/deep v1.1.1 // indirect
	github.com/gobwas/glob v0.2.3 // indirect
	github.com/goccy/go-json v0.10.4 // indirect
	github.com/goccy/go-yaml v1.13.3 // indirect
	github.com/gogo/protobuf v1.3.2 // indirect
	github.com/golang-jwt/jwt/v4 v4.5.1 // indirect
	github.com/golang/groupcache v0.0.0-20241129210726-2c02b8208cf8 // indirect
	github.com/golang/protobuf v1.5.4 // indirect
	github.com/golang/snappy v0.0.4 // indirect
	github.com/google/btree v1.1.3 // indirect
	github.com/google/certificate-transparency-go v1.3.1 // indirect
	github.com/google/gnostic-models v0.6.9 // indirect
	github.com/google/go-cmp v0.7.0 // indirect
	github.com/google/go-github/v45 v45.2.0 // indirect
	github.com/google/go-github/v55 v55.0.0 // indirect
	github.com/google/go-querystring v1.1.0 // indirect
	github.com/google/gofuzz v1.2.0 // indirect
	github.com/google/pprof v0.0.0-20250128161936-077ca0a936bf // indirect
	github.com/google/s2a-go v0.1.9 // indirect
	github.com/google/shlex v0.0.0-20191202100458-e7afc7fbc510 // indirect
	github.com/google/uuid v1.6.0 // indirect
	github.com/googleapis/enterprise-certificate-proxy v0.3.4 // indirect
	github.com/googleapis/gax-go/v2 v2.14.1 // indirect
	github.com/gorilla/mux v1.8.1 // indirect
	github.com/gorilla/websocket v1.5.3 // indirect
	github.com/gowebpki/jcs v1.0.1 // indirect
	github.com/gregjones/httpcache v0.0.0-20190611155906-901d90724c79 // indirect
	github.com/grpc-ecosystem/grpc-gateway/v2 v2.25.1 // indirect
	github.com/hashicorp/errwrap v1.1.0 // indirect
	github.com/hashicorp/go-cleanhttp v0.5.2 // indirect
	github.com/hashicorp/go-multierror v1.1.1 // indirect
	github.com/hashicorp/go-retryablehttp v0.7.7 // indirect
	github.com/hashicorp/go-rootcerts v1.0.2 // indirect
	github.com/hashicorp/go-secure-stdlib/strutil v0.1.2 // indirect
	github.com/hashicorp/hcl v1.0.1-vault-5 // indirect
	github.com/hashicorp/vault-client-go v0.4.3 // indirect
	github.com/in-toto/attestation v1.1.0 // indirect
	github.com/in-toto/in-toto-golang v0.9.0 // indirect
	github.com/inconshreveable/mousetrap v1.1.0 // indirect
	github.com/jbenet/go-context v0.0.0-20150711004518-d14ea06fba99 // indirect
	github.com/jedisct1/go-minisign v0.0.0-20230811132847-661be99b8267 // indirect
	github.com/jinzhu/copier v0.4.0 // indirect
	github.com/jinzhu/inflection v1.0.0 // indirect
	github.com/josharian/intern v1.0.0 // indirect
	github.com/json-iterator/go v1.1.12 // indirect
	github.com/kevinburke/ssh_config v1.2.0 // indirect
	github.com/klauspost/compress v1.18.0 // indirect
	github.com/klauspost/pgzip v1.2.6 // indirect
	github.com/kylelemons/godebug v1.1.0 // indirect
	github.com/letsencrypt/boulder v0.0.0-20241010192615-6692160cedfa // indirect
	github.com/liggitt/tabwriter v0.0.0-20181228230101-89fcab3d43de // indirect
	github.com/magiconair/properties v1.8.9 // indirect
	github.com/mailru/easyjson v0.9.0 // indirect
	github.com/mandelsoft/filepath v0.0.0-20240223090642-3e2777258aa3 // indirect
	github.com/mandelsoft/goutils v0.0.0-20241005173814-114fa825bbdc // indirect
	github.com/mandelsoft/logging v0.0.0-20240618075559-fdca28a87b0a // indirect
	github.com/mandelsoft/vfs v0.4.4 // indirect
	github.com/marstr/guid v1.1.0 // indirect
	github.com/mattn/go-colorable v0.1.14 // indirect
	github.com/mattn/go-isatty v0.0.20 // indirect
	github.com/miekg/pkcs11 v1.1.1 // indirect
	github.com/mikefarah/yq/v4 v4.45.1 // indirect
	github.com/mitchellh/copystructure v1.2.0 // indirect
	github.com/mitchellh/go-homedir v1.1.0 // indirect
	github.com/mitchellh/go-wordwrap v1.0.1 // indirect
	github.com/mitchellh/mapstructure v1.5.1-0.20231216201459-8508981c8b6c // indirect
	github.com/mitchellh/reflectwalk v1.0.2 // indirect
	github.com/moby/docker-image-spec v1.3.1 // indirect
	github.com/moby/locker v1.0.1 // indirect
	github.com/moby/spdystream v0.5.0 // indirect
	github.com/moby/sys/capability v0.4.0 // indirect
	github.com/moby/sys/mountinfo v0.7.2 // indirect
	github.com/moby/sys/sequential v0.6.0 // indirect
	github.com/moby/sys/user v0.3.0 // indirect
	github.com/moby/term v0.5.2 // indirect
	github.com/modern-go/concurrent v0.0.0-20180306012644-bacd9c7ef1dd // indirect
	github.com/modern-go/reflect2 v1.0.2 // indirect
	github.com/monochromegane/go-gitignore v0.0.0-20200626010858-205db1a8cc00 // indirect
	github.com/mozillazg/docker-credential-acr-helper v0.4.0 // indirect
	github.com/munnerz/goautoneg v0.0.0-20191010083416-a7dc8b61c822 // indirect
	github.com/mxk/go-flowrate v0.0.0-20140419014527-cca7078d478f // indirect
	github.com/nozzle/throttler v0.0.0-20180817012639-2ea982251481 // indirect
	github.com/oklog/ulid v1.3.1 // indirect
	github.com/oleiade/reflections v1.1.0 // indirect
	github.com/opencontainers/go-digest v1.0.0 // indirect
	github.com/opencontainers/image-spec v1.1.1 // indirect
	github.com/opencontainers/runtime-spec v1.2.0 // indirect
	github.com/opentracing/opentracing-go v1.2.0 // indirect
	github.com/pborman/uuid v1.2.1 // indirect
	github.com/pelletier/go-toml/v2 v2.2.3 // indirect
	github.com/peterbourgon/diskv v2.0.1+incompatible // indirect
	github.com/pjbgf/sha1cd v0.3.2 // indirect
	github.com/pkg/errors v0.9.1 // indirect
	github.com/pmezard/go-difflib v1.0.1-0.20181226105442-5d4384ee4fb2 // indirect
	github.com/prometheus/common v0.62.0 // indirect
	github.com/prometheus/procfs v0.15.1 // indirect
	github.com/redis/go-redis/v9 v9.7.3 // indirect
	github.com/robfig/cron/v3 v3.0.1 // indirect
	github.com/russross/blackfriday/v2 v2.1.0 // indirect
	github.com/ryanuber/go-glob v1.0.0 // indirect
	github.com/sagikazarmark/locafero v0.6.0 // indirect
	github.com/sagikazarmark/slog-shim v0.1.0 // indirect
	github.com/sassoftware/relic v7.2.1+incompatible // indirect
	github.com/secure-systems-lab/go-securesystemslib v0.9.0 // indirect
	github.com/segmentio/ksuid v1.0.4 // indirect
	github.com/sergi/go-diff v1.3.2-0.20230802210424-5b0b94c5c0d3 // indirect
	github.com/shibumi/go-pathspec v1.3.0 // indirect
	github.com/sigstore/cosign/v2 v2.4.3 // indirect
	github.com/sigstore/fulcio v1.6.6 // indirect
	github.com/sigstore/protobuf-specs v0.4.0 // indirect
	github.com/sigstore/rekor v1.3.9 // indirect
	github.com/sigstore/sigstore v1.9.1 // indirect
	github.com/sigstore/sigstore-go v0.7.0 // indirect
	github.com/sigstore/timestamp-authority v1.2.4 // indirect
	github.com/sirupsen/logrus v1.9.3 // indirect
	github.com/skeema/knownhosts v1.3.1 // indirect
	github.com/skratchdot/open-golang v0.0.0-20200116055534-eef842397966 // indirect
	github.com/sourcegraph/conc v0.3.0 // indirect
	github.com/spf13/afero v1.12.0 // indirect
	github.com/spf13/cast v1.7.0 // indirect
	github.com/spf13/cobra v1.9.1 // indirect
	github.com/spf13/pflag v1.0.6 // indirect
	github.com/spf13/viper v1.19.0 // indirect
	github.com/spiffe/go-spiffe/v2 v2.5.0 // indirect
	github.com/stretchr/objx v0.5.2 // indirect
	github.com/subosito/gotenv v1.6.0 // indirect
	github.com/syndtr/goleveldb v1.0.1-0.20220721030215-126854af5e6d // indirect
	github.com/texttheater/golang-levenshtein/levenshtein v0.0.0-20200805054039-cae8b0eaed6c // indirect
	github.com/thales-e-security/pool v0.0.2 // indirect
	github.com/theupdateframework/go-tuf v0.7.0 // indirect
	github.com/theupdateframework/go-tuf/v2 v2.0.2 // indirect
	github.com/theupdateframework/notary v0.7.0 // indirect
	github.com/titanous/rocacheck v0.0.0-20171023193734-afe73141d399 // indirect
	github.com/tjfoc/gmsm v1.4.1 // indirect
	github.com/tonglil/buflogr v1.1.1 // indirect
	github.com/transparency-dev/merkle v0.0.2 // indirect
	github.com/ulikunitz/xz v0.5.12 // indirect
	github.com/valyala/bytebufferpool v1.0.0 // indirect
	github.com/valyala/fasttemplate v1.2.2 // indirect
	github.com/vbatts/tar-split v0.12.1 // indirect
	github.com/x448/float16 v0.8.4 // indirect
	github.com/xanzy/ssh-agent v0.3.3 // indirect
	github.com/xeipuuv/gojsonpointer v0.0.0-20190905194746-02993c407bfb // indirect
	github.com/xeipuuv/gojsonreference v0.0.0-20180127040603-bd5ef7bd5415 // indirect
	github.com/xeipuuv/gojsonschema v1.2.0 // indirect
	github.com/xlab/treeprint v1.2.0 // indirect
	github.com/yuin/gopher-lua v1.1.1 // indirect
	github.com/zeebo/errs v1.4.0 // indirect
	gitlab.com/gitlab-org/api/client-go v0.123.0 // indirect
	go.mongodb.org/mongo-driver v1.17.1 // indirect
	go.opentelemetry.io/auto/sdk v1.1.0 // indirect
	go.opentelemetry.io/contrib/instrumentation/net/http/otelhttp v0.59.0 // indirect
	go.opentelemetry.io/otel v1.34.0 // indirect
	go.opentelemetry.io/otel/exporters/otlp/otlpmetric/otlpmetricgrpc v1.31.0 // indirect
	go.opentelemetry.io/otel/exporters/otlp/otlptrace v1.34.0 // indirect
	go.opentelemetry.io/otel/exporters/otlp/otlptrace/otlptracegrpc v1.34.0 // indirect
	go.opentelemetry.io/otel/metric v1.34.0 // indirect
	go.opentelemetry.io/otel/sdk v1.34.0 // indirect
	go.opentelemetry.io/otel/sdk/metric v1.32.0 // indirect
	go.opentelemetry.io/otel/trace v1.34.0 // indirect
	go.opentelemetry.io/proto/otlp v1.5.0 // indirect
	go.uber.org/atomic v1.11.0 // indirect
	go.uber.org/multierr v1.11.0 // indirect
	golang.org/x/crypto v0.36.0 // indirect
	golang.org/x/exp v0.0.0-20241217172543-b2144cdd0a67 // indirect
<<<<<<< HEAD
	golang.org/x/mod v0.22.0 // indirect
	golang.org/x/net v0.34.0 // indirect
	golang.org/x/oauth2 v0.25.0 // indirect
	golang.org/x/sys v0.31.0 // indirect
	golang.org/x/term v0.30.0 // indirect
	golang.org/x/text v0.23.0 // indirect
	golang.org/x/tools v0.29.0 // indirect
=======
	golang.org/x/mod v0.24.0 // indirect
	golang.org/x/net v0.37.0 // indirect
	golang.org/x/oauth2 v0.28.0 // indirect
	golang.org/x/sys v0.31.0 // indirect
	golang.org/x/term v0.30.0 // indirect
	golang.org/x/text v0.23.0 // indirect
	golang.org/x/tools v0.31.0 // indirect
>>>>>>> 06b73a8d
	gomodules.xyz/jsonpatch/v2 v2.4.0 // indirect
	google.golang.org/api v0.221.0 // indirect
	google.golang.org/genproto/googleapis/api v0.0.0-20250115164207-1a7da9e5054f // indirect
	google.golang.org/genproto/googleapis/rpc v0.0.0-20250207221924-e9438ea467c6 // indirect
	google.golang.org/grpc v1.70.0 // indirect
	google.golang.org/protobuf v1.36.5 // indirect
	gopkg.in/evanphx/json-patch.v4 v4.12.0 // indirect
	gopkg.in/inf.v0 v0.9.1 // indirect
	gopkg.in/ini.v1 v1.67.0 // indirect
	gopkg.in/op/go-logging.v1 v1.0.0-20160211212156-b2cb9fa56473 // indirect
	gopkg.in/warnings.v0 v0.1.2 // indirect
	gopkg.in/yaml.v2 v2.4.0 // indirect
	gopkg.in/yaml.v3 v3.0.1 // indirect
	helm.sh/helm/v3 v3.17.2 // indirect
	k8s.io/component-base v0.32.3 // indirect
	k8s.io/klog/v2 v2.130.1 // indirect
	k8s.io/kube-openapi v0.0.0-20250304201544-e5f78fe3ede9 // indirect
	oras.land/oras-go v1.2.6 // indirect
	oras.land/oras-go/v2 v2.5.0 // indirect
	sigs.k8s.io/gateway-api v1.1.0 // indirect
	sigs.k8s.io/json v0.0.0-20241014173422-cfa47c3a1cc8 // indirect
	sigs.k8s.io/kustomize/api v0.19.0 // indirect
	sigs.k8s.io/kustomize/kyaml v0.19.0 // indirect
	sigs.k8s.io/randfill v1.0.0 // indirect
	sigs.k8s.io/release-utils v0.11.0 // indirect
	sigs.k8s.io/structured-merge-diff/v4 v4.6.0 // indirect
)<|MERGE_RESOLUTION|>--- conflicted
+++ resolved
@@ -25,11 +25,7 @@
 	github.com/stretchr/testify v1.10.0
 	go.uber.org/zap v1.27.0
 	golang.org/x/sync v0.12.0
-<<<<<<< HEAD
-	golang.org/x/time v0.10.0
-=======
 	golang.org/x/time v0.11.0
->>>>>>> 06b73a8d
 	k8s.io/utils v0.0.0-20241210054802-24370beab758
 	ocm.software/ocm v0.22.0
 	sigs.k8s.io/controller-runtime v0.20.3
@@ -350,15 +346,6 @@
 	go.uber.org/multierr v1.11.0 // indirect
 	golang.org/x/crypto v0.36.0 // indirect
 	golang.org/x/exp v0.0.0-20241217172543-b2144cdd0a67 // indirect
-<<<<<<< HEAD
-	golang.org/x/mod v0.22.0 // indirect
-	golang.org/x/net v0.34.0 // indirect
-	golang.org/x/oauth2 v0.25.0 // indirect
-	golang.org/x/sys v0.31.0 // indirect
-	golang.org/x/term v0.30.0 // indirect
-	golang.org/x/text v0.23.0 // indirect
-	golang.org/x/tools v0.29.0 // indirect
-=======
 	golang.org/x/mod v0.24.0 // indirect
 	golang.org/x/net v0.37.0 // indirect
 	golang.org/x/oauth2 v0.28.0 // indirect
@@ -366,7 +353,6 @@
 	golang.org/x/term v0.30.0 // indirect
 	golang.org/x/text v0.23.0 // indirect
 	golang.org/x/tools v0.31.0 // indirect
->>>>>>> 06b73a8d
 	gomodules.xyz/jsonpatch/v2 v2.4.0 // indirect
 	google.golang.org/api v0.221.0 // indirect
 	google.golang.org/genproto/googleapis/api v0.0.0-20250115164207-1a7da9e5054f // indirect

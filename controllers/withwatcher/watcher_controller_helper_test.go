--- conflicted
+++ resolved
@@ -119,30 +119,12 @@
 	}
 }
 
-<<<<<<< HEAD
-func getWatcher(name string) (v1beta2.Watcher, error) {
-	watcher := v1beta2.Watcher{}
-	err := controlPlaneClient.Get(suiteCtx,
-		client.ObjectKey{Name: name, Namespace: metav1.NamespaceDefault},
-		&watcher)
-	return watcher, err
-}
-
-func isVirtualServiceHTTPRouteConfigured(ctx context.Context, customIstioClient *istio.Client, obj *v1beta2.Watcher,
-) error {
-	routeReady, err := customIstioClient.IsListenerHTTPRouteConfigured(ctx, obj)
-	if !routeReady {
-		return errRouteNotExists
-	}
-	return err
-=======
-func getWatcher(name string) (*v1beta1.Watcher, error) {
-	watcherCR := &v1beta1.Watcher{}
+func getWatcher(name string) (*v1beta2.Watcher, error) {
+	watcherCR := &v1beta2.Watcher{}
 	err := controlPlaneClient.Get(suiteCtx,
 		client.ObjectKey{Name: name, Namespace: metav1.NamespaceDefault},
 		watcherCR)
 	return watcherCR, err
->>>>>>> c044a5b5
 }
 
 func isVirtualServiceHostsConfigured(ctx context.Context,
@@ -168,7 +150,7 @@
 	return false
 }
 
-func isListenerHTTPRouteConfigured(ctx context.Context, clt *istio.Client, watcher *v1beta1.Watcher,
+func isListenerHTTPRouteConfigured(ctx context.Context, clt *istio.Client, watcher *v1beta2.Watcher,
 ) error {
 	virtualService, err := clt.GetVirtualService(ctx)
 	if err != nil {

--- conflicted
+++ resolved
@@ -114,17 +114,6 @@
 	return err
 }
 
-<<<<<<< HEAD
-func isWatcherCrDeletionFinished(watcherObjKeys ...client.ObjectKey) func(g Gomega) bool {
-	if len(watcherObjKeys) > 1 {
-		return nil
-	}
-	if len(watcherObjKeys) == 0 {
-		return func(g Gomega) bool {
-			watchers := listTestWatcherCrs(controlPlaneClient)
-			return len(watchers) == 0
-		}
-=======
 func isVirtualServiceHostsConfigured(ctx context.Context,
 	istioClient *istio.Client,
 	gateway *istioclientapi.Gateway,
@@ -132,7 +121,6 @@
 	virtualService, err := istioClient.GetVirtualService(ctx)
 	if err != nil {
 		return err
->>>>>>> 064d10db
 	}
 	if !contains(virtualService.Spec.Hosts, gateway.Spec.Servers[0].Hosts[0]) {
 		return errVirtualServiceHostsNotMatchGateway

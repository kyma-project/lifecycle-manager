--- conflicted
+++ resolved
@@ -9,13 +9,11 @@
 	"reflect"
 	"strings"
 
-<<<<<<< HEAD
 	v1 "github.com/cert-manager/cert-manager/pkg/apis/certmanager/v1"
-=======
+
 	corev1 "k8s.io/api/core/v1"
 
 	apierrors "k8s.io/apimachinery/pkg/api/errors"
->>>>>>> 1f44757d
 
 	"github.com/kyma-project/lifecycle-manager/api/v1alpha1"
 
@@ -52,25 +50,19 @@
 
 var _ = Describe("Kyma with multiple module CRs in remote sync mode", Ordered, func() {
 	kyma := NewTestKyma("kyma-remote-sync")
-<<<<<<< HEAD
 	watcherCrForKyma := createWatcherCR("skr-webhook-manager", true)
 	issuer := NewTestIssuer(metav1.NamespaceDefault)
 
-=======
->>>>>>> 1f44757d
 	kyma.Spec.Sync = v1alpha1.Sync{
 		Enabled:      true,
 		Strategy:     v1alpha1.SyncStrategyLocalClient,
 		Namespace:    metav1.NamespaceDefault,
 		NoModuleCopy: true,
 	}
-<<<<<<< HEAD
-	registerDefaultLifecycleForKymaWithWatcher(kyma, watcherCrForKyma, issuer)
-=======
 	kymaObjKey := client.ObjectKeyFromObject(kyma)
 	tlsSecret := createTLSSecret(kymaObjKey)
 	watcherCrForKyma := createWatcherCR("skr-webhook-manager", true)
-	registerDefaultLifecycleForKymaWithWatcher(kyma, watcherCrForKyma, tlsSecret)
+	registerDefaultLifecycleForKymaWithWatcher(kyma, watcherCrForKyma, tlsSecret, issuer)
 
 	It("kyma reconciliation installs watcher helm chart with correct webhook config", func() {
 		Eventually(latestWebhookIsConfigured(suiteCtx, runtimeClient, watcherCrForKyma,
@@ -95,7 +87,6 @@
 		Eventually(latestWebhookIsConfigured(suiteCtx, runtimeClient, secondWatcher, kymaObjKey),
 			Timeout, Interval).WithOffset(4).ShouldNot(Succeed())
 	})
->>>>>>> 1f44757d
 
 	It("SKR chart installation works correctly when watcher config is updated", func() {
 		labelKey := "new-key"
@@ -119,7 +110,7 @@
 })
 
 func registerDefaultLifecycleForKymaWithWatcher(kyma *v1alpha1.Kyma, watcher *v1alpha1.Watcher,
-	tlsSecret *corev1.Secret,
+	tlsSecret *corev1.Secret, issuer *v1.Issuer,
 ) {
 	BeforeAll(func() {
 		By("Creating watcher CR")
@@ -128,6 +119,8 @@
 		Expect(controlPlaneClient.Create(suiteCtx, kyma)).To(Succeed())
 		By("Creating TLS Secret")
 		Expect(controlPlaneClient.Create(suiteCtx, tlsSecret)).To(Succeed())
+		By("Creating Cert-Manager Issuer")
+		Expect(controlPlaneClient.Create(suiteCtx, issuer)).To(Succeed())
 	})
 
 	AfterAll(func() {
@@ -285,32 +278,9 @@
 	return nil
 }
 
-<<<<<<< HEAD
-func registerDefaultLifecycleForKymaWithWatcher(kyma *v1alpha1.Kyma, watcher *v1alpha1.Watcher, issuer *v1.Issuer) {
-	BeforeAll(func() {
-		Expect(controlPlaneClient.Create(suiteCtx, watcher)).To(Succeed())
-		Expect(controlPlaneClient.Create(suiteCtx, issuer)).To(Succeed())
-		Expect(controlPlaneClient.Create(suiteCtx, kyma)).Should(Succeed())
-		DeployModuleTemplates(suiteCtx, controlPlaneClient, kyma)
-	})
-
-	AfterAll(func() {
-		Expect(controlPlaneClient.Delete(suiteCtx, watcher)).To(Succeed())
-		DeleteModuleTemplates(suiteCtx, controlPlaneClient, kyma)
-		Expect(controlPlaneClient.Delete(suiteCtx, kyma)).Should(Succeed())
-	})
-
-	BeforeEach(func() {
-		By("deleting rendered manifests")
-		Expect(os.RemoveAll(filepath.Join(webhookChartPath, "manifest"))).To(Succeed())
-		By("get latest kyma CR")
-		Expect(controlPlaneClient.Get(suiteCtx, client.ObjectKeyFromObject(kyma), kyma)).Should(Succeed())
-	})
-=======
 func isWatcherCrDeletionFinished(watcherObjKey client.ObjectKey) func(g Gomega) bool {
 	return func(g Gomega) bool {
 		err := controlPlaneClient.Get(suiteCtx, watcherObjKey, &v1alpha1.Watcher{})
 		return apierrors.IsNotFound(err)
 	}
->>>>>>> 1f44757d
 }
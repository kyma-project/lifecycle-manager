package withwatcher_test

import (
	"context"
	"errors"
	"fmt"
	"reflect"
	"strings"

	v1 "github.com/cert-manager/cert-manager/pkg/apis/certmanager/v1"

	corev1 "k8s.io/api/core/v1"

	apierrors "k8s.io/apimachinery/pkg/api/errors"

	"github.com/kyma-project/lifecycle-manager/api/v1beta1"

	. "github.com/onsi/ginkgo/v2"
	. "github.com/onsi/gomega"
	admissionv1 "k8s.io/api/admissionregistration/v1"
	appsv1 "k8s.io/api/apps/v1"
	metav1 "k8s.io/apimachinery/pkg/apis/meta/v1"

	"sigs.k8s.io/controller-runtime/pkg/client"

	. "github.com/kyma-project/lifecycle-manager/pkg/testutils"
	"github.com/kyma-project/lifecycle-manager/pkg/watcher"
)

const (
	servicePathTpl                 = "/validate/%s"
	specSubresources               = "*"
	statusSubresources             = "*/status"
	expectedWebhookNamePartsLength = 4
)

var (
	ErrExpectedAtLeastOneWebhook       = errors.New("expected at least one webhook configured")
	ErrWebhookConfigForWatcherNotFound = errors.New("webhook config matching Watcher CR not found")
	ErrWebhookNamePartsNumberMismatch  = errors.New("webhook name dot separated parts number mismatch")
	ErrManagedByLabelNotFound          = errors.New("managed-by label not found")
	ErrModuleNameMismatch              = errors.New("module name mismatch")
	ErrSvcPathMismatch                 = errors.New("service path mismatch")
	ErrWatchLabelsMismatch             = errors.New("watch labels mismatch")
	ErrStatusSubResourcesMismatch      = errors.New("status sub-resources mismatch")
	ErrSpecSubResourcesMismatch        = errors.New("spec sub-resources mismatch")
)

var _ = Describe("Kyma with multiple module CRs in remote sync mode", Ordered, func() {
	kyma := NewTestKyma("kyma-remote-sync")
<<<<<<< HEAD
	kyma.Spec.Sync = v1beta1.Sync{
=======
	watcherCrForKyma := createWatcherCR("skr-webhook-manager", true)
	issuer := NewTestIssuer(metav1.NamespaceDefault)
	kymaObjKey := client.ObjectKeyFromObject(kyma)
	tlsSecret := createTLSSecret(kymaObjKey)

	kyma.Spec.Sync = v1alpha1.Sync{
>>>>>>> 8479ea3f
		Enabled:      true,
		Strategy:     v1beta1.SyncStrategyLocalClient,
		Namespace:    metav1.NamespaceDefault,
		NoModuleCopy: true,
	}
	registerDefaultLifecycleForKymaWithWatcher(kyma, watcherCrForKyma, tlsSecret, issuer)

	It("kyma reconciliation installs watcher helm chart with correct webhook config", func() {
		Eventually(latestWebhookIsConfigured(suiteCtx, runtimeClient, watcherCrForKyma,
			kymaObjKey), Timeout, Interval).WithOffset(4).Should(Succeed())
	})

	It("kyma reconciliation replaces webhook-config when a new watcher is created and deleted", func() {
		secondWatcher := createWatcherCR("second-manager", false)
		By("Creating second watcher CR")
		Expect(controlPlaneClient.Create(suiteCtx, secondWatcher)).To(Succeed())
		Eventually(latestWebhookIsConfigured(suiteCtx, runtimeClient, watcherCrForKyma, kymaObjKey),
			Timeout, Interval).WithOffset(4).Should(Succeed())
		Eventually(latestWebhookIsConfigured(suiteCtx, runtimeClient, secondWatcher, kymaObjKey),
			Timeout, Interval).WithOffset(4).Should(Succeed())
		By("Deleting second watcher CR")
		Expect(controlPlaneClient.Delete(suiteCtx, secondWatcher)).To(Succeed())
		By("Ensuring second watcher CR is properly deleted")
		Eventually(isWatcherCrDeletionFinished(client.ObjectKeyFromObject(secondWatcher)), Timeout, Interval).
			Should(BeTrue())
		Eventually(latestWebhookIsConfigured(suiteCtx, runtimeClient, watcherCrForKyma, kymaObjKey),
			Timeout, Interval).WithOffset(4).Should(Succeed())
		Eventually(latestWebhookIsConfigured(suiteCtx, runtimeClient, secondWatcher, kymaObjKey),
			Timeout, Interval).WithOffset(4).ShouldNot(Succeed())
	})

	It("SKR chart installation works correctly when watcher config is updated", func() {
		labelKey := "new-key"
		labelValue := "new-value"
		watcherCrForKyma.Spec.LabelsToWatch[labelKey] = labelValue
		Expect(controlPlaneClient.Update(suiteCtx, watcherCrForKyma)).To(Succeed())
		By("waiting for watcher CR labelsToWatch to be updated")
		Eventually(isWatcherCrLabelUpdated(client.ObjectKeyFromObject(watcherCrForKyma),
			labelKey, labelValue), Timeout, Interval).Should(BeTrue())
		Eventually(latestWebhookIsConfigured(suiteCtx, runtimeClient, watcherCrForKyma,
			kymaObjKey), Timeout, Interval).WithOffset(4).Should(Succeed())
	})

	It("kyma reconciliation removes watcher helm chart from SKR cluster when kyma is deleted", func() {
		Expect(controlPlaneClient.Delete(suiteCtx, kyma)).To(Succeed())
		Eventually(getSkrChartDeployment(suiteCtx, runtimeClient, kymaObjKey), Timeout, Interval).
			ShouldNot(Succeed())
		Eventually(isKymaCrDeletionFinished(client.ObjectKeyFromObject(kyma)), Timeout, Interval).
			Should(BeTrue())
	})
})

<<<<<<< HEAD
func registerDefaultLifecycleForKymaWithWatcher(kyma *v1beta1.Kyma, watcher *v1beta1.Watcher,
	tlsSecret *corev1.Secret,
=======
func registerDefaultLifecycleForKymaWithWatcher(kyma *v1alpha1.Kyma, watcher *v1alpha1.Watcher,
	tlsSecret *corev1.Secret, issuer *v1.Issuer,
>>>>>>> 8479ea3f
) {
	BeforeAll(func() {
		By("Creating watcher CR")
		Expect(controlPlaneClient.Create(suiteCtx, watcher)).To(Succeed())
		By("Creating kyma CR")
		Expect(controlPlaneClient.Create(suiteCtx, kyma)).To(Succeed())
		By("Creating TLS Secret")
		Expect(controlPlaneClient.Create(suiteCtx, tlsSecret)).To(Succeed())
		By("Creating Cert-Manager Issuer")
		Expect(controlPlaneClient.Create(suiteCtx, issuer)).To(Succeed())
	})

	AfterAll(func() {
		By("Deleting watcher CR")
		Expect(controlPlaneClient.Delete(suiteCtx, watcher)).To(Succeed())
		By("Ensuring watcher CR is properly deleted")
		Eventually(isWatcherCrDeletionFinished(client.ObjectKeyFromObject(watcher)), Timeout, Interval).
			Should(BeTrue())
	})

	BeforeEach(func() {
		By("asserting only one kyma CR exists")
		kcpKymas := &v1beta1.KymaList{}
		Expect(controlPlaneClient.List(suiteCtx, kcpKymas)).To(Succeed())
		Expect(kcpKymas.Items).NotTo(BeEmpty())
		Expect(kcpKymas.Items).To(HaveLen(1))
		By("get latest kyma CR")
		Expect(controlPlaneClient.Get(suiteCtx, client.ObjectKeyFromObject(kyma), kyma)).To(Succeed())
		By("get latest watcher CR")
		Expect(controlPlaneClient.Get(suiteCtx, client.ObjectKeyFromObject(watcher), watcher)).
			To(Succeed())
		By("get latest TLS secret")
		Expect(controlPlaneClient.Get(suiteCtx, client.ObjectKeyFromObject(tlsSecret), tlsSecret)).
			To(Succeed())
	})
}

func isWatcherCrLabelUpdated(watcherObjKey client.ObjectKey, labelKey, expectedLabelValue string) func() bool {
	return func() bool {
		watcher := &v1beta1.Watcher{}
		err := controlPlaneClient.Get(suiteCtx, watcherObjKey, watcher)
		if err != nil {
			return false
		}
		labelValue, ok := watcher.Spec.LabelsToWatch[labelKey]
		if !ok {
			return false
		}
		return expectedLabelValue == labelValue
	}
}

func isKymaCrDeletionFinished(kymaObjKey client.ObjectKey) func() bool {
	return func() bool {
		err := controlPlaneClient.Get(suiteCtx, kymaObjKey, &v1beta1.Kyma{})
		return apierrors.IsNotFound(err)
	}
}

func getSkrChartDeployment(ctx context.Context, skrClient client.Client, kymaObjKey client.ObjectKey) func() error {
	return func() error {
		return skrClient.Get(ctx, client.ObjectKey{
			Namespace: kymaObjKey.Namespace,
			Name:      watcher.SkrResourceName,
		}, &appsv1.Deployment{})
	}
}

func getSKRWebhookConfig(ctx context.Context, skrClient client.Client,
	kymaObjKey client.ObjectKey,
) (*admissionv1.ValidatingWebhookConfiguration, error) {
	webhookCfg := &admissionv1.ValidatingWebhookConfiguration{}
	err := skrClient.Get(ctx, client.ObjectKey{
		Namespace: kymaObjKey.Namespace,
		Name:      watcher.SkrResourceName,
	}, webhookCfg)
	return webhookCfg, err
}

func latestWebhookIsConfigured(ctx context.Context, skrClient client.Client, watcher *v1beta1.Watcher,
	kymaObjKey client.ObjectKey,
) func() error {
	return func() error {
		webhookCfg, err := getSKRWebhookConfig(ctx, skrClient, kymaObjKey)
		if err != nil {
			return err
		}
		return isWebhookConfigured(watcher, webhookCfg, kymaObjKey.Name)
	}
}

func isWebhookConfigured(watcher *v1beta1.Watcher, webhookConfig *admissionv1.ValidatingWebhookConfiguration,
	kymaName string,
) error {
	if len(webhookConfig.Webhooks) < 1 {
		return fmt.Errorf("%w: (kyma=%s, webconfig=%s)", ErrExpectedAtLeastOneWebhook,
			kymaName, webhookConfig.Name)
	}
	idx := lookupWebhookConfigForCR(webhookConfig.Webhooks, watcher)
	if idx == -1 {
		return fmt.Errorf("%w: (kyma=%s, webconfig=%s, watcher=%s)", ErrWebhookConfigForWatcherNotFound,
			kymaName, webhookConfig.Name, watcher.Name)
	}
	return verifyWebhookConfig(webhookConfig.Webhooks[idx], watcher)
}

func lookupWebhookConfigForCR(webhooks []admissionv1.ValidatingWebhook, watcher *v1beta1.Watcher) int {
	cfgIdx := -1
	for idx, webhook := range webhooks {
		webhookNameParts := strings.Split(webhook.Name, ".")
		if len(webhookNameParts) == 0 {
			continue
		}
		moduleName := webhookNameParts[0]
		objModuleName := watcher.GetModuleName()
		if moduleName == objModuleName {
			return idx
		}
	}
	return cfgIdx
}

func verifyWebhookConfig(
	webhook admissionv1.ValidatingWebhook,
	watcherCR *v1beta1.Watcher,
) error {
	webhookNameParts := strings.Split(webhook.Name, ".")
	if len(webhookNameParts) != expectedWebhookNamePartsLength {
		return fmt.Errorf("%w: (webhook=%s)", ErrWebhookNamePartsNumberMismatch, webhook.Name)
	}
	moduleName := webhookNameParts[0]
	expectedModuleName, exists := watcherCR.Labels[v1beta1.ManagedBy]
	if !exists {
		return fmt.Errorf("%w: (labels=%v)", ErrManagedByLabelNotFound, watcherCR.Labels)
	}
	if moduleName != expectedModuleName {
		return fmt.Errorf("%w: (expected=%s, got=%s)", ErrModuleNameMismatch,
			expectedModuleName, moduleName)
	}
	expectedSvcPath := fmt.Sprintf(servicePathTpl, moduleName)
	if *webhook.ClientConfig.Service.Path != expectedSvcPath {
		return fmt.Errorf("%w: (expected=%s, got=%s)", ErrSvcPathMismatch,
			expectedSvcPath, *webhook.ClientConfig.Service.Path)
	}
	if !reflect.DeepEqual(webhook.ObjectSelector.MatchLabels, watcherCR.Spec.LabelsToWatch) {
		return fmt.Errorf("%w: (expected=%v, got=%v)", ErrWatchLabelsMismatch,
			watcherCR.Spec.LabelsToWatch, webhook.ObjectSelector.MatchLabels)
	}
	if watcherCR.Spec.Field == v1beta1.StatusField && webhook.Rules[0].Resources[0] != statusSubresources {
		return fmt.Errorf("%w: (expected=%s, got=%s)", ErrStatusSubResourcesMismatch,
			statusSubresources, webhook.Rules[0].Resources[0])
	}
	if watcherCR.Spec.Field == v1beta1.SpecField && webhook.Rules[0].Resources[0] != specSubresources {
		return fmt.Errorf("%w: (expected=%s, got=%s)", ErrSpecSubResourcesMismatch,
			specSubresources, webhook.Rules[0].Resources[0])
	}
	return nil
}

func isWatcherCrDeletionFinished(watcherObjKey client.ObjectKey) func(g Gomega) bool {
	return func(g Gomega) bool {
		err := controlPlaneClient.Get(suiteCtx, watcherObjKey, &v1beta1.Watcher{})
		return apierrors.IsNotFound(err)
	}
}<|MERGE_RESOLUTION|>--- conflicted
+++ resolved
@@ -48,16 +48,13 @@
 
 var _ = Describe("Kyma with multiple module CRs in remote sync mode", Ordered, func() {
 	kyma := NewTestKyma("kyma-remote-sync")
-<<<<<<< HEAD
 	kyma.Spec.Sync = v1beta1.Sync{
-=======
 	watcherCrForKyma := createWatcherCR("skr-webhook-manager", true)
 	issuer := NewTestIssuer(metav1.NamespaceDefault)
 	kymaObjKey := client.ObjectKeyFromObject(kyma)
 	tlsSecret := createTLSSecret(kymaObjKey)
 
 	kyma.Spec.Sync = v1alpha1.Sync{
->>>>>>> 8479ea3f
 		Enabled:      true,
 		Strategy:     v1beta1.SyncStrategyLocalClient,
 		Namespace:    metav1.NamespaceDefault,
@@ -110,13 +107,8 @@
 	})
 })
 
-<<<<<<< HEAD
 func registerDefaultLifecycleForKymaWithWatcher(kyma *v1beta1.Kyma, watcher *v1beta1.Watcher,
-	tlsSecret *corev1.Secret,
-=======
-func registerDefaultLifecycleForKymaWithWatcher(kyma *v1alpha1.Kyma, watcher *v1alpha1.Watcher,
 	tlsSecret *corev1.Secret, issuer *v1.Issuer,
->>>>>>> 8479ea3f
 ) {
 	BeforeAll(func() {
 		By("Creating watcher CR")

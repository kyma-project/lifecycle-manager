package withwatcher_test

import (
	"context"
	"errors"
	"fmt"
	"reflect"
	"strings"

	v1 "github.com/cert-manager/cert-manager/pkg/apis/certmanager/v1"
	. "github.com/onsi/ginkgo/v2"
	. "github.com/onsi/gomega"
	admissionv1 "k8s.io/api/admissionregistration/v1"
	appsv1 "k8s.io/api/apps/v1"
	corev1 "k8s.io/api/core/v1"
	apierrors "k8s.io/apimachinery/pkg/api/errors"
	metav1 "k8s.io/apimachinery/pkg/apis/meta/v1"
	"sigs.k8s.io/controller-runtime/pkg/client"

	"github.com/kyma-project/lifecycle-manager/api/v1beta1"
	. "github.com/kyma-project/lifecycle-manager/pkg/testutils"
	"github.com/kyma-project/lifecycle-manager/pkg/watcher"
)

const (
	servicePathTpl                 = "/validate/%s"
	expectedWebhookNamePartsLength = 5
)

var (
	ErrExpectedAtLeastOneWebhook       = errors.New("expected at least one webhook configured")
	ErrWebhookConfigForWatcherNotFound = errors.New("webhook config matching Watcher CR not found")
	ErrWebhookNamePartsNumberMismatch  = errors.New("webhook name dot separated parts number mismatch")
	ErrManagedByLabelNotFound          = errors.New("managed-by label not found")
	ErrWebhookCfgNameMismatch          = errors.New("webhook config name mismatch")
	ErrSvcPathMismatch                 = errors.New("service path mismatch")
	ErrWatchLabelsMismatch             = errors.New("watch labels mismatch")
	ErrResourcesMismatch               = errors.New("resources mismatch")
)

var _ = Describe("Kyma with multiple module CRs in remote sync mode", Ordered, func() {
	kyma := NewTestKyma("kyma-remote-sync")
	watcherCrForKyma := createWatcherCR("skr-webhook-manager", true)
	issuer := NewTestIssuer(metav1.NamespaceDefault)
	kymaObjKey := client.ObjectKeyFromObject(kyma)
	tlsSecret := createTLSSecret(kymaObjKey)

	kyma.Spec.Sync = v1beta1.Sync{
		Enabled:      true,
		Strategy:     v1beta1.SyncStrategyLocalClient,
		Namespace:    metav1.NamespaceDefault,
		NoModuleCopy: true,
	}
	registerDefaultLifecycleForKymaWithWatcher(kyma, watcherCrForKyma, tlsSecret, issuer)

	It("kyma reconciliation installs watcher resources with correct webhook config", func() {
		Eventually(latestWebhookIsConfigured(suiteCtx, runtimeClient, watcherCrForKyma,
			kymaObjKey), Timeout, Interval).Should(Succeed())
	})

	It("kyma reconciliation replaces webhook-config when a new watcher is created and deleted", func() {
		secondWatcher := createWatcherCR("second-manager", false)
		By("Creating second watcher CR")
		Expect(controlPlaneClient.Create(suiteCtx, secondWatcher)).To(Succeed())
		Eventually(latestWebhookIsConfigured(suiteCtx, runtimeClient, watcherCrForKyma, kymaObjKey),
			Timeout, Interval).Should(Succeed())
		Eventually(latestWebhookIsConfigured(suiteCtx, runtimeClient, secondWatcher, kymaObjKey),
			Timeout, Interval).Should(Succeed())
		By("Deleting second watcher CR")
		Expect(controlPlaneClient.Delete(suiteCtx, secondWatcher)).To(Succeed())
		By("Ensuring second watcher CR is properly deleted")
		Eventually(isWatcherCrDeletionFinished, Timeout, Interval).WithArguments(secondWatcher).
			Should(BeTrue())
		By("ensuring skr resources are configured for the non-removed watcher CRs")
		Eventually(latestWebhookIsConfigured(suiteCtx, runtimeClient, watcherCrForKyma, kymaObjKey),
			Timeout, Interval).Should(Succeed())
		By("ensuring skr resources are not configured for the removed watcher CR")
		Eventually(latestWebhookIsConfigured(suiteCtx, runtimeClient, secondWatcher, kymaObjKey),
			Timeout, Interval).ShouldNot(Succeed())
	})

	It("SKR chart installation works correctly when watcher config is updated", func() {
		labelKey := "new-key"
		labelValue := "new-value"
		watcherCrForKyma.Spec.LabelsToWatch[labelKey] = labelValue
		Expect(controlPlaneClient.Update(suiteCtx, watcherCrForKyma)).To(Succeed())
		By("waiting for watcher CR labelsToWatch to be updated")
		Eventually(isWatcherCrLabelUpdated(client.ObjectKeyFromObject(watcherCrForKyma),
			labelKey, labelValue), Timeout, Interval).Should(BeTrue())
		Eventually(latestWebhookIsConfigured(suiteCtx, runtimeClient, watcherCrForKyma,
			kymaObjKey), Timeout, Interval).Should(Succeed())
	})

	It("kyma reconciliation removes watcher helm chart from SKR cluster when kyma is deleted", func() {
		Expect(controlPlaneClient.Delete(suiteCtx, kyma)).To(Succeed())
		Eventually(getSkrChartDeployment(suiteCtx, runtimeClient, kymaObjKey), Timeout, Interval).
			ShouldNot(Succeed())
		Eventually(isKymaCrDeletionFinished, Timeout, Interval).
			WithArguments(client.ObjectKeyFromObject(kyma)).Should(BeTrue())
	})
})

func registerDefaultLifecycleForKymaWithWatcher(kyma *v1beta1.Kyma, watcher *v1beta1.Watcher,
	tlsSecret *corev1.Secret, issuer *v1.Issuer,
) {
	BeforeAll(func() {
		By("Creating watcher CR")
		Expect(controlPlaneClient.Create(suiteCtx, watcher)).To(Succeed())
		By("Creating kyma CR")
		Expect(controlPlaneClient.Create(suiteCtx, kyma)).To(Succeed())
		By("Creating TLS Secret")
		Expect(controlPlaneClient.Create(suiteCtx, tlsSecret)).To(Succeed())
		By("Creating Cert-Manager Issuer")
		Expect(controlPlaneClient.Create(suiteCtx, issuer)).To(Succeed())
	})

	AfterAll(func() {
		By("Deleting watcher CR")
		Expect(controlPlaneClient.Delete(suiteCtx, watcher)).To(Succeed())
		By("Ensuring watcher CR is properly deleted")
		Eventually(isWatcherCrDeletionFinished, Timeout, Interval).WithArguments(watcher).
			Should(BeTrue())
	})

	BeforeEach(func() {
		By("asserting only one kyma CR exists")
		kcpKymas := &v1beta1.KymaList{}
		Expect(controlPlaneClient.List(suiteCtx, kcpKymas)).To(Succeed())
		Expect(kcpKymas.Items).NotTo(BeEmpty())
		Expect(kcpKymas.Items).To(HaveLen(1))
		By("get latest kyma CR")
		Expect(controlPlaneClient.Get(suiteCtx, client.ObjectKeyFromObject(kyma), kyma)).To(Succeed())
		By("get latest watcher CR")
		Expect(controlPlaneClient.Get(suiteCtx, client.ObjectKeyFromObject(watcher), watcher)).
			To(Succeed())
		By("get latest TLS secret")
		Expect(controlPlaneClient.Get(suiteCtx, client.ObjectKeyFromObject(tlsSecret), tlsSecret)).
			To(Succeed())
	})
}

func isWatcherCrLabelUpdated(watcherObjKey client.ObjectKey, labelKey, expectedLabelValue string) func() bool {
	return func() bool {
<<<<<<< HEAD
		watcherCR := &v1beta1.Watcher{}
		err := controlPlaneClient.Get(suiteCtx, watcherObjKey, watcherCR)
		if err != nil {
			return false
		}
		labelValue, ok := watcherCR.Spec.LabelsToWatch[labelKey]
=======
		watcherObj := &v1beta1.Watcher{}
		err := controlPlaneClient.Get(suiteCtx, watcherObjKey, watcherObj)
		if err != nil {
			return false
		}
		labelValue, ok := watcherObj.Spec.LabelsToWatch[labelKey]
>>>>>>> c044a5b5
		if !ok {
			return false
		}
		return expectedLabelValue == labelValue
	}
}

func isKymaCrDeletionFinished(kymaObjKey client.ObjectKey) bool {
	err := controlPlaneClient.Get(suiteCtx, kymaObjKey, &v1beta1.Kyma{})
	return apierrors.IsNotFound(err)
}

func getSkrChartDeployment(ctx context.Context, skrClient client.Client, kymaObjKey client.ObjectKey) func() error {
	return func() error {
		return skrClient.Get(ctx, client.ObjectKey{
			Namespace: kymaObjKey.Namespace,
			Name:      watcher.SkrResourceName,
		}, &appsv1.Deployment{})
	}
}

func latestWebhookIsConfigured(ctx context.Context, skrClient client.Client, watcher *v1beta1.Watcher,
	kymaObjKey client.ObjectKey,
) func() error {
	return func() error {
		webhookCfg, err := getSKRWebhookConfig(ctx, skrClient, kymaObjKey)
		if err != nil {
			return err
		}
		return isWebhookConfigured(watcher, webhookCfg, kymaObjKey.Name)
	}
}

func getSKRWebhookConfig(ctx context.Context, skrClient client.Client,
	kymaObjKey client.ObjectKey,
) (*admissionv1.ValidatingWebhookConfiguration, error) {
	webhookCfg := &admissionv1.ValidatingWebhookConfiguration{}
	err := skrClient.Get(ctx, client.ObjectKey{
		Namespace: kymaObjKey.Namespace,
		Name:      watcher.SkrResourceName,
	}, webhookCfg)
	return webhookCfg, err
}

func isWebhookConfigured(watcher *v1beta1.Watcher, webhookConfig *admissionv1.ValidatingWebhookConfiguration,
	kymaName string,
) error {
	if len(webhookConfig.Webhooks) < 1 {
		return fmt.Errorf("%w: (kyma=%s, webconfig=%s)", ErrExpectedAtLeastOneWebhook,
			kymaName, webhookConfig.Name)
	}
	idx := lookupWebhookConfigForCR(webhookConfig.Webhooks, watcher)
	if idx == -1 {
		return fmt.Errorf("%w: (kyma=%s, webconfig=%s, watcher=%s)", ErrWebhookConfigForWatcherNotFound,
			kymaName, webhookConfig.Name, watcher.Name)
	}
	return verifyWebhookConfig(webhookConfig.Webhooks[idx], watcher)
}

func lookupWebhookConfigForCR(webhooks []admissionv1.ValidatingWebhook, watcher *v1beta1.Watcher) int {
	cfgIdx := -1
	for idx, webhook := range webhooks {
		webhookNameParts := strings.Split(webhook.Name, ".")
		if len(webhookNameParts) < 3 {
			continue
		}

		if watcher.Namespace == webhookNameParts[0] && watcher.Name == webhookNameParts[1] {
			return idx
		}
	}
	return cfgIdx
}

func verifyWebhookConfig(
	webhook admissionv1.ValidatingWebhook,
	watcherCR *v1beta1.Watcher,
) error {
	webhookNameParts := strings.Split(webhook.Name, ".")
	if len(webhookNameParts) != expectedWebhookNamePartsLength {
		return fmt.Errorf("%w: (webhook=%s)", ErrWebhookNamePartsNumberMismatch, webhook.Name)
	}
	watcherNamespace := webhookNameParts[0]
	watcherName := webhookNameParts[1]
	if watcherNamespace != watcherCR.Namespace || watcherName != watcherCR.Name {
		return fmt.Errorf("%w: (expected=%s, got=%s)", ErrWebhookCfgNameMismatch,
			client.ObjectKeyFromObject(watcherCR), client.ObjectKey{
				Namespace: watcherNamespace,
				Name:      watcherName,
			})
	}
	expectedModuleName, exists := watcherCR.Labels[v1beta1.ManagedBy]
	if !exists {
		return fmt.Errorf("%w: (labels=%v)", ErrManagedByLabelNotFound, watcherCR.Labels)
	}
	expectedSvcPath := fmt.Sprintf(servicePathTpl, expectedModuleName)
	if *webhook.ClientConfig.Service.Path != expectedSvcPath {
		return fmt.Errorf("%w: (expected=%s, got=%s)", ErrSvcPathMismatch,
			expectedSvcPath, *webhook.ClientConfig.Service.Path)
	}
	if !reflect.DeepEqual(webhook.ObjectSelector.MatchLabels, watcherCR.Spec.LabelsToWatch) {
		return fmt.Errorf("%w: (expected=%v, got=%v)", ErrWatchLabelsMismatch,
			watcherCR.Spec.LabelsToWatch, webhook.ObjectSelector.MatchLabels)
	}
	expectedResources := watcher.ResolveWebhookRuleResources(watcherCR.Spec.ResourceToWatch.Resource, watcherCR.Spec.Field)
	if webhook.Rules[0].Resources[0] != expectedResources[0] {
		return fmt.Errorf("%w: (expected=%s, got=%s)", ErrResourcesMismatch,
			expectedResources[0], webhook.Rules[0].Resources[0])
	}
	return nil
}

func isWatcherCrDeletionFinished(watcherCR client.Object) bool {
	err := controlPlaneClient.Get(suiteCtx, client.ObjectKeyFromObject(watcherCR), watcherCR)
	return apierrors.IsNotFound(err)
}<|MERGE_RESOLUTION|>--- conflicted
+++ resolved
@@ -141,21 +141,12 @@
 
 func isWatcherCrLabelUpdated(watcherObjKey client.ObjectKey, labelKey, expectedLabelValue string) func() bool {
 	return func() bool {
-<<<<<<< HEAD
 		watcherCR := &v1beta1.Watcher{}
 		err := controlPlaneClient.Get(suiteCtx, watcherObjKey, watcherCR)
 		if err != nil {
 			return false
 		}
 		labelValue, ok := watcherCR.Spec.LabelsToWatch[labelKey]
-=======
-		watcherObj := &v1beta1.Watcher{}
-		err := controlPlaneClient.Get(suiteCtx, watcherObjKey, watcherObj)
-		if err != nil {
-			return false
-		}
-		labelValue, ok := watcherObj.Spec.LabelsToWatch[labelKey]
->>>>>>> c044a5b5
 		if !ok {
 			return false
 		}

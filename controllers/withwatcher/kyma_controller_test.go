package withwatcher_test

import (
	"context"
	"errors"
	"fmt"
	"reflect"
	"strings"

	v1 "github.com/cert-manager/cert-manager/pkg/apis/certmanager/v1"
	"github.com/kyma-project/lifecycle-manager/api/v1beta2"
	. "github.com/onsi/ginkgo/v2"
	. "github.com/onsi/gomega"
	admissionv1 "k8s.io/api/admissionregistration/v1"
	appsv1 "k8s.io/api/apps/v1"
	corev1 "k8s.io/api/core/v1"
	apierrors "k8s.io/apimachinery/pkg/api/errors"
	metav1 "k8s.io/apimachinery/pkg/apis/meta/v1"
	"sigs.k8s.io/controller-runtime/pkg/client"

	. "github.com/kyma-project/lifecycle-manager/pkg/testutils"
	"github.com/kyma-project/lifecycle-manager/pkg/watcher"
)

const (
	servicePathTpl                 = "/validate/%s"
	specSubresources               = "*"
	statusSubresources             = "*/status"
	expectedWebhookNamePartsLength = 4
)

var (
	ErrExpectedAtLeastOneWebhook       = errors.New("expected at least one webhook configured")
	ErrWebhookConfigForWatcherNotFound = errors.New("webhook config matching Watcher CR not found")
	ErrWebhookNamePartsNumberMismatch  = errors.New("webhook name dot separated parts number mismatch")
	ErrManagedByLabelNotFound          = errors.New("managed-by label not found")
	ErrModuleNameMismatch              = errors.New("module name mismatch")
	ErrSvcPathMismatch                 = errors.New("service path mismatch")
	ErrWatchLabelsMismatch             = errors.New("watch labels mismatch")
	ErrStatusSubResourcesMismatch      = errors.New("status sub-resources mismatch")
	ErrSpecSubResourcesMismatch        = errors.New("spec sub-resources mismatch")
)

var _ = Describe("Kyma with multiple module CRs in remote sync mode", Ordered, func() {
	kyma := NewTestKyma("kyma-remote-sync")
	kyma.Labels[v1beta1.SyncLabel] = "true"

	watcherCrForKyma := createWatcherCR("skr-webhook-manager", true)
	issuer := NewTestIssuer(metav1.NamespaceDefault)
	kymaObjKey := client.ObjectKeyFromObject(kyma)
	tlsSecret := createTLSSecret(kymaObjKey)

<<<<<<< HEAD
=======
	kyma.Spec.Sync = v1beta1.Sync{
		Strategy:     v1beta1.SyncStrategyLocalClient,
		Namespace:    metav1.NamespaceDefault,
		NoModuleCopy: true,
	}
>>>>>>> 411a57fb
	registerDefaultLifecycleForKymaWithWatcher(kyma, watcherCrForKyma, tlsSecret, issuer)

	It("kyma reconciliation installs watcher helm chart with correct webhook config", func() {
		Eventually(latestWebhookIsConfigured(suiteCtx, runtimeClient, watcherCrForKyma,
			kymaObjKey), Timeout, Interval).Should(Succeed())
	})

	It("kyma reconciliation replaces webhook-config when a new watcher is created and deleted", func() {
		secondWatcher := createWatcherCR("second-manager", false)
		By("Creating second watcher CR")
		Expect(controlPlaneClient.Create(suiteCtx, secondWatcher)).To(Succeed())
		Eventually(latestWebhookIsConfigured(suiteCtx, runtimeClient, watcherCrForKyma, kymaObjKey),
			Timeout, Interval).Should(Succeed())
		Eventually(latestWebhookIsConfigured(suiteCtx, runtimeClient, secondWatcher, kymaObjKey),
			Timeout, Interval).Should(Succeed())
		By("Deleting second watcher CR")
		Eventually(DeleteCR, Timeout, Interval).
			WithContext(suiteCtx).
			WithArguments(controlPlaneClient, secondWatcher).Should(Succeed())
		By("Ensuring second watcher CR is properly deleted")
		Eventually(isWatcherCrDeletionFinished, Timeout, Interval).WithArguments(secondWatcher).
			Should(BeTrue())
		By("ensuring skr resources are configured for the non-removed watcher CRs")
		Eventually(latestWebhookIsConfigured(suiteCtx, runtimeClient, watcherCrForKyma, kymaObjKey),
			Timeout, Interval).Should(Succeed())
		By("ensuring skr resources are not configured for the removed watcher CR")
		Eventually(latestWebhookIsConfigured(suiteCtx, runtimeClient, secondWatcher, kymaObjKey),
			Timeout, Interval).ShouldNot(Succeed())
	})

	It("SKR chart installation works correctly when watcher config is updated", func() {
		labelKey := "new-key"
		labelValue := "new-value"
		watcherCrForKyma.Spec.LabelsToWatch[labelKey] = labelValue
		Expect(controlPlaneClient.Update(suiteCtx, watcherCrForKyma)).To(Succeed())
		By("waiting for watcher CR labelsToWatch to be updated")
		Eventually(isWatcherCrLabelUpdated(client.ObjectKeyFromObject(watcherCrForKyma),
			labelKey, labelValue), Timeout, Interval).Should(BeTrue())
		Eventually(latestWebhookIsConfigured(suiteCtx, runtimeClient, watcherCrForKyma,
			kymaObjKey), Timeout, Interval).Should(Succeed())
	})

	It("kyma reconciliation removes watcher helm chart from SKR cluster when kyma is deleted", func() {
		Eventually(DeleteCR, Timeout, Interval).
			WithContext(suiteCtx).
			WithArguments(controlPlaneClient, kyma).Should(Succeed())
		Eventually(getSkrChartDeployment(suiteCtx, runtimeClient, kymaObjKey), Timeout, Interval).
			ShouldNot(Succeed())
		Eventually(isKymaCrDeletionFinished, Timeout, Interval).
			WithArguments(client.ObjectKeyFromObject(kyma)).Should(BeTrue())
	})
})

func registerDefaultLifecycleForKymaWithWatcher(kyma *v1beta2.Kyma, watcher *v1beta2.Watcher,
	tlsSecret *corev1.Secret, issuer *v1.Issuer,
) {
	BeforeAll(func() {
		By("Creating watcher CR")
		Expect(controlPlaneClient.Create(suiteCtx, watcher)).To(Succeed())
		By("Creating kyma CR")
		Expect(controlPlaneClient.Create(suiteCtx, kyma)).To(Succeed())
		By("Creating TLS Secret")
		Expect(controlPlaneClient.Create(suiteCtx, tlsSecret)).To(Succeed())
		By("Creating Cert-Manager Issuer")
		Expect(controlPlaneClient.Create(suiteCtx, issuer)).To(Succeed())
	})

	AfterAll(func() {
		By("Deleting watcher CR")
		Eventually(DeleteCR, Timeout, Interval).
			WithContext(suiteCtx).
			WithArguments(controlPlaneClient, watcher).Should(Succeed())
		By("Ensuring watcher CR is properly deleted")
		Eventually(isWatcherCrDeletionFinished, Timeout, Interval).WithArguments(watcher).
			Should(BeTrue())
	})

	BeforeEach(func() {
		By("asserting only one kyma CR exists")
		kcpKymas := &v1beta2.KymaList{}
		Expect(controlPlaneClient.List(suiteCtx, kcpKymas)).To(Succeed())
		Expect(kcpKymas.Items).NotTo(BeEmpty())
		Expect(kcpKymas.Items).To(HaveLen(1))
		By("get latest kyma CR")
		Expect(controlPlaneClient.Get(suiteCtx, client.ObjectKeyFromObject(kyma), kyma)).To(Succeed())
		By("get latest watcher CR")
		Expect(controlPlaneClient.Get(suiteCtx, client.ObjectKeyFromObject(watcher), watcher)).
			To(Succeed())
		By("get latest TLS secret")
		Expect(controlPlaneClient.Get(suiteCtx, client.ObjectKeyFromObject(tlsSecret), tlsSecret)).
			To(Succeed())
	})
}

func isWatcherCrLabelUpdated(watcherObjKey client.ObjectKey, labelKey, expectedLabelValue string) func() bool {
	return func() bool {
		watcher := &v1beta2.Watcher{}
		err := controlPlaneClient.Get(suiteCtx, watcherObjKey, watcher)
		if err != nil {
			return false
		}
		labelValue, ok := watcher.Spec.LabelsToWatch[labelKey]
		if !ok {
			return false
		}
		return expectedLabelValue == labelValue
	}
}

func isKymaCrDeletionFinished(kymaObjKey client.ObjectKey) bool {
	err := controlPlaneClient.Get(suiteCtx, kymaObjKey, &v1beta2.Kyma{})
	return apierrors.IsNotFound(err)
}

func getSkrChartDeployment(ctx context.Context, skrClient client.Client, kymaObjKey client.ObjectKey) func() error {
	return func() error {
		return skrClient.Get(ctx, client.ObjectKey{
			Namespace: kymaObjKey.Namespace,
			Name:      watcher.SkrResourceName,
		}, &appsv1.Deployment{})
	}
}

func latestWebhookIsConfigured(ctx context.Context, skrClient client.Client, watcher *v1beta2.Watcher,
	kymaObjKey client.ObjectKey,
) func() error {
	return func() error {
		webhookCfg, err := getSKRWebhookConfig(ctx, skrClient, kymaObjKey)
		if err != nil {
			return err
		}
		return isWebhookConfigured(watcher, webhookCfg, kymaObjKey.Name)
	}
}

func getSKRWebhookConfig(ctx context.Context, skrClient client.Client,
	kymaObjKey client.ObjectKey,
) (*admissionv1.ValidatingWebhookConfiguration, error) {
	webhookCfg := &admissionv1.ValidatingWebhookConfiguration{}
	err := skrClient.Get(ctx, client.ObjectKey{
		Namespace: kymaObjKey.Namespace,
		Name:      watcher.SkrResourceName,
	}, webhookCfg)
	return webhookCfg, err
}

func isWebhookConfigured(watcher *v1beta2.Watcher, webhookConfig *admissionv1.ValidatingWebhookConfiguration,
	kymaName string,
) error {
	if len(webhookConfig.Webhooks) < 1 {
		return fmt.Errorf("%w: (kyma=%s, webconfig=%s)", ErrExpectedAtLeastOneWebhook,
			kymaName, webhookConfig.Name)
	}
	idx := lookupWebhookConfigForCR(webhookConfig.Webhooks, watcher)
	if idx == -1 {
		return fmt.Errorf("%w: (kyma=%s, webconfig=%s, watcher=%s)", ErrWebhookConfigForWatcherNotFound,
			kymaName, webhookConfig.Name, watcher.Name)
	}
	return verifyWebhookConfig(webhookConfig.Webhooks[idx], watcher)
}

func lookupWebhookConfigForCR(webhooks []admissionv1.ValidatingWebhook, watcher *v1beta2.Watcher) int {
	cfgIdx := -1
	for idx, webhook := range webhooks {
		webhookNameParts := strings.Split(webhook.Name, ".")
		if len(webhookNameParts) == 0 {
			continue
		}
		moduleName := webhookNameParts[0]
		objModuleName := watcher.GetModuleName()
		if moduleName == objModuleName {
			return idx
		}
	}
	return cfgIdx
}

func verifyWebhookConfig(
	webhook admissionv1.ValidatingWebhook,
	watcherCR *v1beta2.Watcher,
) error {
	webhookNameParts := strings.Split(webhook.Name, ".")
	if len(webhookNameParts) != expectedWebhookNamePartsLength {
		return fmt.Errorf("%w: (webhook=%s)", ErrWebhookNamePartsNumberMismatch, webhook.Name)
	}
	moduleName := webhookNameParts[0]
	expectedModuleName, exists := watcherCR.Labels[v1beta2.ManagedBy]
	if !exists {
		return fmt.Errorf("%w: (labels=%v)", ErrManagedByLabelNotFound, watcherCR.Labels)
	}
	if moduleName != expectedModuleName {
		return fmt.Errorf("%w: (expected=%s, got=%s)", ErrModuleNameMismatch,
			expectedModuleName, moduleName)
	}
	expectedSvcPath := fmt.Sprintf(servicePathTpl, moduleName)
	if *webhook.ClientConfig.Service.Path != expectedSvcPath {
		return fmt.Errorf("%w: (expected=%s, got=%s)", ErrSvcPathMismatch,
			expectedSvcPath, *webhook.ClientConfig.Service.Path)
	}
	if !reflect.DeepEqual(webhook.ObjectSelector.MatchLabels, watcherCR.Spec.LabelsToWatch) {
		return fmt.Errorf("%w: (expected=%v, got=%v)", ErrWatchLabelsMismatch,
			watcherCR.Spec.LabelsToWatch, webhook.ObjectSelector.MatchLabels)
	}
	if watcherCR.Spec.Field == v1beta2.StatusField && webhook.Rules[0].Resources[0] != statusSubresources {
		return fmt.Errorf("%w: (expected=%s, got=%s)", ErrStatusSubResourcesMismatch,
			statusSubresources, webhook.Rules[0].Resources[0])
	}
	if watcherCR.Spec.Field == v1beta2.SpecField && webhook.Rules[0].Resources[0] != specSubresources {
		return fmt.Errorf("%w: (expected=%s, got=%s)", ErrSpecSubResourcesMismatch,
			specSubresources, webhook.Rules[0].Resources[0])
	}
	return nil
}

func isWatcherCrDeletionFinished(watcherCR client.Object) bool {
	err := controlPlaneClient.Get(suiteCtx, client.ObjectKeyFromObject(watcherCR), watcherCR)
	return apierrors.IsNotFound(err)
}<|MERGE_RESOLUTION|>--- conflicted
+++ resolved
@@ -43,21 +43,13 @@
 
 var _ = Describe("Kyma with multiple module CRs in remote sync mode", Ordered, func() {
 	kyma := NewTestKyma("kyma-remote-sync")
-	kyma.Labels[v1beta1.SyncLabel] = "true"
+	kyma.Labels[v1beta2.SyncLabel] = "true"
 
 	watcherCrForKyma := createWatcherCR("skr-webhook-manager", true)
 	issuer := NewTestIssuer(metav1.NamespaceDefault)
 	kymaObjKey := client.ObjectKeyFromObject(kyma)
 	tlsSecret := createTLSSecret(kymaObjKey)
 
-<<<<<<< HEAD
-=======
-	kyma.Spec.Sync = v1beta1.Sync{
-		Strategy:     v1beta1.SyncStrategyLocalClient,
-		Namespace:    metav1.NamespaceDefault,
-		NoModuleCopy: true,
-	}
->>>>>>> 411a57fb
 	registerDefaultLifecycleForKymaWithWatcher(kyma, watcherCrForKyma, tlsSecret, issuer)
 
 	It("kyma reconciliation installs watcher helm chart with correct webhook config", func() {

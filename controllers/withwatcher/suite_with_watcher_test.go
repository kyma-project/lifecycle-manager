/*
Copyright 2022.

Licensed under the Apache License, Version 2.0 (the "License");
you may not use this file except in compliance with the License.
You may obtain a copy of the License at

    http://www.apache.org/licenses/LICENSE-2.0

Unless required by applicable law or agreed to in writing, software
distributed under the License is distributed on an "AS IS" BASIS,
WITHOUT WARRANTIES OR CONDITIONS OF ANY KIND, either express or implied.
See the License for the specific language governing permissions and
limitations under the License.
*/

package withwatcher_test

import (
	"context"
	"os"
	"path/filepath"
	"testing"
	"time"

	"github.com/go-logr/logr"

	. "github.com/onsi/ginkgo/v2"
	. "github.com/onsi/gomega"
	corev1 "k8s.io/api/core/v1"
	metav1 "k8s.io/apimachinery/pkg/apis/meta/v1"
	"k8s.io/apimachinery/pkg/apis/meta/v1/unstructured"
	"k8s.io/apimachinery/pkg/util/intstr"
	"k8s.io/client-go/kubernetes/scheme"
	"k8s.io/client-go/rest"
	ctrl "sigs.k8s.io/controller-runtime"
	"sigs.k8s.io/controller-runtime/pkg/client"
	"sigs.k8s.io/controller-runtime/pkg/controller"
	"sigs.k8s.io/controller-runtime/pkg/envtest"
	logf "sigs.k8s.io/controller-runtime/pkg/log"
	"sigs.k8s.io/controller-runtime/pkg/log/zap"
	"sigs.k8s.io/controller-runtime/pkg/manager"

	moduleManagerV1alpha1 "github.com/kyma-project/module-manager/api/v1alpha1"
	//nolint:gci
	v1 "k8s.io/apiextensions-apiserver/pkg/apis/apiextensions/v1"
	yaml2 "k8s.io/apimachinery/pkg/util/yaml"

	operatorv1alpha1 "github.com/kyma-project/lifecycle-manager/api/v1alpha1"
	"github.com/kyma-project/lifecycle-manager/pkg/istio"
	"github.com/kyma-project/lifecycle-manager/pkg/remote"
	"github.com/kyma-project/lifecycle-manager/pkg/signature"
	"github.com/kyma-project/lifecycle-manager/pkg/watcher"

	certManagerV1 "github.com/cert-manager/cert-manager/pkg/apis/certmanager/v1"
	//+kubebuilder:scaffold:imports
	"github.com/kyma-project/lifecycle-manager/controllers"
	. "github.com/kyma-project/lifecycle-manager/pkg/testutils"
	istioscheme "istio.io/client-go/pkg/clientset/versioned/scheme"
)

// These tests use Ginkgo (BDD-style Go testing framework). Refer to
// http://onsi.github.io/ginkgo/ to learn more about Ginkgo.

const listenerAddr = ":8082"

var (
	controlPlaneClient client.Client                //nolint:gochecknoglobals
	runtimeClient      client.Client                //nolint:gochecknoglobals
	k8sManager         manager.Manager              //nolint:gochecknoglobals
	controlPlaneEnv    *envtest.Environment         //nolint:gochecknoglobals
	runtimeEnv         *envtest.Environment         //nolint:gochecknoglobals
	suiteCtx           context.Context              //nolint:gochecknoglobals
	cancel             context.CancelFunc           //nolint:gochecknoglobals
	restCfg            *rest.Config                 //nolint:gochecknoglobals
	istioResources     []*unstructured.Unstructured //nolint:gochecknoglobals
	remoteClientCache  *remote.ClientCache          //nolint:gochecknoglobals
	logger             logr.Logger                  //nolint:gochecknoglobals
)

const (
	skrWatcherPath         = "../../skr-webhook"
	istioResourcesFilePath = "../../config/samples/tests/istio-test-resources.yaml"
	virtualServiceName     = "kcp-events"
)

func TestAPIs(t *testing.T) {
	t.Parallel()
	RegisterFailHandler(Fail)
	RunSpecs(t, "Controller Suite")
}

var _ = BeforeSuite(func() {
	suiteCtx, cancel = context.WithCancel(context.TODO())
	logger = zap.New(zap.WriteTo(GinkgoWriter), zap.UseDevMode(true))
	logf.SetLogger(logger)

	By("bootstrapping test environment")

	// manifest CRD
	// istio CRDs
	remoteCrds, err := ParseRemoteCRDs([]string{
		"https://raw.githubusercontent.com/kyma-project/module-manager/main/config/crd/bases/operator.kyma-project.io_manifests.yaml", //nolint:lll
		"https://raw.githubusercontent.com/istio/istio/master/manifests/charts/base/crds/crd-all.gen.yaml",                            //nolint:lll
		"https://github.com/cert-manager/cert-manager/releases/download/v1.10.1/cert-manager.crds.yaml",                               //nolint:lll
	})
	Expect(err).NotTo(HaveOccurred())

	// kcpModule CRD
	controlplaneCrd := &v1.CustomResourceDefinition{}
	modulePath := filepath.Join("..", "..", "config", "samples", "component-integration-installed",
		"crd", "operator.kyma-project.io_kcpmodules.yaml")
	moduleFile, err := os.ReadFile(modulePath)
	Expect(err).ToNot(HaveOccurred())
	Expect(moduleFile).ToNot(BeEmpty())
	Expect(yaml2.Unmarshal(moduleFile, &controlplaneCrd)).To(Succeed())

	controlPlaneEnv = &envtest.Environment{
		CRDDirectoryPaths:     []string{filepath.Join("..", "..", "config", "crd", "bases")},
		CRDs:                  append([]*v1.CustomResourceDefinition{controlplaneCrd}, remoteCrds...),
		ErrorIfCRDPathMissing: true,
	}

	restCfg, err = controlPlaneEnv.Start()
	Expect(err).NotTo(HaveOccurred())
	Expect(restCfg).NotTo(BeNil())

	Expect(operatorv1alpha1.AddToScheme(scheme.Scheme)).NotTo(HaveOccurred())
	Expect(v1.AddToScheme(scheme.Scheme)).NotTo(HaveOccurred())
	Expect(moduleManagerV1alpha1.AddToScheme(scheme.Scheme)).NotTo(HaveOccurred())
	Expect(istioscheme.AddToScheme(scheme.Scheme)).NotTo(HaveOccurred())
	Expect(certManagerV1.AddToScheme(scheme.Scheme)).NotTo(HaveOccurred())

	//+kubebuilder:scaffold:scheme

	controlPlaneClient, err = client.New(restCfg, client.Options{Scheme: scheme.Scheme})
	Expect(err).NotTo(HaveOccurred())
	Expect(controlPlaneClient).NotTo(BeNil())

	runtimeClient, runtimeEnv = NewSKRCluster(controlPlaneClient.Scheme())

	metricsBindAddress, found := os.LookupEnv("metrics-bind-address")
	if !found {
		metricsBindAddress = ":8081"
	}

	k8sManager, err = ctrl.NewManager(
		restCfg, ctrl.Options{
			MetricsBindAddress: metricsBindAddress,
			Scheme:             scheme.Scheme,
			NewCache:           controllers.NewCacheFunc(),
		})
	Expect(err).ToNot(HaveOccurred())

	intervals := controllers.RequeueIntervals{
		Success: 3 * time.Second,
	}

	Expect(createLoadBalancer(suiteCtx, controlPlaneClient)).To(Succeed())
	istioResources, err = deserializeIstioResources()
	Expect(err).NotTo(HaveOccurred())
	for _, istioResource := range istioResources {
		Expect(controlPlaneClient.Create(suiteCtx, istioResource)).To(Succeed())
	}

	remoteClientCache = remote.NewClientCache()
<<<<<<< HEAD
	skrChartCfg := &watcher.SkrChartManagerConfig{
		WebhookChartPath:       webhookChartPath,
=======
	skrChartCfg := &deploy.SkrWebhookManagerConfig{
		SKRWatcherPath:         skrWatcherPath,
>>>>>>> b9b6251e
		SkrWebhookMemoryLimits: "200Mi",
		SkrWebhookCPULimits:    "1",
		IstioNamespace:         metav1.NamespaceDefault,
	}
<<<<<<< HEAD
	skrWebhookChartManager, err := watcher.NewSKRWebhookTemplateChartManager(restCfg, skrChartCfg)
=======
	skrWebhookChartManager, err := deploy.NewSKRWebhookManifestManager(restCfg, skrChartCfg)
>>>>>>> b9b6251e
	Expect(err).ToNot(HaveOccurred())
	err = (&controllers.KymaReconciler{
		Client:            k8sManager.GetClient(),
		EventRecorder:     k8sManager.GetEventRecorderFor(operatorv1alpha1.OperatorName),
		RequeueIntervals:  intervals,
		SKRWebhookManager: skrWebhookChartManager,
		VerificationSettings: signature.VerificationSettings{
			EnableVerification: false,
		},
		RemoteClientCache: remoteClientCache,
		KcpRestConfig:     k8sManager.GetConfig(),
	}).SetupWithManager(k8sManager, controller.Options{}, controllers.SetupUpSetting{ListenerAddr: listenerAddr})
	Expect(err).ToNot(HaveOccurred())

	istioCfg := istio.NewConfig(virtualServiceName, false)
	err = (&controllers.WatcherReconciler{
		Client:           k8sManager.GetClient(),
		RestConfig:       k8sManager.GetConfig(),
		EventRecorder:    k8sManager.GetEventRecorderFor(controllers.WatcherControllerName),
		Scheme:           scheme.Scheme,
		RequeueIntervals: intervals,
	}).SetupWithManager(
		k8sManager, controller.Options{
			MaxConcurrentReconciles: 1,
		}, istioCfg,
	)
	Expect(err).ToNot(HaveOccurred())

	go func() {
		defer GinkgoRecover()
		err = k8sManager.Start(suiteCtx)
		Expect(err).ToNot(HaveOccurred(), "failed to run manager")
	}()
})

var _ = AfterSuite(func() {
	By("tearing down the test environment")
	// clean up istio resources
	for _, istioResource := range istioResources {
		Expect(controlPlaneClient.Delete(suiteCtx, istioResource)).To(Succeed())
	}
	// cancel environment context
	cancel()

	err := controlPlaneEnv.Stop()
	Expect(err).NotTo(HaveOccurred())
	err = runtimeEnv.Stop()
	Expect(err).NotTo(HaveOccurred())
})

func createLoadBalancer(ctx context.Context, k8sClient client.Client) error {
	istioNs := &corev1.Namespace{
		ObjectMeta: metav1.ObjectMeta{
			Name: watcher.IstioSystemNs,
		},
	}
	if err := k8sClient.Create(ctx, istioNs); err != nil {
		return err
	}
	loadBalancerService := &corev1.Service{
		ObjectMeta: metav1.ObjectMeta{
			Name:      watcher.IngressServiceName,
			Namespace: watcher.IstioSystemNs,
			Labels: map[string]string{
				"app": watcher.IngressServiceName,
			},
		},
		Spec: corev1.ServiceSpec{
			Type: corev1.ServiceTypeLoadBalancer,
			Ports: []corev1.ServicePort{
				{
					Name:       "http2",
					Protocol:   corev1.ProtocolTCP,
					Port:       80,
					TargetPort: intstr.FromInt(8080),
				},
			},
		},
	}

	if err := k8sClient.Create(ctx, loadBalancerService); err != nil {
		return err
	}
	loadBalancerService.Status = corev1.ServiceStatus{
		LoadBalancer: corev1.LoadBalancerStatus{
			Ingress: []corev1.LoadBalancerIngress{
				{
					IP: "10.10.10.167",
				},
			},
		},
	}
	if err := k8sClient.Status().Update(ctx, loadBalancerService); err != nil {
		return err
	}

	return k8sClient.Get(ctx, client.ObjectKey{
		Name:      watcher.IngressServiceName,
		Namespace: watcher.IstioSystemNs,
	}, loadBalancerService)
}<|MERGE_RESOLUTION|>--- conflicted
+++ resolved
@@ -164,22 +164,13 @@
 	}
 
 	remoteClientCache = remote.NewClientCache()
-<<<<<<< HEAD
-	skrChartCfg := &watcher.SkrChartManagerConfig{
-		WebhookChartPath:       webhookChartPath,
-=======
-	skrChartCfg := &deploy.SkrWebhookManagerConfig{
+	skrChartCfg := &watcher.SkrWebhookManagerConfig{
 		SKRWatcherPath:         skrWatcherPath,
->>>>>>> b9b6251e
 		SkrWebhookMemoryLimits: "200Mi",
 		SkrWebhookCPULimits:    "1",
 		IstioNamespace:         metav1.NamespaceDefault,
 	}
-<<<<<<< HEAD
-	skrWebhookChartManager, err := watcher.NewSKRWebhookTemplateChartManager(restCfg, skrChartCfg)
-=======
-	skrWebhookChartManager, err := deploy.NewSKRWebhookManifestManager(restCfg, skrChartCfg)
->>>>>>> b9b6251e
+	skrWebhookChartManager, err := watcher.NewSKRWebhookManifestManager(restCfg, skrChartCfg)
 	Expect(err).ToNot(HaveOccurred())
 	err = (&controllers.KymaReconciler{
 		Client:            k8sManager.GetClient(),

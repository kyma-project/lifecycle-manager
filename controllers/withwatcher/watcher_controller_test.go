package withwatcher_test

import (
	"errors"

	"github.com/kyma-project/lifecycle-manager/api/v1alpha1"
	"github.com/kyma-project/lifecycle-manager/controllers"
	"github.com/kyma-project/lifecycle-manager/pkg/istio"
	. "github.com/kyma-project/lifecycle-manager/pkg/testutils"
	. "github.com/onsi/ginkgo/v2"
	. "github.com/onsi/gomega"
	apierrors "k8s.io/apimachinery/pkg/api/errors"
	ctrl "sigs.k8s.io/controller-runtime"
)

func cRSpecsUpdates() func(customIstioClient *istio.Client) error {
	return func(customIstioClient *istio.Client) error {
		for _, component := range centralComponents {
			watcherCR, err := getWatcher(component)
			if err != nil {
				return err
			}
			watcherCR.Spec.ServiceInfo.Port = 9090
			watcherCR.Spec.Field = v1alpha1.StatusField
			if err := controlPlaneClient.Update(suiteCtx, &watcherCR); err != nil {
				return err
			}
		}
		return nil
	}
}

func gatewayUpdated() func(customIstioClient *istio.Client) error {
	return func(customIstioClient *istio.Client) error {
		watcher, err := getWatcher(componentToBeUpdated)
		if err != nil {
			return err
		}
		gateways, err := customIstioClient.LookupGateways(suiteCtx, &watcher)
		if err != nil {
			return err
		}
		Expect(len(gateways)).To(Equal(1))
		gateway := gateways[0]
		Expect(len(gateway.Spec.Servers)).To(Equal(1))
		Expect(len(gateway.Spec.Servers[0].Hosts)).To(Equal(1))
		gateway.Spec.Servers[0].Hosts[0] = "listener.updated.kyma.cloud.sap"
		return controlPlaneClient.Update(suiteCtx, gateway)
	}
}

func expectVirtualServiceConfiguredCorrectly() func(customIstioClient *istio.Client) error {
	return func(customIstioClient *istio.Client) error {
		for _, component := range centralComponents {
			watcherCR, err := getWatcher(component)
			if err != nil {
				return err
			}
			if err := isVirtualServiceHTTPRouteConfigured(suiteCtx, customIstioClient, &watcherCR); err != nil {
				return err
			}
			gateways, err := customIstioClient.LookupGateways(suiteCtx, &watcherCR)
			if err != nil {
				return err
			}
			Expect(len(gateways)).To(Equal(1))
			if err := isVirtualServiceHostsConfigured(suiteCtx, customIstioClient, gateways[0]); err != nil {
				return err
			}
		}
		return nil
	}
}

func deleteOneWatcherCR() func(customIstioClient *istio.Client) error {
	return func(customIstioClient *istio.Client) error {
		if err := deleteWatcher(componentToBeRemoved); err != nil {
			return err
		}
		return nil
	}
}

func expectVirtualServiceHTTPRouteRemoved() func(customIstioClient *istio.Client) error {
	return func(customIstioClient *istio.Client) error {
		watcherCR, err := getWatcher(componentToBeRemoved)
		if !apierrors.IsNotFound(err) {
			return errWatcherNotRemoved
		}
		err = isVirtualServiceHTTPRouteConfigured(suiteCtx, customIstioClient, &watcherCR)
		if !errors.Is(err, errRouteNotExists) {
			return err
		}
		return nil
	}
}

func expectVirtualServiceRemoved() func(customIstioClient *istio.Client) error {
	return func(customIstioClient *istio.Client) error {
		return isVirtualServiceRemoved(suiteCtx, customIstioClient)
	}
}

func deleteWatcher(name string) error {
	watcher, err := getWatcher(name)
	if apierrors.IsNotFound(err) {
		return nil
	}
	if err := controlPlaneClient.Delete(suiteCtx, &watcher); err != nil {
		return err
	}
	return nil
}

func allCRsDeleted() func(customIstioClient *istio.Client) error {
	return func(customIstioClient *istio.Client) error {
		for _, component := range centralComponents {
			err := deleteWatcher(component)
			if err != nil {
				return err
			}
		}
		return nil
	}
}

var _ = Describe("Watcher CR scenarios", Ordered, func() {
	var customIstioClient *istio.Client
	var err error
	BeforeAll(func() {
<<<<<<< HEAD
		istioCfg := istio.NewConfig(virtualServiceName, "", v1alpha1.DefaultIstioGatewaySelector(), false)
=======
		// create kyma resource
		kymaSample = NewTestKyma("kyma-sample")

		istioCfg := istio.NewConfig(virtualServiceName)
>>>>>>> 623e3c95
		customIstioClient, err = istio.NewVersionedIstioClient(restCfg, istioCfg,
			k8sManager.GetEventRecorderFor(controllers.WatcherControllerName), ctrl.Log.WithName("istioClient"))
		Expect(err).ToNot(HaveOccurred())
		// create WatcherCRs
		for idx, component := range centralComponents {
			watcherCR := createWatcherCR(component, isEven(idx))
			Expect(controlPlaneClient.Create(suiteCtx, watcherCR)).To(Succeed())

		}
	})

<<<<<<< HEAD
	DescribeTable("given watcherCR reconcile loop",
		func(testCase func(customIstioClient *istio.Client)) {
			testCase(customIstioClient)
=======
	AfterAll(func() {
		// clean up kyma CR
		Expect(controlPlaneClient.Delete(suiteCtx, kymaSample)).To(Succeed())
	})

	DescribeTable("Test VirtualService",
		func(givenCondition func(customIstioClient *istio.Client) error,
			expectedBehavior func(customIstioClient *istio.Client) error,
		) {
			Eventually(givenCondition, Timeout, Interval).WithArguments(customIstioClient).Should(Succeed())
			Eventually(expectedBehavior, Timeout, Interval).WithArguments(customIstioClient).Should(Succeed())
>>>>>>> 623e3c95
		},
		Entry("when watcherCR specs are updated, "+
			"expect VirtualService configured correctly",
			cRSpecsUpdates(),
			expectVirtualServiceConfiguredCorrectly()),
		Entry("when gateway specs are updated, "+
			"expect VirtualService configured correctly",
			gatewayUpdated(),
			expectVirtualServiceConfiguredCorrectly()),
		Entry("when one WatcherCR is deleted, "+
			"expect related VirtualService http route removed",
			deleteOneWatcherCR(),
			expectVirtualServiceHTTPRouteRemoved()),
		Entry("when all WatcherCRs are deleted,"+
			"expect VirtualService removed",
			allCRsDeleted(),
			expectVirtualServiceRemoved()))
})<|MERGE_RESOLUTION|>--- conflicted
+++ resolved
@@ -127,18 +127,16 @@
 var _ = Describe("Watcher CR scenarios", Ordered, func() {
 	var customIstioClient *istio.Client
 	var err error
+	kymaSample := &v1alpha1.Kyma{}
 	BeforeAll(func() {
-<<<<<<< HEAD
-		istioCfg := istio.NewConfig(virtualServiceName, "", v1alpha1.DefaultIstioGatewaySelector(), false)
-=======
 		// create kyma resource
 		kymaSample = NewTestKyma("kyma-sample")
 
-		istioCfg := istio.NewConfig(virtualServiceName)
->>>>>>> 623e3c95
+		istioCfg := istio.NewConfig(virtualServiceName, false)
 		customIstioClient, err = istio.NewVersionedIstioClient(restCfg, istioCfg,
 			k8sManager.GetEventRecorderFor(controllers.WatcherControllerName), ctrl.Log.WithName("istioClient"))
 		Expect(err).ToNot(HaveOccurred())
+		Expect(controlPlaneClient.Create(suiteCtx, kymaSample)).To(Succeed())
 		// create WatcherCRs
 		for idx, component := range centralComponents {
 			watcherCR := createWatcherCR(component, isEven(idx))
@@ -147,11 +145,6 @@
 		}
 	})
 
-<<<<<<< HEAD
-	DescribeTable("given watcherCR reconcile loop",
-		func(testCase func(customIstioClient *istio.Client)) {
-			testCase(customIstioClient)
-=======
 	AfterAll(func() {
 		// clean up kyma CR
 		Expect(controlPlaneClient.Delete(suiteCtx, kymaSample)).To(Succeed())
@@ -163,7 +156,6 @@
 		) {
 			Eventually(givenCondition, Timeout, Interval).WithArguments(customIstioClient).Should(Succeed())
 			Eventually(expectedBehavior, Timeout, Interval).WithArguments(customIstioClient).Should(Succeed())
->>>>>>> 623e3c95
 		},
 		Entry("when watcherCR specs are updated, "+
 			"expect VirtualService configured correctly",

--- conflicted
+++ resolved
@@ -4,40 +4,19 @@
 	"errors"
 	"time"
 
-<<<<<<< HEAD
 	"github.com/kyma-project/lifecycle-manager/api/v1beta2"
 	. "github.com/onsi/ginkgo/v2"
 	. "github.com/onsi/gomega"
 	apierrors "k8s.io/apimachinery/pkg/api/errors"
 	ctrl "sigs.k8s.io/controller-runtime"
-=======
 	metav1 "k8s.io/apimachinery/pkg/apis/meta/v1"
->>>>>>> c044a5b5
+	"sigs.k8s.io/controller-runtime/pkg/client"
 
 	"github.com/kyma-project/lifecycle-manager/controllers"
 	"github.com/kyma-project/lifecycle-manager/pkg/istio"
 	. "github.com/kyma-project/lifecycle-manager/pkg/testutils"
-	. "github.com/onsi/ginkgo/v2"
-	. "github.com/onsi/gomega"
-	apierrors "k8s.io/apimachinery/pkg/api/errors"
-	ctrl "sigs.k8s.io/controller-runtime"
-	"sigs.k8s.io/controller-runtime/pkg/client"
 )
 
-<<<<<<< HEAD
-func cRSpecsUpdates() func(customIstioClient *istio.Client) error {
-	return func(customIstioClient *istio.Client) error {
-		for _, component := range centralComponents {
-			watcherCR, err := getWatcher(component)
-			if err != nil {
-				return err
-			}
-			watcherCR.Spec.ServiceInfo.Port = 9090
-			watcherCR.Spec.Field = v1beta2.StatusField
-			if err := controlPlaneClient.Update(suiteCtx, &watcherCR); err != nil {
-				return err
-			}
-=======
 func crSpecUpdates(_ *istio.Client) error {
 	for _, component := range centralComponents {
 		watcherCR, err := getWatcher(component)
@@ -45,10 +24,9 @@
 			return err
 		}
 		watcherCR.Spec.ServiceInfo.Port = 9090
-		watcherCR.Spec.Field = v1beta1.StatusField
+		watcherCR.Spec.Field = v1beta2.StatusField
 		if err := controlPlaneClient.Update(suiteCtx, watcherCR); err != nil {
 			return err
->>>>>>> c044a5b5
 		}
 	}
 	return nil
@@ -144,7 +122,7 @@
 	if err != nil {
 		return err
 	}
-	if watcher.Status.State != v1beta1.WatcherStateReady {
+	if watcher.Status.State != v1beta2.WatcherStateReady {
 		return errWatcherNotReady
 	}
 	return nil
@@ -204,18 +182,12 @@
 			expectedWatcherCRBehavior func(watcherNames []string) error,
 			watcherNames []string,
 		) {
-<<<<<<< HEAD
-			Skip("TODO: revisit it after 542 merged")
-			Eventually(givenCondition, Timeout, Interval).WithArguments(customIstioClient).Should(Succeed())
-			Eventually(expectedBehavior, Timeout, Interval).WithArguments(customIstioClient).Should(Succeed())
-=======
 			Eventually(givenCondition, timeout, interval).
 				WithArguments(customIstioClient).Should(Succeed())
 			Eventually(expectedVirtualServiceBehavior, timeout, interval).
 				WithArguments(customIstioClient).Should(Succeed())
 			Eventually(expectedWatcherCRBehavior, timeout, interval).
 				WithArguments(watcherNames).Should(Succeed())
->>>>>>> c044a5b5
 		},
 		Entry("when watcherCR specs are updated, "+
 			"expect VirtualService configured correctly",

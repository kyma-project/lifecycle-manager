package withwatcher_test

import (
	"errors"

	"github.com/kyma-project/lifecycle-manager/api/v1alpha1"
	"github.com/kyma-project/lifecycle-manager/controllers"
	"github.com/kyma-project/lifecycle-manager/pkg/istio"
	. "github.com/kyma-project/lifecycle-manager/pkg/testutils"
	. "github.com/onsi/ginkgo/v2"
	. "github.com/onsi/gomega"
	apierrors "k8s.io/apimachinery/pkg/api/errors"
	ctrl "sigs.k8s.io/controller-runtime"
)

func cRSpecsUpdates() func(customIstioClient *istio.Client) error {
	return func(customIstioClient *istio.Client) error {
		for _, component := range centralComponents {
			watcherCR, err := getWatcher(component)
			if err != nil {
				return err
			}
			watcherCR.Spec.ServiceInfo.Port = 9090
			watcherCR.Spec.Field = v1alpha1.StatusField
			if err := controlPlaneClient.Update(suiteCtx, &watcherCR); err != nil {
				return err
			}
		}
		return nil
	}
}

func gatewayUpdated() func(customIstioClient *istio.Client) error {
	return func(customIstioClient *istio.Client) error {
		watcher, err := getWatcher(componentToBeUpdated)
		if err != nil {
			return err
		}
		gateways, err := customIstioClient.LookupGateways(suiteCtx, &watcher)
		if err != nil {
			return err
		}
		Expect(len(gateways)).To(Equal(1))
		gateway := gateways[0]
		Expect(len(gateway.Spec.Servers)).To(Equal(1))
		Expect(len(gateway.Spec.Servers[0].Hosts)).To(Equal(1))
		gateway.Spec.Servers[0].Hosts[0] = "listener.updated.kyma.cloud.sap"
		return controlPlaneClient.Update(suiteCtx, gateway)
	}
}

func expectVirtualServiceConfiguredCorrectly() func(customIstioClient *istio.Client) error {
	return func(customIstioClient *istio.Client) error {
		for _, component := range centralComponents {
			watcherCR, err := getWatcher(component)
			if err != nil {
				return err
			}
			if err := isVirtualServiceHTTPRouteConfigured(suiteCtx, customIstioClient, &watcherCR); err != nil {
				return err
			}
			gateways, err := customIstioClient.LookupGateways(suiteCtx, &watcherCR)
			if err != nil {
				return err
			}
			Expect(len(gateways)).To(Equal(1))
			if err := isVirtualServiceHostsConfigured(suiteCtx, customIstioClient, gateways[0]); err != nil {
				return err
			}
		}
		return nil
	}
}

<<<<<<< HEAD
		Eventually(isWatcherCrDeletionFinished(client.ObjectKeyFromObject(watcherCR)), Timeout, Interval).
			Should(BeTrue())
		Eventually(isCrVsConfigured(suiteCtx, customIstioClient, watcherCR)).Should(BeFalse())
=======
func deleteOneWatcherCR() func(customIstioClient *istio.Client) error {
	return func(customIstioClient *istio.Client) error {
		if err := deleteWatcher(componentToBeRemoved); err != nil {
			return err
		}
		return nil
	}
}

func expectVirtualServiceHTTPRouteRemoved() func(customIstioClient *istio.Client) error {
	return func(customIstioClient *istio.Client) error {
		watcherCR, err := getWatcher(componentToBeRemoved)
		if !apierrors.IsNotFound(err) {
			return errWatcherNotRemoved
		}
		err = isVirtualServiceHTTPRouteConfigured(suiteCtx, customIstioClient, &watcherCR)
		if !errors.Is(err, errRouteNotExists) {
			return err
		}
		return nil
	}
}

func expectVirtualServiceRemoved() func(customIstioClient *istio.Client) error {
	return func(customIstioClient *istio.Client) error {
		return isVirtualServiceRemoved(suiteCtx, customIstioClient)
	}
}

func deleteWatcher(name string) error {
	watcher, err := getWatcher(name)
	if apierrors.IsNotFound(err) {
		return nil
	}
	if err := controlPlaneClient.Delete(suiteCtx, &watcher); err != nil {
		return err
>>>>>>> 064d10db
	}
	return nil
}

func allCRsDeleted() func(customIstioClient *istio.Client) error {
	return func(customIstioClient *istio.Client) error {
		for _, component := range centralComponents {
			err := deleteWatcher(component)
			if err != nil {
				return err
			}
		}
<<<<<<< HEAD
		// verify
		Eventually(isWatcherCrDeletionFinished(), Timeout, Interval).Should(BeTrue())
		Eventually(isVsRemoved(suiteCtx, customIstioClient)).Should(BeTrue())
=======
		return nil
>>>>>>> 064d10db
	}
}

var _ = Describe("Watcher CR scenarios", Ordered, func() {
	var customIstioClient *istio.Client
	var err error

<<<<<<< HEAD
	BeforeAll(func() {
		istioCfg := istio.NewConfig(virtualServiceName, "", v1alpha1.DefaultIstioGatewaySelector())
=======
		istioCfg := istio.NewConfig(virtualServiceName, false)
>>>>>>> 064d10db
		customIstioClient, err = istio.NewVersionedIstioClient(restCfg, istioCfg,
			k8sManager.GetEventRecorderFor(controllers.WatcherControllerName), ctrl.Log.WithName("istioClient"))
		Expect(err).ToNot(HaveOccurred())
		// create WatcherCRs
		for idx, component := range centralComponents {
			watcherCR := createWatcherCR(component, isEven(idx))
			Expect(controlPlaneClient.Create(suiteCtx, watcherCR)).To(Succeed())
<<<<<<< HEAD
			// verify
			Eventually(isCrVsConfigured(suiteCtx, customIstioClient, watcherCR)).Should(BeTrue())
		}
	})

	DescribeTable("given watcherCR reconcile loop",
		func(testCase func(customIstioClient *istio.Client)) {
			testCase(customIstioClient)
=======

		}
	})

	AfterAll(func() {
		// clean up kyma CR
		Expect(controlPlaneClient.Delete(suiteCtx, kymaSample)).To(Succeed())
	})

	DescribeTable("Test VirtualService",
		func(givenCondition func(customIstioClient *istio.Client) error,
			expectedBehavior func(customIstioClient *istio.Client) error,
		) {
			Eventually(givenCondition, Timeout, Interval).WithArguments(customIstioClient).Should(Succeed())
			Eventually(expectedBehavior, Timeout, Interval).WithArguments(customIstioClient).Should(Succeed())
>>>>>>> 064d10db
		},
		Entry("when watcherCR specs are updated, "+
			"expect VirtualService configured correctly",
			cRSpecsUpdates(),
			expectVirtualServiceConfiguredCorrectly()),
		Entry("when gateway specs are updated, "+
			"expect VirtualService configured correctly",
			gatewayUpdated(),
			expectVirtualServiceConfiguredCorrectly()),
		Entry("when one WatcherCR is deleted, "+
			"expect related VirtualService http route removed",
			deleteOneWatcherCR(),
			expectVirtualServiceHTTPRouteRemoved()),
		Entry("when all WatcherCRs are deleted,"+
			"expect VirtualService removed",
			allCRsDeleted(),
			expectVirtualServiceRemoved()))
})<|MERGE_RESOLUTION|>--- conflicted
+++ resolved
@@ -72,11 +72,6 @@
 	}
 }
 
-<<<<<<< HEAD
-		Eventually(isWatcherCrDeletionFinished(client.ObjectKeyFromObject(watcherCR)), Timeout, Interval).
-			Should(BeTrue())
-		Eventually(isCrVsConfigured(suiteCtx, customIstioClient, watcherCR)).Should(BeFalse())
-=======
 func deleteOneWatcherCR() func(customIstioClient *istio.Client) error {
 	return func(customIstioClient *istio.Client) error {
 		if err := deleteWatcher(componentToBeRemoved); err != nil {
@@ -113,7 +108,6 @@
 	}
 	if err := controlPlaneClient.Delete(suiteCtx, &watcher); err != nil {
 		return err
->>>>>>> 064d10db
 	}
 	return nil
 }
@@ -126,26 +120,16 @@
 				return err
 			}
 		}
-<<<<<<< HEAD
-		// verify
-		Eventually(isWatcherCrDeletionFinished(), Timeout, Interval).Should(BeTrue())
-		Eventually(isVsRemoved(suiteCtx, customIstioClient)).Should(BeTrue())
-=======
 		return nil
->>>>>>> 064d10db
 	}
 }
 
 var _ = Describe("Watcher CR scenarios", Ordered, func() {
 	var customIstioClient *istio.Client
 	var err error
+	BeforeAll(func() {
 
-<<<<<<< HEAD
-	BeforeAll(func() {
-		istioCfg := istio.NewConfig(virtualServiceName, "", v1alpha1.DefaultIstioGatewaySelector())
-=======
 		istioCfg := istio.NewConfig(virtualServiceName, false)
->>>>>>> 064d10db
 		customIstioClient, err = istio.NewVersionedIstioClient(restCfg, istioCfg,
 			k8sManager.GetEventRecorderFor(controllers.WatcherControllerName), ctrl.Log.WithName("istioClient"))
 		Expect(err).ToNot(HaveOccurred())
@@ -153,23 +137,8 @@
 		for idx, component := range centralComponents {
 			watcherCR := createWatcherCR(component, isEven(idx))
 			Expect(controlPlaneClient.Create(suiteCtx, watcherCR)).To(Succeed())
-<<<<<<< HEAD
-			// verify
-			Eventually(isCrVsConfigured(suiteCtx, customIstioClient, watcherCR)).Should(BeTrue())
-		}
-	})
-
-	DescribeTable("given watcherCR reconcile loop",
-		func(testCase func(customIstioClient *istio.Client)) {
-			testCase(customIstioClient)
-=======
 
 		}
-	})
-
-	AfterAll(func() {
-		// clean up kyma CR
-		Expect(controlPlaneClient.Delete(suiteCtx, kymaSample)).To(Succeed())
 	})
 
 	DescribeTable("Test VirtualService",
@@ -178,7 +147,6 @@
 		) {
 			Eventually(givenCondition, Timeout, Interval).WithArguments(customIstioClient).Should(Succeed())
 			Eventually(expectedBehavior, Timeout, Interval).WithArguments(customIstioClient).Should(Succeed())
->>>>>>> 064d10db
 		},
 		Entry("when watcherCR specs are updated, "+
 			"expect VirtualService configured correctly",

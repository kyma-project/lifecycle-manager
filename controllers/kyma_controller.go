--- conflicted
+++ resolved
@@ -192,9 +192,6 @@
 		return fmt.Errorf("could not aggregate module templates for module catalog sync: %w", err)
 	}
 
-<<<<<<< HEAD
-	if err := remote.NewRemoteCatalogFromKyma(kyma).CreateOrUpdate(ctx, moduleTemplateList, kyma); err != nil {
-=======
 	modulesToSync := []v1beta2.ModuleTemplate{}
 	for _, mt := range moduleTemplateList.Items {
 		if mt.SyncEnabled(kyma.IsBeta(), kyma.IsInternal()) {
@@ -202,8 +199,7 @@
 		}
 	}
 
-	if err := remote.NewRemoteCatalogFromKyma(kyma).CreateOrUpdate(ctx, modulesToSync); err != nil {
->>>>>>> c1e06b7b
+	if err := remote.NewRemoteCatalogFromKyma(kyma).CreateOrUpdate(ctx, modulesToSync, kyma); err != nil {
 		return fmt.Errorf("could not synchronize remote module catalog: %w", err)
 	}
 

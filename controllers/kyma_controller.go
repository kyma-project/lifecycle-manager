/*
Copyright 2022.

Licensed under the Apache License, Version 2.0 (the "License");
you may not use this file except in compliance with the License.
You may obtain a copy of the License at

    http://www.apache.org/licenses/LICENSE-2.0

Unless required by applicable law or agreed to in writing, software
distributed under the License is distributed on an "AS IS" BASIS,
WITHOUT WARRANTIES OR CONDITIONS OF ANY KIND, either express or implied.
See the License for the specific language governing permissions and
limitations under the License.
*/

package controllers

import (
	"context"
	"errors"
	"fmt"
	"time"

	"golang.org/x/sync/errgroup"
	"k8s.io/client-go/rest"
	"k8s.io/client-go/tools/record"
	ctrl "sigs.k8s.io/controller-runtime"
	"sigs.k8s.io/controller-runtime/pkg/client"
	"sigs.k8s.io/controller-runtime/pkg/controller/controllerutil"
	ctrlLog "sigs.k8s.io/controller-runtime/pkg/log"

	"github.com/kyma-project/lifecycle-manager/pkg/util"

	metav1 "k8s.io/apimachinery/pkg/apis/meta/v1"

	"github.com/kyma-project/lifecycle-manager/api/v1beta2"
	"github.com/kyma-project/lifecycle-manager/pkg/adapter"
	"github.com/kyma-project/lifecycle-manager/pkg/channel"
	"github.com/kyma-project/lifecycle-manager/pkg/log"
	"github.com/kyma-project/lifecycle-manager/pkg/metrics"
	"github.com/kyma-project/lifecycle-manager/pkg/module/common"
	"github.com/kyma-project/lifecycle-manager/pkg/module/parse"
	modulesync "github.com/kyma-project/lifecycle-manager/pkg/module/sync"
	"github.com/kyma-project/lifecycle-manager/pkg/remote"
	"github.com/kyma-project/lifecycle-manager/pkg/signature"
	"github.com/kyma-project/lifecycle-manager/pkg/status"
	"github.com/kyma-project/lifecycle-manager/pkg/watcher"
)

type (
	EventReasonError string
	EventReasonInfo  string
)

const (
	moduleReconciliationError  EventReasonError = "ModuleReconciliationError"
	syncContextError           EventReasonError = "SyncContextError"
	deletionError              EventReasonError = "DeletionError"
	updateStatus               EventReasonInfo  = "StatusUpdate"
	webhookChartRemoval        EventReasonInfo  = "WebhookChartRemoval"
	DefaultRemoteSyncNamespace string           = "kyma-system"
)

type RequeueIntervals struct {
	Success time.Duration
	Busy    time.Duration
	Error   time.Duration
}

type KymaReconciler struct {
	client.Client
	record.EventRecorder
	RequeueIntervals
	signature.VerificationSettings
	SKRWebhookManager   watcher.SKRWebhookManager
	KcpRestConfig       *rest.Config
	RemoteClientCache   *remote.ClientCache
	InKCPMode           bool
	RemoteSyncNamespace string
	IsManagedKyma       bool
}

//nolint:lll
//+kubebuilder:rbac:groups=operator.kyma-project.io,resources=kymas,verbs=get;list;watch;create;update;patch;delete
//+kubebuilder:rbac:groups=operator.kyma-project.io,resources=kymas/status,verbs=get;update;patch
//+kubebuilder:rbac:groups=operator.kyma-project.io,resources=kymas/finalizers,verbs=update
//+kubebuilder:rbac:groups="",resources=services,verbs=get;list;watch
//+kubebuilder:rbac:groups="",resources=events,verbs=create;patch;get;list;watch
//+kubebuilder:rbac:groups="",resources=secrets,verbs=get;list;watch
//+kubebuilder:rbac:groups="",resources=configmaps,verbs=get;list;watch;create;update;patch;delete
//+kubebuilder:rbac:groups=operator.kyma-project.io,resources=moduletemplates,verbs=get;list;watch;create;update;patch;delete
//+kubebuilder:rbac:groups=operator.kyma-project.io,resources=moduletemplates/finalizers,verbs=update
//+kubebuilder:rbac:groups=apiextensions.k8s.io,resources=customresourcedefinitions,verbs=get;list;watch
//+kubebuilder:rbac:groups=cert-manager.io,resources=issuers,verbs=get;list;watch
//+kubebuilder:rbac:groups=cert-manager.io,resources=certificates,verbs=get;list;create;update;delete;patch
//+kubebuilder:rbac:groups=apiextensions.k8s.io,resources=customresourcedefinitions/status,verbs=update

func (r *KymaReconciler) Reconcile(ctx context.Context, req ctrl.Request) (ctrl.Result, error) {
	logger := ctrlLog.FromContext(ctx)
	logger.V(log.InfoLevel).Info("reconciling")

	ctx = adapter.ContextWithRecorder(ctx, r.EventRecorder)

	kyma := &v1beta2.Kyma{}
	if err := r.Get(ctx, req.NamespacedName, kyma); err != nil {
		if !util.IsNotFound(err) {
			logger.V(log.DebugLevel).Info(fmt.Sprintf("Kyma %s not found, probably already deleted", req.NamespacedName))
			return ctrl.Result{}, fmt.Errorf("KymaController: %w", err)
		}
		return ctrl.Result{}, nil
	}

	status.InitConditions(kyma, r.SyncKymaEnabled(kyma), r.WatcherEnabled(kyma))

	if kyma.SkipReconciliation() {
		logger.V(log.DebugLevel).Info(fmt.Sprintf("skipping reconciliation for Kyma: %s", kyma.Name))
		return ctrl.Result{RequeueAfter: r.RequeueIntervals.Success}, nil
	}

	return r.reconcile(ctx, kyma)
}

func (r *KymaReconciler) handleRemoteClusterConnectionError(
	ctx context.Context, kyma *v1beta2.Kyma, err error,
) error {
	if util.IsConnectionRefused(err) {
		r.RemoteClientCache.Del(client.ObjectKeyFromObject(kyma))
		return err
	}

	if !kyma.DeletionTimestamp.IsZero() {
		if util.IsNotFound(err) {
<<<<<<< HEAD
			if err = r.removeAllFinalizersAndUpdateKyma(ctx, kyma); err != nil {
				return r.requeueWithError(ctx, kyma, err)
			}
			return ctrl.Result{}, nil
=======
			return r.removeFinalizerAndUpdateKyma(ctx, kyma)
>>>>>>> af8099f0
		}
	}

	r.enqueueWarningEvent(kyma, syncContextError, err)
	return err
}

func (r *KymaReconciler) reconcile(ctx context.Context, kyma *v1beta2.Kyma) (ctrl.Result, error) {
	if r.SyncKymaEnabled(kyma) {
		var err error
		remoteClient := remote.NewClientWithConfig(r.Client, r.KcpRestConfig)
		if ctx, err = remote.InitializeSyncContext(ctx, kyma,
			r.RemoteSyncNamespace, remoteClient, r.RemoteClientCache); err != nil &&
			r.handleRemoteClusterConnectionError(ctx, kyma, err) != nil {
			return r.requeueWithError(ctx, kyma, err)
		}
	}

	if !kyma.DeletionTimestamp.IsZero() && kyma.Status.State != v1beta2.StateDeleting {
		if err := r.deleteRemoteKyma(ctx, kyma); err != nil {
			return r.requeueWithError(ctx, kyma, err)
		}
		if err := r.updateStatus(ctx, kyma, v1beta2.StateDeleting, "waiting for modules to be deleted"); err != nil {
			return r.requeueWithError(ctx, kyma, fmt.Errorf("could not update kyma status after triggering deletion: %w", err))
		}

		return ctrl.Result{}, nil
	}

	if needsUpdate := kyma.EnsureLabelsAndFinalizers(); needsUpdate {
		if err := r.Update(ctx, kyma); err != nil {
			return r.requeueWithError(ctx, kyma, fmt.Errorf("failed to update kyma after finalizer check: %w", err))
		}
		return ctrl.Result{}, nil
	}

	if r.SyncKymaEnabled(kyma) { //nolint:nestif
		updateKymaRequired, err := r.syncCrdsAndUpdateKymaAnnotations(ctx, kyma)
		if err != nil {
			return r.requeueWithError(ctx, kyma, fmt.Errorf("could not sync CRDs: %w", err))
		}
		if updateKymaRequired {
			if err := r.Update(ctx, kyma); err != nil {
				return r.requeueWithError(ctx, kyma, fmt.Errorf("could not update kyma annotations: %w", err))
			}
			return ctrl.Result{}, nil
		}
		// update the control-plane kyma with the changes to the spec of the remote Kyma
		if err := r.mergeSpecFromRemote(ctx, kyma); err != nil {
			return r.requeueWithError(ctx, kyma, fmt.Errorf("could not merge remote kyma spec into original one: %w", err))
		}
	}

	res, err := r.processKymaState(ctx, kyma)
	if err != nil {
		return ctrl.Result{}, err
	}

	if r.SyncKymaEnabled(kyma) {
		// update the remote kyma with the state of the control plane
		if err := r.syncStatusToRemote(ctx, kyma); err != nil {
			return r.requeueWithError(ctx, kyma, fmt.Errorf("could not synchronize remote kyma status: %w", err))
		}
	}

	return res, err
}

func (r *KymaReconciler) syncCrdsAndUpdateKymaAnnotations(ctx context.Context, kyma *v1beta2.Kyma) (bool, error) {
	syncContext, err := remote.SyncContextFromContext(ctx)
	if err != nil {
		return false, fmt.Errorf("failed to get syncContext: %w", err)
	}
	updateRequired, err := remote.SyncCrdsAndUpdateKymaAnnotations(
		ctx, kyma, syncContext.RuntimeClient, syncContext.ControlPlaneClient)
	if err != nil {
		return false, err
	}

	return updateRequired, nil
}

func (r *KymaReconciler) deleteRemoteKyma(ctx context.Context, kyma *v1beta2.Kyma) error {
	logger := ctrlLog.FromContext(ctx).V(log.InfoLevel)
	if r.SyncKymaEnabled(kyma) {
		if err := remote.DeleteRemotelySyncedKyma(ctx, r.RemoteSyncNamespace); client.IgnoreNotFound(err) != nil {
			logger.Error(err, "Failed to be deleted remotely!")
			return fmt.Errorf("error occurred while trying to delete remotely synced kyma: %w", err)
		}
		logger.Info("Successfully deleted remotely!")
	}
	return nil
}

func (r *KymaReconciler) requeueWithError(ctx context.Context, kyma *v1beta2.Kyma, err error) (ctrl.Result, error) {
	return ctrl.Result{Requeue: true}, r.updateStatusWithError(ctx, kyma, err)
}

func (r *KymaReconciler) enqueueWarningEvent(kyma *v1beta2.Kyma, reason EventReasonError, err error) {
	r.Event(kyma, "Warning", string(reason), err.Error())
}

func (r *KymaReconciler) enqueueNormalEvent(kyma *v1beta2.Kyma, reason EventReasonInfo, message string) {
	r.Event(kyma, "Normal", string(reason), message)
}

func (r *KymaReconciler) fetchRemoteKyma(ctx context.Context, controlPlaneKyma *v1beta2.Kyma) (*v1beta2.Kyma, error) {
	syncContext, err := remote.SyncContextFromContext(ctx)
	if err != nil {
		return nil, fmt.Errorf("failed to get syncContext: %w", err)
	}
	remoteKyma, err := syncContext.CreateOrFetchRemoteKyma(ctx, controlPlaneKyma, r.RemoteSyncNamespace)
	if err != nil {
		if errors.Is(err, remote.ErrNotFoundAndKCPKymaUnderDeleting) {
			return nil, err
		}
		return nil, fmt.Errorf("could not create or fetch remote kyma: %w", err)
	}
	return remoteKyma, nil
}

// syncStatusToRemote updates the status of a remote copy of given Kyma instance.
func (r *KymaReconciler) syncStatusToRemote(ctx context.Context, controlPlaneKyma *v1beta2.Kyma) error {
	remoteKyma, err := r.fetchRemoteKyma(ctx, controlPlaneKyma)
	if err != nil {
		if errors.Is(err, remote.ErrNotFoundAndKCPKymaUnderDeleting) {
			// remote kyma not found because it's deleted, should not continue
			return nil
		}
		return err
	}

	syncContext, err := remote.SyncContextFromContext(ctx)
	if err != nil {
		return fmt.Errorf("failed to get syncContext: %w", err)
	}
	if err := syncContext.SynchronizeRemoteKyma(ctx, controlPlaneKyma, remoteKyma); err != nil {
		return fmt.Errorf("sync run failure: %w", err)
	}
	return nil
}

// mergeSpecFromRemote modifies the given Kyma Instance Spec with the merged
// representation of the Control Plane and the Runtime.
func (r *KymaReconciler) mergeSpecFromRemote(
	ctx context.Context, controlPlaneKyma *v1beta2.Kyma,
) error {
	remoteKyma, err := r.fetchRemoteKyma(ctx, controlPlaneKyma)
	if err != nil {
		if errors.Is(err, remote.ErrNotFoundAndKCPKymaUnderDeleting) {
			// remote kyma not found because it's deleted, should not continue
			return nil
		}
		return err
	}
	remote.MergeModules(controlPlaneKyma, remoteKyma)
	return nil
}

func (r *KymaReconciler) processKymaState(ctx context.Context, kyma *v1beta2.Kyma) (ctrl.Result, error) {
	switch kyma.Status.State {
	case "":
		return ctrl.Result{}, r.handleInitialState(ctx, kyma)
	case v1beta2.StateProcessing:
		return ctrl.Result{RequeueAfter: r.RequeueIntervals.Busy}, r.handleProcessingState(ctx, kyma)
	case v1beta2.StateDeleting:
		if dependentsDeleting, err := r.handleDeletingState(ctx, kyma); err != nil {
			return ctrl.Result{}, err
		} else if dependentsDeleting {
			return ctrl.Result{RequeueAfter: r.RequeueIntervals.Busy}, nil
		}
	case v1beta2.StateError:
		return ctrl.Result{RequeueAfter: r.RequeueIntervals.Error}, r.handleProcessingState(ctx, kyma)
	case v1beta2.StateReady, v1beta2.StateWarning:
		return ctrl.Result{RequeueAfter: r.RequeueIntervals.Success}, r.handleProcessingState(ctx, kyma)
	}

	return ctrl.Result{}, nil
}

func (r *KymaReconciler) handleInitialState(ctx context.Context, kyma *v1beta2.Kyma) error {
	const msg = "started processing"
	if err := r.updateStatus(ctx, kyma, v1beta2.StateProcessing, msg); err != nil {
		return err
	}
	r.enqueueNormalEvent(kyma, updateStatus, msg)
	return nil
}

func (r *KymaReconciler) handleProcessingState(ctx context.Context, kyma *v1beta2.Kyma) error {
	logger := ctrlLog.FromContext(ctx)

	var errGroup errgroup.Group
	errGroup.Go(func() error {
		err := r.reconcileManifests(ctx, kyma)
		if err != nil {
			return fmt.Errorf("could not reconciling manifest: %w", err)
		}
		if kyma.AllModulesReady() {
			kyma.UpdateCondition(v1beta2.ConditionTypeModules, metav1.ConditionTrue)
		} else {
			kyma.UpdateCondition(v1beta2.ConditionTypeModules, metav1.ConditionFalse)
		}
		return nil
	})
	if r.SyncKymaEnabled(kyma) {
		errGroup.Go(func() error {
			if err := r.syncModuleCatalog(ctx, kyma); err != nil {
				kyma.UpdateCondition(v1beta2.ConditionTypeModuleCatalog, metav1.ConditionFalse)
				return fmt.Errorf("could not synchronize remote module catalog: %w", err)
			}
			kyma.UpdateCondition(v1beta2.ConditionTypeModuleCatalog, metav1.ConditionTrue)
			return nil
		})
	}

	if r.WatcherEnabled(kyma) {
		errGroup.Go(func() error {
			if err := r.SKRWebhookManager.Install(ctx, kyma); err != nil {
				if errors.Is(err, &watcher.CertificateNotReadyError{}) {
					kyma.UpdateCondition(v1beta2.ConditionTypeSKRWebhook, metav1.ConditionFalse)
					return nil
				}
				return err
			}
			kyma.UpdateCondition(v1beta2.ConditionTypeSKRWebhook, metav1.ConditionTrue)
			return nil
		})
	}

	if err := errGroup.Wait(); err != nil {
		return r.updateStatusWithError(ctx, kyma, err)
	}

	state := kyma.DetermineState()

	if state == v1beta2.StateReady {
		const msg = "kyma is ready"
		if kyma.Status.State != v1beta2.StateReady {
			logger.Info(msg)
		}
		return r.updateStatus(ctx, kyma, state, msg)
	}

	return r.updateStatus(ctx, kyma, state, "waiting for all modules to become ready")
}

func (r *KymaReconciler) handleDeletingState(ctx context.Context, kyma *v1beta2.Kyma) (bool, error) {
	logger := ctrlLog.FromContext(ctx).V(log.InfoLevel)

	if r.WatcherEnabled(kyma) {
		if err := r.SKRWebhookManager.Remove(ctx, kyma); err != nil {
			// error is expected, try again
			r.enqueueNormalEvent(kyma, webhookChartRemoval, err.Error())
			return true, nil
		}
	}

	if r.SyncKymaEnabled(kyma) {
		if err := remote.NewRemoteCatalogFromKyma(r.RemoteSyncNamespace).Delete(ctx); err != nil {
			err = fmt.Errorf("could not delete remote module catalog: %w", err)
			r.enqueueWarningEvent(kyma, deletionError, err)
			return false, err
		}

		r.RemoteClientCache.Del(client.ObjectKeyFromObject(kyma))
		if err := remote.RemoveFinalizerFromRemoteKyma(ctx, r.RemoteSyncNamespace); client.IgnoreNotFound(err) != nil {
			err = fmt.Errorf("error while trying to remove finalizer from remote: %w", err)
			r.enqueueWarningEvent(kyma, deletionError, err)
			return false, err
		}

		logger.Info("removed remote finalizer")
	}

	if err := r.removeFinalizerAndUpdateKyma(ctx, kyma); err != nil {
		return false, err
	}

	if err := metrics.RemoveKymaStateMetrics(kyma); err != nil {
		logger.V(log.DebugLevel).Info(fmt.Sprintf("error occurred while removing kyma state metrics: %s", err))
	}

	return false, nil
}

func (r *KymaReconciler) removeAllFinalizersAndUpdateKyma(ctx context.Context, kyma *v1beta2.Kyma) error {
	for _, finalizer := range kyma.Finalizers {
		controllerutil.RemoveFinalizer(kyma, finalizer)
	}
	return r.updateKyma(ctx, kyma)
}

func (r *KymaReconciler) removeFinalizerAndUpdateKyma(ctx context.Context, kyma *v1beta2.Kyma) error {
	controllerutil.RemoveFinalizer(kyma, v1beta2.Finalizer)
	return r.updateKyma(ctx, kyma)
}

func (r *KymaReconciler) updateKyma(ctx context.Context, kyma *v1beta2.Kyma) error {
	if err := r.Update(ctx, kyma); err != nil {
		err = fmt.Errorf("error while updating kyma during deletion: %w", err)
		r.enqueueWarningEvent(kyma, deletionError, err)
		return err
	}

	return nil
}

func (r *KymaReconciler) reconcileManifests(ctx context.Context, kyma *v1beta2.Kyma) error {
	// these are the actual modules
	modules, err := r.GenerateModulesFromTemplate(ctx, kyma)
	if err != nil {
		return fmt.Errorf("error while fetching modules during processing: %w", err)
	}

	runner := modulesync.New(r)

	if err := runner.ReconcileManifests(ctx, kyma, modules); err != nil {
		return fmt.Errorf("sync failed: %w", err)
	}

	runner.SyncModuleStatus(ctx, kyma, modules)
	// If module get removed from kyma, the module deletion happens here.

	if err := r.DeleteNoLongerExistingModules(ctx, kyma); err != nil {
		return fmt.Errorf("error while syncing conditions during deleting non exists modules: %w", err)
	}
	return nil
}

func (r *KymaReconciler) syncModuleCatalog(ctx context.Context, kyma *v1beta2.Kyma) error {
	moduleTemplateList := &v1beta2.ModuleTemplateList{}
	if err := r.List(ctx, moduleTemplateList, &client.ListOptions{}); err != nil {
		return fmt.Errorf("could not aggregate module templates for module catalog sync: %w", err)
	}

	var modulesToSync []v1beta2.ModuleTemplate
	for _, mt := range moduleTemplateList.Items {
		if mt.SyncEnabled(kyma.IsBeta(), kyma.IsInternal()) {
			modulesToSync = append(modulesToSync, mt)
		}
	}

	if err := remote.NewRemoteCatalogFromKyma(r.RemoteSyncNamespace).CreateOrUpdate(ctx, modulesToSync); err != nil {
		return fmt.Errorf("could not synchronize remote module catalog: %w", err)
	}

	return nil
}

func (r *KymaReconciler) updateStatus(ctx context.Context, kyma *v1beta2.Kyma,
	state v1beta2.State, message string,
) error {
	if err := status.Helper(r).UpdateStatusForExistingModules(ctx, kyma, state, message); err != nil {
		return fmt.Errorf("error while updating status to %s because of %s: %w", state, message, err)
	}
	return nil
}

func (r *KymaReconciler) updateStatusWithError(ctx context.Context, kyma *v1beta2.Kyma, err error) error {
	if err := status.Helper(r).UpdateStatusForExistingModules(ctx, kyma, v1beta2.StateError, err.Error()); err != nil {
		return fmt.Errorf("error while updating status to %s: %w", v1beta2.StateError, err)
	}
	r.enqueueWarningEvent(kyma, moduleReconciliationError, err)
	return nil
}

func (r *KymaReconciler) GenerateModulesFromTemplate(ctx context.Context, kyma *v1beta2.Kyma) (common.Modules, error) {
	templates := channel.GetTemplates(ctx, r, kyma, r.SyncKymaEnabled(kyma))
	for _, template := range templates {
		if template.Err != nil {
			r.enqueueWarningEvent(kyma, moduleReconciliationError, template.Err)
		}
	}
	parser := parse.NewParser(r.Client, r.InKCPMode,
		r.RemoteSyncNamespace, r.EnableVerification, r.PublicKeyFilePath)

	return parser.GenerateModulesFromTemplates(ctx, kyma, templates), nil
}

func (r *KymaReconciler) DeleteNoLongerExistingModules(ctx context.Context, kyma *v1beta2.Kyma) error {
	moduleStatus := kyma.GetNoLongerExistingModuleStatus()
	var err error
	if len(moduleStatus) == 0 {
		return nil
	}
	for i := range moduleStatus {
		moduleStatus := moduleStatus[i]
		if moduleStatus.Manifest == nil {
			continue
		}
		err = r.deleteManifest(ctx, moduleStatus.Manifest)
	}

	if client.IgnoreNotFound(err) != nil {
		return fmt.Errorf("error deleting module %w", err)
	}
	return nil
}

func (r *KymaReconciler) deleteManifest(ctx context.Context, trackedManifest *v1beta2.TrackingObject) error {
	manifest := metav1.PartialObjectMetadata{}
	manifest.SetGroupVersionKind(trackedManifest.GroupVersionKind())
	manifest.SetNamespace(trackedManifest.GetNamespace())
	manifest.SetName(trackedManifest.GetName())

	err := r.Delete(ctx, &manifest, &client.DeleteOptions{})
	if err != nil {
		return fmt.Errorf("failed delete manifest crd: %w", err)
	}
	return nil
}

func (r *KymaReconciler) UpdateMetrics(ctx context.Context, kyma *v1beta2.Kyma) {
	if err := metrics.UpdateAll(kyma); err != nil {
		ctrlLog.FromContext(ctx).V(log.DebugLevel).Info(fmt.Sprintf("error occurred while updating all metrics: %s", err))
	}
}

func (r *KymaReconciler) WatcherEnabled(kyma *v1beta2.Kyma) bool {
	return r.SyncKymaEnabled(kyma) && r.SKRWebhookManager != nil
}

func (r *KymaReconciler) IsInKcp() bool {
	return r.InKCPMode
}

func (r *KymaReconciler) SyncKymaEnabled(kyma *v1beta2.Kyma) bool {
	if !r.InKCPMode {
		return false
	}

	return kyma.HasSyncLabelEnabled()
}

func (r *KymaReconciler) IsKymaManaged() bool {
	return r.IsManagedKyma
}<|MERGE_RESOLUTION|>--- conflicted
+++ resolved
@@ -122,23 +122,14 @@
 }
 
 func (r *KymaReconciler) handleRemoteClusterConnectionError(
-	ctx context.Context, kyma *v1beta2.Kyma, err error,
-) error {
+	ctx context.Context, kyma *v1beta2.Kyma, err error) error {
 	if util.IsConnectionRefused(err) {
 		r.RemoteClientCache.Del(client.ObjectKeyFromObject(kyma))
 		return err
 	}
-
 	if !kyma.DeletionTimestamp.IsZero() {
 		if util.IsNotFound(err) {
-<<<<<<< HEAD
-			if err = r.removeAllFinalizersAndUpdateKyma(ctx, kyma); err != nil {
-				return r.requeueWithError(ctx, kyma, err)
-			}
-			return ctrl.Result{}, nil
-=======
-			return r.removeFinalizerAndUpdateKyma(ctx, kyma)
->>>>>>> af8099f0
+			return r.removeAllFinalizersAndUpdateKyma(ctx, kyma)
 		}
 	}
 
@@ -161,6 +152,7 @@
 		if err := r.deleteRemoteKyma(ctx, kyma); err != nil {
 			return r.requeueWithError(ctx, kyma, err)
 		}
+
 		if err := r.updateStatus(ctx, kyma, v1beta2.StateDeleting, "waiting for modules to be deleted"); err != nil {
 			return r.requeueWithError(ctx, kyma, fmt.Errorf("could not update kyma status after triggering deletion: %w", err))
 		}

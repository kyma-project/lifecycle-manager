/*
Copyright 2022.

Licensed under the Apache License, Version 2.0 (the "License");
you may not use this file except in compliance with the License.
You may obtain a copy of the License at

    http://www.apache.org/licenses/LICENSE-2.0

Unless required by applicable law or agreed to in writing, software
distributed under the License is distributed on an "AS IS" BASIS,
WITHOUT WARRANTIES OR CONDITIONS OF ANY KIND, either express or implied.
See the License for the specific language governing permissions and
limitations under the License.
*/

package controllers

import (
	"context"
	"errors"
	"fmt"
	"strings"
	"time"

	"github.com/kyma-project/lifecycle-manager/api/v1beta2"
	"golang.org/x/sync/errgroup"
	apierrors "k8s.io/apimachinery/pkg/api/errors"

	"k8s.io/client-go/rest"
	"k8s.io/client-go/tools/record"
	ctrl "sigs.k8s.io/controller-runtime"
	"sigs.k8s.io/controller-runtime/pkg/client"
	"sigs.k8s.io/controller-runtime/pkg/controller/controllerutil"
	ctrlLog "sigs.k8s.io/controller-runtime/pkg/log"

	"github.com/kyma-project/lifecycle-manager/pkg/adapter"
	"github.com/kyma-project/lifecycle-manager/pkg/channel"
	"github.com/kyma-project/lifecycle-manager/pkg/log"
	"github.com/kyma-project/lifecycle-manager/pkg/metrics"
	"github.com/kyma-project/lifecycle-manager/pkg/module/common"
	"github.com/kyma-project/lifecycle-manager/pkg/module/parse"
	modulesync "github.com/kyma-project/lifecycle-manager/pkg/module/sync"
	"github.com/kyma-project/lifecycle-manager/pkg/ocmextensions"
	"github.com/kyma-project/lifecycle-manager/pkg/remote"
	"github.com/kyma-project/lifecycle-manager/pkg/signature"
	"github.com/kyma-project/lifecycle-manager/pkg/status"
	"github.com/kyma-project/lifecycle-manager/pkg/watcher"
	metav1 "k8s.io/apimachinery/pkg/apis/meta/v1"
)

type EventReasonError string
type EventReasonInfo string

const (
	moduleReconciliationError  EventReasonError = "ModuleReconciliationError"
	syncContextError           EventReasonError = "SyncContextError"
	deletionError              EventReasonError = "DeletionError"
	updateStatus               EventReasonInfo  = "StatusUpdate"
	webhookChartRemoval        EventReasonInfo  = "WebhookChartRemoval"
	DefaultRemoteSyncNamespace string           = "kyma-system"
)

type RequeueIntervals struct {
	Success time.Duration
}

type KymaReconciler struct {
	client.Client
	record.EventRecorder
	RequeueIntervals
	signature.VerificationSettings
	SKRWebhookManager        watcher.SKRWebhookManager
	KcpRestConfig            *rest.Config
	RemoteClientCache        *remote.ClientCache
	ComponentDescriptorCache *ocmextensions.ComponentDescriptorCache
	InKCPMode                bool
	RemoteSyncNamespace      string
	IsManagedKyma            bool
}

//nolint:lll
//+kubebuilder:rbac:groups=operator.kyma-project.io,resources=kymas,verbs=get;list;watch;create;update;patch;delete
//+kubebuilder:rbac:groups=operator.kyma-project.io,resources=kymas/status,verbs=get;update;patch
//+kubebuilder:rbac:groups=operator.kyma-project.io,resources=kymas/finalizers,verbs=update
//+kubebuilder:rbac:groups="",resources=services,verbs=get;list;watch
//+kubebuilder:rbac:groups="",resources=events,verbs=create;patch;get;list;watch
//+kubebuilder:rbac:groups="",resources=secrets,verbs=get;list;watch
//+kubebuilder:rbac:groups="",resources=configmaps,verbs=get;list;watch;create;update;patch;delete
//+kubebuilder:rbac:groups=operator.kyma-project.io,resources=moduletemplates,verbs=get;list;watch;create;update;patch;delete
//+kubebuilder:rbac:groups=operator.kyma-project.io,resources=moduletemplates/finalizers,verbs=update
//+kubebuilder:rbac:groups=apiextensions.k8s.io,resources=customresourcedefinitions,verbs=get;list;watch
//+kubebuilder:rbac:groups=cert-manager.io,resources=issuers,verbs=get;list;watch
//+kubebuilder:rbac:groups=cert-manager.io,resources=certificates,verbs=get;list;create;update;delete;patch
//+kubebuilder:rbac:groups=apiextensions.k8s.io,resources=customresourcedefinitions/status,verbs=update

func (r *KymaReconciler) Reconcile(ctx context.Context, req ctrl.Request) (ctrl.Result, error) {
	logger := ctrlLog.FromContext(ctx)
	logger.V(log.InfoLevel).Info("reconciling")

	ctx = adapter.ContextWithRecorder(ctx, r.EventRecorder)

	kyma := &v1beta2.Kyma{}
	if err := r.Get(ctx, req.NamespacedName, kyma); err != nil {
		if apierrors.IsNotFound(err) {
			// TODO: revisit after runtime-controller gets upgraded
			// Related issue: https://github.com/kyma-project/lifecycle-manager/issues/579
			logger.V(log.DebugLevel).Info(fmt.Sprintf("Kyma %s not found, probably already deleted", req.NamespacedName))
		}

		return ctrl.Result{}, client.IgnoreNotFound(err)
	}

	status.InitConditions(kyma, r.SyncKymaEnabled(kyma), r.WatcherEnabled(kyma))

	if kyma.SkipReconciliation() {
		logger.V(log.DebugLevel).Info("kyma gets skipped because of label")
		return ctrl.Result{RequeueAfter: r.RequeueIntervals.Success}, nil
	}

	return r.reconcile(ctx, kyma)
}

func (r *KymaReconciler) reconcile(ctx context.Context, kyma *v1beta2.Kyma) (ctrl.Result, error) {
	if r.SyncKymaEnabled(kyma) {
		var err error
		remoteClient := remote.NewClientWithConfig(r.Client, r.KcpRestConfig)
		if ctx, err = remote.InitializeSyncContext(ctx, kyma,
			r.RemoteSyncNamespace, remoteClient, r.RemoteClientCache); err != nil {
			r.enqueueWarningEvent(kyma, syncContextError, err)
			return r.requeueWithError(ctx, kyma, err)
		}
	}

	if !kyma.DeletionTimestamp.IsZero() && kyma.Status.State != v1beta2.StateDeleting {
		if err := r.deleteRemoteKyma(ctx, kyma); err != nil {
			return r.requeueWithError(ctx, kyma, err)
		}
		if err := r.updateStatus(ctx, kyma, v1beta2.StateDeleting, "waiting for modules to be deleted"); err != nil {
			return r.requeueWithError(ctx, kyma, fmt.Errorf("could not update kyma status after triggering deletion: %w", err))
		}
		return ctrl.Result{}, nil
	}

	if needsUpdate := kyma.EnsureLabelsAndFinalizers(); needsUpdate {
		if err := r.Update(ctx, kyma); err != nil {
			return r.requeueWithError(ctx, kyma, fmt.Errorf("failed to update kyma after finalizer check: %w", err))
		}
		return ctrl.Result{}, nil
	}

	if r.SyncKymaEnabled(kyma) {
		if err := r.syncRemoteKyma(ctx, kyma); err != nil {
			return r.requeueWithError(ctx, kyma, fmt.Errorf("could not synchronize remote kyma: %w", err))
		}
	}

	return r.processKymaState(ctx, kyma)
}

func (r *KymaReconciler) deleteRemoteKyma(ctx context.Context, kyma *v1beta2.Kyma) error {
	logger := ctrlLog.FromContext(ctx).V(log.InfoLevel)
	if r.SyncKymaEnabled(kyma) {
		if err := remote.DeleteRemotelySyncedKyma(ctx, kyma, r.RemoteSyncNamespace); client.IgnoreNotFound(err) != nil {
			logger.Error(err, "Failed to be deleted remotely!")
			return fmt.Errorf("error occurred while trying to delete remotely synced kyma: %w", err)
		}
		logger.Info("Successfully deleted remotely!")
	}
	return nil
}

func (r *KymaReconciler) requeueWithError(ctx context.Context, kyma *v1beta2.Kyma, err error) (ctrl.Result, error) {
	return ctrl.Result{Requeue: true}, r.updateStatusWithError(ctx, kyma, err)
}

func (r *KymaReconciler) enqueueWarningEvent(kyma *v1beta2.Kyma, reason EventReasonError, err error) {
	r.Event(kyma, "Warning", string(reason), err.Error())
}

func (r *KymaReconciler) enqueueNormalEvent(kyma *v1beta2.Kyma, reason EventReasonInfo, message string) {
	r.Event(kyma, "Normal", string(reason), message)
}

func (r *KymaReconciler) syncRemoteKyma(ctx context.Context, controlPlaneKyma *v1beta2.Kyma) error {
	syncContext := remote.SyncContextFromContext(ctx)

	remoteKyma, err := syncContext.CreateOrFetchRemoteKyma(ctx, controlPlaneKyma, r.RemoteSyncNamespace)
	if err != nil {
		if errors.Is(err, remote.ErrNotFoundAndKCPKymaUnderDeleting) {
			// remote kyma not found because it's deleted, should not continue
			return nil
		}
		return fmt.Errorf("could not create or fetch remote kyma: %w", err)
	}
	if err := syncContext.SynchronizeRemoteKyma(ctx, controlPlaneKyma, remoteKyma); err != nil {
		return fmt.Errorf("sync run failure: %w", err)
	}
	remote.ReplaceWithVirtualKyma(controlPlaneKyma, remoteKyma)

	return nil
}

func (r *KymaReconciler) processKymaState(ctx context.Context, kyma *v1beta2.Kyma) (ctrl.Result, error) {
	switch kyma.Status.State {
	case "":
		return ctrl.Result{}, r.handleInitialState(ctx, kyma)
	case v1beta2.StateProcessing:
		return ctrl.Result{Requeue: true}, r.handleProcessingState(ctx, kyma)
	case v1beta2.StateDeleting:
		if dependentsDeleting, err := r.handleDeletingState(ctx, kyma); err != nil {
			return ctrl.Result{}, err
		} else if dependentsDeleting {
			return ctrl.Result{Requeue: true}, nil
		}
	case v1beta2.StateError:
		return ctrl.Result{Requeue: true}, r.handleProcessingState(ctx, kyma)
	case v1beta2.StateReady:
		return ctrl.Result{RequeueAfter: r.RequeueIntervals.Success}, r.handleProcessingState(ctx, kyma)
	}

	return ctrl.Result{}, nil
}

func (r *KymaReconciler) handleInitialState(ctx context.Context, kyma *v1beta2.Kyma) error {
	const msg = "started processing"
	if err := r.updateStatus(ctx, kyma, v1beta2.StateProcessing, msg); err != nil {
		return err
	}
	r.enqueueNormalEvent(kyma, updateStatus, msg)
	return nil
}

func (r *KymaReconciler) handleProcessingState(ctx context.Context, kyma *v1beta2.Kyma) error {
	logger := ctrlLog.FromContext(ctx)

	var errGroup errgroup.Group
	errGroup.Go(func() error {
		err := r.reconcileManifests(ctx, kyma)
		if err != nil {
			return fmt.Errorf("could not reconciling manifest: %w", err)
		}
		if kyma.AllModulesReady() {
			kyma.UpdateCondition(v1beta2.ConditionTypeModules, metav1.ConditionTrue)
		}
		return nil
	})
	if r.SyncKymaEnabled(kyma) {
		errGroup.Go(func() error {
			if err := r.syncModuleCatalog(ctx, kyma); err != nil {
				return fmt.Errorf("could not synchronize remote module catalog: %w", err)
			}
			kyma.UpdateCondition(v1beta2.ConditionTypeModuleCatalog, metav1.ConditionTrue)
			return nil
		})
	}

	if r.WatcherEnabled(kyma) {
		errGroup.Go(func() error {
			if err := r.SKRWebhookManager.Install(ctx, kyma); err != nil {
				if !errors.Is(err, &watcher.CertificateNotReadyError{}) {
					return err
				}
			}
			kyma.UpdateCondition(v1beta2.ConditionTypeSKRWebhook, metav1.ConditionTrue)
			return nil
		})
	}

	if err := errGroup.Wait(); err != nil {
		return r.updateStatusWithError(ctx, kyma, err)
	}

	state := kyma.DetermineState()

	if state == v1beta2.StateReady {
		const msg = "kyma is ready"
		if kyma.Status.State != v1beta2.StateReady {
			logger.Info(msg)
		}
		return r.updateStatus(ctx, kyma, state, msg)
	}

	return r.updateStatus(ctx, kyma, state, "waiting for all modules to become ready")
}

func (r *KymaReconciler) handleDeletingState(ctx context.Context, kyma *v1beta2.Kyma) (bool, error) {
	logger := ctrlLog.FromContext(ctx).V(log.InfoLevel)

	if r.WatcherEnabled(kyma) {
		if err := r.SKRWebhookManager.Remove(ctx, kyma); err != nil {
			// error is expected, try again
			r.enqueueNormalEvent(kyma, webhookChartRemoval, err.Error())
			return true, nil
		}
	}

	if r.SyncKymaEnabled(kyma) {
		if err := remote.NewRemoteCatalogFromKyma(r.RemoteSyncNamespace).Delete(ctx); err != nil {
			err = fmt.Errorf("could not delete remote module catalog: %w", err)
			r.enqueueWarningEvent(kyma, deletionError, err)
			return false, err
		}

		r.RemoteClientCache.Del(client.ObjectKeyFromObject(kyma))
		if err := remote.RemoveFinalizerFromRemoteKyma(ctx, kyma, r.RemoteSyncNamespace); client.IgnoreNotFound(err) != nil {
			err = fmt.Errorf("error while trying to remove finalizer from remote: %w", err)
			r.enqueueWarningEvent(kyma, deletionError, err)
			return false, err
		}

		logger.Info("removed remote finalizer")
	}

	controllerutil.RemoveFinalizer(kyma, v1beta2.Finalizer)

	if err := r.Update(ctx, kyma); err != nil {
		err = fmt.Errorf("error while updating kyma during deletion: %w", err)
		r.enqueueWarningEvent(kyma, deletionError, err)
		return false, err
	}

	return false, nil
}

func (r *KymaReconciler) reconcileManifests(ctx context.Context, kyma *v1beta2.Kyma) error {
	// these are the actual modules
	modules, err := r.GenerateModulesFromTemplate(ctx, kyma)
	if err != nil {
		return fmt.Errorf("error while fetching modules during processing: %w", err)
	}

	runner := modulesync.New(r)

	if err := runner.ReconcileManifests(ctx, kyma, modules); err != nil {
		return fmt.Errorf("sync failed: %w", err)
	}

	runner.SyncModuleStatus(ctx, kyma, modules)
	// If module get removed from kyma, the module deletion happens here.

	if err := r.DeleteNoLongerExistingModules(ctx, kyma); err != nil {
		return fmt.Errorf("error while syncing conditions during deleting non exists modules: %w", err)
	}
	return nil
}

func (r *KymaReconciler) syncModuleCatalog(ctx context.Context, kyma *v1beta2.Kyma) error {
	moduleTemplateList := &v1beta2.ModuleTemplateList{}
	if err := r.List(ctx, moduleTemplateList, &client.ListOptions{}); err != nil {
		return fmt.Errorf("could not aggregate module templates for module catalog sync: %w", err)
	}

	var modulesToSync []v1beta2.ModuleTemplate
	for _, mt := range moduleTemplateList.Items {
		if mt.SyncEnabled(kyma.IsBeta(), kyma.IsInternal()) {
			modulesToSync = append(modulesToSync, mt)
		}
	}

	if err := remote.NewRemoteCatalogFromKyma(r.RemoteSyncNamespace).CreateOrUpdate(ctx, modulesToSync); err != nil {
		return fmt.Errorf("could not synchronize remote module catalog: %w", err)
	}

	return nil
}

func (r *KymaReconciler) updateStatus(ctx context.Context, kyma *v1beta2.Kyma,
	state v1beta2.State, message string,
) error {
	if err := status.Helper(r).UpdateStatusForExistingModules(ctx, kyma, state, message); err != nil {
		return fmt.Errorf("error while updating status to %s because of %s: %w", state, message, err)
	}
	return nil
}

func (r *KymaReconciler) updateStatusWithError(ctx context.Context, kyma *v1beta2.Kyma, err error) error {
	if err := status.Helper(r).UpdateStatusForExistingModules(ctx, kyma, v1beta2.StateError, err.Error()); err != nil {
		return fmt.Errorf("error while updating status to %s: %w", v1beta2.StateError, err)
	}
	r.enqueueWarningEvent(kyma, moduleReconciliationError, err)
	return nil
}

func (r *KymaReconciler) GenerateModulesFromTemplate(ctx context.Context, kyma *v1beta2.Kyma) (common.Modules, error) {
	templates := channel.GetTemplates(ctx, r, kyma, r.SyncKymaEnabled(kyma))
	for _, template := range templates {
		if template.Err != nil {
			r.enqueueWarningEvent(kyma, moduleReconciliationError, template.Err)
		}
	}
	parser := parse.NewParser(r.Client, r.ComponentDescriptorCache, r.InKCPMode,
		r.RemoteSyncNamespace, r.EnableVerification, r.PublicKeyFilePath)

	return parser.GenerateModulesFromTemplates(ctx, kyma, templates), nil
}

func (r *KymaReconciler) DeleteNoLongerExistingModules(ctx context.Context, kyma *v1beta2.Kyma) error {
	moduleStatus := kyma.GetNoLongerExistingModuleStatus()
	var err error
	if len(moduleStatus) == 0 {
		return nil
	}
	for i := range moduleStatus {
		moduleStatus := moduleStatus[i]
		if moduleStatus.Manifest == nil {
			continue
		}
		err = r.deleteManifest(ctx, moduleStatus.Manifest)
	}

	if client.IgnoreNotFound(err) != nil {
		return fmt.Errorf("error deleting module %w", err)
	}
	return nil
}

func (r *KymaReconciler) deleteManifest(ctx context.Context, trackedManifest *v1beta2.TrackingObject) error {
	manifest := metav1.PartialObjectMetadata{}
	manifest.SetGroupVersionKind(trackedManifest.GroupVersionKind())
	manifest.SetNamespace(trackedManifest.GetNamespace())
	manifest.SetName(trackedManifest.GetName())
	return r.Delete(ctx, &manifest, &client.DeleteOptions{})
}

// RecordKymaStatusMetrics updates prometheus metrics defined to track changes to the Kyma status.
func (r *KymaReconciler) RecordKymaStatusMetrics(ctx context.Context, kyma *v1beta2.Kyma) {
	logger := ctrlLog.FromContext(ctx).V(log.InfoLevel)
	shoot := ""
	shootFQDN, keyExists := kyma.Annotations[v1beta2.SKRDomainAnnotation]
	if keyExists {
		parts := strings.Split(shootFQDN, ".")
		minFqdnParts := 2
		if len(parts) > minFqdnParts {
			shoot = parts[0] // hostname
		}
	} else {
		logger.Info(fmt.Sprintf("expected annotation: %s not found when setting metric", v1beta2.SKRDomainAnnotation))
	}

	instanceID, keyExists := kyma.Labels[v1beta2.InstanceIDLabel]
	if !keyExists {
		logger.Info(fmt.Sprintf("expected label: %s not found when setting metric", v1beta2.InstanceIDLabel))
	}

	metrics.SetKymaStateGauge(kyma.Status.State, kyma.Name, shoot, instanceID)
	for _, moduleStatus := range kyma.Status.Modules {
		metrics.SetModuleStateGauge(moduleStatus.State, moduleStatus.Name, kyma.Name, shoot, instanceID)
	}
}

func (r *KymaReconciler) WatcherEnabled(kyma *v1beta2.Kyma) bool {
	return kyma.HasSyncLabelEnabled() && r.SKRWebhookManager != nil
}

func (r *KymaReconciler) IsInKcp() bool {
	return r.InKCPMode
}

<<<<<<< HEAD
func (r *KymaReconciler) IsKymaManaged() bool {
	return r.IsManagedKyma
=======
func (r *KymaReconciler) SyncKymaEnabled(kyma *v1beta2.Kyma) bool {
	if !r.InKCPMode {
		return false
	}

	return kyma.HasSyncLabelEnabled()
>>>>>>> 949c97b4
}<|MERGE_RESOLUTION|>--- conflicted
+++ resolved
@@ -457,15 +457,14 @@
 	return r.InKCPMode
 }
 
-<<<<<<< HEAD
-func (r *KymaReconciler) IsKymaManaged() bool {
-	return r.IsManagedKyma
-=======
 func (r *KymaReconciler) SyncKymaEnabled(kyma *v1beta2.Kyma) bool {
 	if !r.InKCPMode {
 		return false
 	}
 
 	return kyma.HasSyncLabelEnabled()
->>>>>>> 949c97b4
+}
+
+func (r *KymaReconciler) IsKymaManaged() bool {
+	return r.IsManagedKyma
 }
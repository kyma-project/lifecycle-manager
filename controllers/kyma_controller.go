/*
Copyright 2022.

Licensed under the Apache License, Version 2.0 (the "License");
you may not use this file except in compliance with the License.
You may obtain a copy of the License at

    http://www.apache.org/licenses/LICENSE-2.0

Unless required by applicable law or agreed to in writing, software
distributed under the License is distributed on an "AS IS" BASIS,
WITHOUT WARRANTIES OR CONDITIONS OF ANY KIND, either express or implied.
See the License for the specific language governing permissions and
limitations under the License.
*/

package controllers

import (
	"context"
	"fmt"
	"time"

	"github.com/kyma-project/lifecycle-manager/pkg/deploy"
	"k8s.io/client-go/rest"

	manifestV1alpha1 "github.com/kyma-project/module-manager/operator/api/v1alpha1"
	metav1 "k8s.io/apimachinery/pkg/apis/meta/v1"

	"github.com/kyma-project/lifecycle-manager/api/v1alpha1"
	"github.com/kyma-project/lifecycle-manager/pkg/adapter"
	"github.com/kyma-project/lifecycle-manager/pkg/catalog"
	"github.com/kyma-project/lifecycle-manager/pkg/channel"
	"github.com/kyma-project/lifecycle-manager/pkg/module/common"
	"github.com/kyma-project/lifecycle-manager/pkg/module/parse"
	"github.com/kyma-project/lifecycle-manager/pkg/module/sync"
	"github.com/kyma-project/lifecycle-manager/pkg/remote"
	"github.com/kyma-project/lifecycle-manager/pkg/signature"
	"github.com/kyma-project/lifecycle-manager/pkg/status"

	"k8s.io/client-go/tools/record"
	ctrl "sigs.k8s.io/controller-runtime"
	"sigs.k8s.io/controller-runtime/pkg/client"
	"sigs.k8s.io/controller-runtime/pkg/controller/controllerutil"
	"sigs.k8s.io/controller-runtime/pkg/log"
)

type EventErrorType string

const (
	ModuleReconciliationError EventErrorType = "ModuleReconciliationError"
	SyncContextError          EventErrorType = "SyncContextError"
	DeletionError             EventErrorType = "DeletionError"
)

type RequeueIntervals struct {
	Success time.Duration
}

// KymaReconciler reconciles a Kyma object.
type KymaReconciler struct {
	client.Client
	record.EventRecorder
	RequeueIntervals
	signature.VerificationSettings
	RemoteClientCache      *remote.ClientCache
	SKRWebhookChartManager deploy.SKRWebhookChartManager
	KcpRestConfig          *rest.Config
}

//nolint:lll
//+kubebuilder:rbac:groups=operator.kyma-project.io,resources=kymas,verbs=get;list;watch;create;update;patch;delete
//+kubebuilder:rbac:groups=operator.kyma-project.io,resources=kymas/status,verbs=get;update;patch
//+kubebuilder:rbac:groups=operator.kyma-project.io,resources=kymas/finalizers,verbs=update
//+kubebuilder:rbac:groups="",resources=services,verbs=get;list;watch
//+kubebuilder:rbac:groups="",resources=events,verbs=create;patch;get;list;watch
//+kubebuilder:rbac:groups="",resources=secrets,verbs=get;list;watch
//+kubebuilder:rbac:groups="",resources=configmaps,verbs=get;list;watch;create;update;patch;delete
//+kubebuilder:rbac:groups=operator.kyma-project.io,resources=moduletemplates,verbs=get;list;watch;create;update;patch;delete
//+kubebuilder:rbac:groups=operator.kyma-project.io,resources=moduletemplates/finalizers,verbs=update
//+kubebuilder:rbac:groups=apiextensions.k8s.io,resources=customresourcedefinitions,verbs=get;list;watch

// Reconcile is part of the main kubernetes reconciliation loop which aims to
// move the current state of the cluster closer to the desired state.

func (r *KymaReconciler) Reconcile(ctx context.Context, req ctrl.Request) (ctrl.Result, error) {
	logger := log.FromContext(ctx)
	logger.Info("reconciling modules")
	ctx = adapter.ContextWithRecorder(ctx, r.EventRecorder)

	// check if kyma resource exists
	kyma := &v1alpha1.Kyma{}
	if err := r.Get(ctx, req.NamespacedName, kyma); err != nil {
		// we'll ignore not-found errors, since they can't be fixed by an immediate
		// requeue (we'll need to wait for a new notification), and we can get them
		// on deleted requests.
		logger.Info("Deleted successfully!")
		return ctrl.Result{}, client.IgnoreNotFound(err) //nolint:wrapcheck
	}
<<<<<<< HEAD
	// create a remote synchronization context
	var syncContext *remote.KymaSynchronizationContext
	if kyma.Spec.Sync.Enabled {
		var err error
		syncContext, err = remote.InitializeKymaSynchronizationContext(ctx, kyma, r.Client, r.RemoteClientCache)
		if err != nil {
			return r.CtrlErr(ctx, kyma, fmt.Errorf("remote sync initialization failed: %w", err))
		}
	}
=======

	if kyma.Spec.Sync.Enabled {
		var err error
		if ctx, err = remote.InitializeSyncContext(ctx, kyma, r.Client, r.RemoteClientCache); err != nil {
			err := fmt.Errorf("initializing sync context failed: %w", err)
			r.Event(kyma, "Warning", string(SyncContextError), err.Error())
			return r.CtrlErr(ctx, kyma, err)
		}
	}

>>>>>>> 50668f4c
	// check if deletionTimestamp is set, retry until it gets fully deleted
	if !kyma.DeletionTimestamp.IsZero() && kyma.Status.State != v1alpha1.StateDeleting {
		if err := r.TriggerRemoteKymaDeletion(ctx, syncContext); err != nil {
			return r.CtrlErr(ctx, kyma, err)
		}
<<<<<<< HEAD
		// if the status is not yet set to deleting, also update the status
=======

		// if the status is not yet set to deleting, also update the status of the control-plane
		// in the next sync cycle
>>>>>>> 50668f4c
		if err := status.Helper(r).UpdateStatusForExistingModules(
			ctx, kyma, v1alpha1.StateDeleting,
		); err != nil {
			return r.CtrlErr(ctx, kyma, fmt.Errorf(
				"could not update kyma status after triggering deletion: %w", err))
		}
		return ctrl.Result{}, nil
	}
	// check finalizer
	if kyma.CheckLabelsAndFinalizers() {
		if err := r.Update(ctx, kyma); err != nil {
			return r.CtrlErr(ctx, kyma, fmt.Errorf("could not update kyma after finalizer check: %w", err))
		}
		return ctrl.Result{}, nil
	}
<<<<<<< HEAD
	// update the remote kyma with the state of the control plane
	if syncContext != nil {
		if err := r.syncRemote(ctx, syncContext); err != nil {
=======

	// create a remote synchronization context, and update the remote kyma with the state of the control plane
	if kyma.Spec.Sync.Enabled {
		if err := r.syncRemoteKymaSpecAndStatus(ctx, kyma); err != nil {
>>>>>>> 50668f4c
			return r.CtrlErr(ctx, kyma, fmt.Errorf("could not synchronize remote kyma: %w", err))
		}
	}
	// state handling
	return r.stateHandling(ctx, syncContext, kyma)
}

func (r *KymaReconciler) CtrlErr(ctx context.Context, kyma *v1alpha1.Kyma, err error) (ctrl.Result, error) {
	return ctrl.Result{Requeue: true},
		r.UpdateStatusWithEventFromErr(ctx, kyma, v1alpha1.StateError, err)
}

// synchronizeRemote replaces the given pointer to the Kyma Instance with an instance that contains the merged
// specification of the Control Plane and the Runtime.
func (r *KymaReconciler) syncRemoteKymaSpecAndStatus(
	ctx context.Context, controlPlaneKyma *v1alpha1.Kyma,
) error {
	syncContext := remote.SyncContextFromContext(ctx)

	remoteKyma, err := syncContext.CreateOrFetchRemoteKyma(ctx, controlPlaneKyma)
	if err != nil {
		return fmt.Errorf("could not create or fetch remote kyma: %w", err)
	}
	if err := syncContext.SynchronizeRemoteKyma(ctx, controlPlaneKyma, remoteKyma); err != nil {
		return fmt.Errorf("sync run failure: %w", err)
	}
	syncContext.ReplaceWithVirtualKyma(controlPlaneKyma, remoteKyma)

	return nil
}

func (r *KymaReconciler) syncModuleCatalog(ctx context.Context, kyma *v1alpha1.Kyma) (bool, error) {
	if !kyma.Spec.Sync.Enabled || !kyma.Spec.Sync.ModuleCatalog {
		return false, nil
	}

	requiresStatusUpdate := false

	if !kyma.ContainsCondition(
		v1alpha1.ConditionTypeReady,
		v1alpha1.ConditionReasonModuleCatalogIsReady,
	) {
		kyma.UpdateCondition(v1alpha1.ConditionReasonModuleCatalogIsReady, metav1.ConditionFalse)
		requiresStatusUpdate = true
	}

	moduleTemplateList := &v1alpha1.ModuleTemplateList{}
	if err := r.List(ctx, moduleTemplateList, &client.ListOptions{}); err != nil {
		return false, fmt.Errorf("could not aggregate module templates for module catalog sync: %w", err)
	}

	if err := catalog.NewRemoteCatalogFromKyma(kyma).CreateOrUpdate(ctx, moduleTemplateList); err != nil {
		return false, fmt.Errorf("could not synchronize remote module catalog: %w", err)
	}

	if !kyma.ContainsCondition(
		v1alpha1.ConditionTypeReady,
		v1alpha1.ConditionReasonModuleCatalogIsReady, metav1.ConditionTrue) {
		kyma.UpdateCondition(v1alpha1.ConditionReasonModuleCatalogIsReady, metav1.ConditionTrue)
		requiresStatusUpdate = true
	}

	return requiresStatusUpdate, nil
}

func (r *KymaReconciler) stateHandling(ctx context.Context, syncContext *remote.KymaSynchronizationContext,
	kyma *v1alpha1.Kyma,
) (ctrl.Result, error) {
	log.FromContext(ctx).Info("syncing state", "state", string(kyma.Status.State))
	switch kyma.Status.State {
	case "":
		return ctrl.Result{}, r.HandleInitialState(ctx, kyma)
	case v1alpha1.StateProcessing:
		return ctrl.Result{Requeue: true}, r.HandleProcessingState(ctx, syncContext, kyma)
	case v1alpha1.StateDeleting:
		if dependentsDeleting, err := r.HandleDeletingState(ctx, syncContext, kyma); err != nil {
			return ctrl.Result{}, err
		} else if dependentsDeleting {
			return ctrl.Result{Requeue: true}, nil
		}
	case v1alpha1.StateError:
		return ctrl.Result{Requeue: true}, r.HandleProcessingState(ctx, syncContext, kyma)
	case v1alpha1.StateReady:
		return ctrl.Result{RequeueAfter: r.RequeueIntervals.Success}, r.HandleProcessingState(ctx, syncContext, kyma)
	}

	return ctrl.Result{}, nil
}

func (r *KymaReconciler) HandleInitialState(ctx context.Context, kyma *v1alpha1.Kyma) error {
	return r.UpdateStatusWithEvent(ctx, kyma, v1alpha1.StateProcessing, "initial state")
}

func (r *KymaReconciler) HandleProcessingState(ctx context.Context, syncContext *remote.KymaSynchronizationContext,
	kyma *v1alpha1.Kyma,
) error {
	logger := log.FromContext(ctx)
<<<<<<< HEAD
	var err error
=======

	statusUpdateRequiredFromCatalog, err := r.syncModuleCatalog(ctx, kyma)
	if err != nil {
		return r.UpdateStatusWithEventFromErr(ctx, kyma, v1alpha1.StateError,
			fmt.Errorf("could not synchronize remote module catalog: %w", err))
	}

>>>>>>> 50668f4c
	var modules common.Modules
	// these are the actual modules
	modules, err = r.GenerateModulesFromTemplate(ctx, kyma)
	if err != nil {
		return r.UpdateStatusWithEventFromErr(ctx, kyma, v1alpha1.StateError,
			fmt.Errorf("error while fetching modules during processing: %w", err))
	}

	runner := sync.New(r)

	statusUpdateRequiredFromModuleSync, err := runner.Sync(ctx, kyma, modules)
	if err != nil {
		return r.UpdateStatusWithEventFromErr(ctx, kyma, v1alpha1.StateError,
			fmt.Errorf("sync failed: %w", err))
	}

	statusUpdateRequiredFromModuleStatusSync := runner.SyncModuleStatus(ctx, kyma, modules)

	// If module get removed from kyma, the module deletion happens here.
	statusUpdateRequiredFromDeletion, err := r.DeleteNoLongerExistingModules(ctx, kyma)
	if err != nil {
		return r.UpdateStatusWithEventFromErr(ctx, kyma, v1alpha1.StateError,
			fmt.Errorf("error while syncing conditions during deleting non exists modules: %w", err))
	}
	statusUpdateRequiredFromSKRWebhookSync := false
	if kyma.Spec.Sync.Enabled && syncContext != nil && r.SKRWebhookChartManager != nil {
		if statusUpdateRequiredFromSKRWebhookSync, err = r.SKRWebhookChartManager.Install(ctx, syncContext); err != nil {
			kyma.UpdateCondition(v1alpha1.ConditionReasonSKRWebhookIsReady, metav1.ConditionFalse)
			return err
		}
	}
	kyma.SyncConditionsWithModuleStates()
	// set ready condition if applicable
	if kyma.AreAllConditionsReadyForKyma() && kyma.Status.State != v1alpha1.StateReady {
		const message = "Reconciliation finished!"
		logger.Info(message)
		r.Event(kyma, "Normal", "ReconciliationSuccess", message)
		return r.UpdateStatusWithEvent(ctx, kyma, v1alpha1.StateReady, message)
	}

	isStatusUpdateRequired := statusUpdateRequiredFromModuleSync || statusUpdateRequiredFromModuleStatusSync ||
		statusUpdateRequiredFromDeletion || statusUpdateRequiredFromSKRWebhookSync || statusUpdateRequiredFromCatalog
	// if the ready condition is not applicable, but we changed the conditions, we still need to issue an update
	if isStatusUpdateRequired {
		if err := r.UpdateStatusWithEvent(ctx, kyma, v1alpha1.StateProcessing, "updating component conditions"); err != nil {
			return fmt.Errorf("error while updating status for condition change: %w", err)
		}
		return nil
	}

	return nil
}

func (r *KymaReconciler) HandleDeletingState(ctx context.Context, syncContext *remote.KymaSynchronizationContext,
	kyma *v1alpha1.Kyma,
) (bool, error) {
	logger := log.FromContext(ctx)

<<<<<<< HEAD
	if kyma.Spec.Sync.Enabled && syncContext != nil && r.SKRWebhookChartManager != nil {
		if err := r.SKRWebhookChartManager.Remove(ctx, syncContext); err != nil {
=======
	if kyma.Spec.Sync.Enabled {
		if err := r.RemoveWebhookChart(ctx, kyma); err != nil {
			// here we expect that an error is normal and means we have to try again if it didn't work
			r.Event(kyma, "Normal", "WebhookChartRemoval", err.Error())
>>>>>>> 50668f4c
			return true, nil
		}

		if err := catalog.NewRemoteCatalogFromKyma(kyma).Delete(ctx); err != nil {
			err := fmt.Errorf("could not delete remote module catalog: %w", err)
			r.Event(kyma, "Warning", string(DeletionError), err.Error())
			return false, err
		}

		r.RemoteClientCache.Del(client.ObjectKeyFromObject(kyma))
		if err := remote.RemoveFinalizerFromRemoteKyma(ctx, kyma); client.IgnoreNotFound(err) != nil {
			err := fmt.Errorf("error while trying to remove finalizer from remote: %w", err)
			r.Event(kyma, "Warning", string(DeletionError), err.Error())
			return false, err
		}

		logger.Info("removed remote finalizer")
	}

	controllerutil.RemoveFinalizer(kyma, v1alpha1.Finalizer)

	if err := r.Update(ctx, kyma); err != nil {
		err := fmt.Errorf("error while trying to udpate kyma during deletion: %w", err)
		r.Event(kyma, "Warning", string(DeletionError), err.Error())
		return false, err
	}

	return false, nil
}

<<<<<<< HEAD
func (r *KymaReconciler) TriggerRemoteKymaDeletion(ctx context.Context,
	syncContext *remote.KymaSynchronizationContext,
) error {
	if syncContext != nil {
		logger := log.FromContext(ctx)
		if err := remote.DeleteRemotelySyncedKyma(ctx, syncContext); client.IgnoreNotFound(err) != nil {
=======
func (r *KymaReconciler) TriggerKymaDeletion(ctx context.Context, kyma *v1alpha1.Kyma) error {
	logger := log.FromContext(ctx)

	if kyma.Spec.Sync.Enabled {
		if err := remote.DeleteRemotelySyncedKyma(ctx, kyma); client.IgnoreNotFound(err) != nil {
>>>>>>> 50668f4c
			logger.Error(err, "Failed to be deleted remotely!")
			return fmt.Errorf("error occurred while trying to delete remotely synced kyma: %w", err)
		}
		logger.Info("Successfully deleted remotely!")
	}
	return nil
}

func (r *KymaReconciler) UpdateStatusWithEvent(
	ctx context.Context, kyma *v1alpha1.Kyma, state v1alpha1.State, message string,
) error {
	if err := status.Helper(r).UpdateStatusForExistingModules(ctx, kyma, state); err != nil {
		return fmt.Errorf("error while updating status to %s because of %s: %w", state, message, err)
	}
	r.Event(kyma, "Normal", "StatusUpdate", message)
	return nil
}

func (r *KymaReconciler) UpdateStatusWithEventFromErr(
	ctx context.Context, kyma *v1alpha1.Kyma, state v1alpha1.State, err error,
) error {
	if err := status.Helper(r).UpdateStatusForExistingModules(ctx, kyma, state); err != nil {
		return fmt.Errorf("error while updating status to %s: %w", state, err)
	}
	r.Event(kyma, "Warning", string(ModuleReconciliationError), err.Error())
	return nil
}

func (r *KymaReconciler) GenerateModulesFromTemplate(ctx context.Context, kyma *v1alpha1.Kyma) (common.Modules, error) {
	// fetch templates
	templates, err := channel.GetTemplates(ctx, r, kyma)
	if err != nil {
		return nil, fmt.Errorf("templates could not be fetched: %w", err)
	}

	verification, err := r.VerificationSettings.NewVerification(ctx, kyma.GetNamespace())
	if err != nil {
		return nil, err
	}

	// these are the actual modules
	modules, err := parse.GenerateModulesFromTemplates(kyma, templates, verification)
	if err != nil {
		return nil, fmt.Errorf("cannot generate modules: %w", err)
	}

	return modules, nil
}

func (r *KymaReconciler) DeleteNoLongerExistingModules(ctx context.Context, kyma *v1alpha1.Kyma) (bool, error) {
	moduleStatus := kyma.GetNoLongerExistingModuleStatus()
	var err error
	if len(moduleStatus) == 0 {
		return false, nil
	}
	for i := range moduleStatus {
		moduleStatus := moduleStatus[i]
		err = r.deleteModule(ctx, moduleStatus)
	}

	if client.IgnoreNotFound(err) != nil {
		return true, fmt.Errorf("error deleting module %w", err)
	}
	return true, nil
}

func (r *KymaReconciler) deleteModule(ctx context.Context, moduleStatus *v1alpha1.ModuleStatus) error {
	manifest := manifestV1alpha1.Manifest{}
	manifest.SetNamespace(moduleStatus.Namespace)
	manifest.SetName(moduleStatus.Name)
	return r.Delete(ctx, &manifest, &client.DeleteOptions{})
}<|MERGE_RESOLUTION|>--- conflicted
+++ resolved
@@ -86,6 +86,7 @@
 func (r *KymaReconciler) Reconcile(ctx context.Context, req ctrl.Request) (ctrl.Result, error) {
 	logger := log.FromContext(ctx)
 	logger.Info("reconciling modules")
+
 	ctx = adapter.ContextWithRecorder(ctx, r.EventRecorder)
 
 	// check if kyma resource exists
@@ -95,19 +96,9 @@
 		// requeue (we'll need to wait for a new notification), and we can get them
 		// on deleted requests.
 		logger.Info("Deleted successfully!")
+
 		return ctrl.Result{}, client.IgnoreNotFound(err) //nolint:wrapcheck
 	}
-<<<<<<< HEAD
-	// create a remote synchronization context
-	var syncContext *remote.KymaSynchronizationContext
-	if kyma.Spec.Sync.Enabled {
-		var err error
-		syncContext, err = remote.InitializeKymaSynchronizationContext(ctx, kyma, r.Client, r.RemoteClientCache)
-		if err != nil {
-			return r.CtrlErr(ctx, kyma, fmt.Errorf("remote sync initialization failed: %w", err))
-		}
-	}
-=======
 
 	if kyma.Spec.Sync.Enabled {
 		var err error
@@ -118,19 +109,14 @@
 		}
 	}
 
->>>>>>> 50668f4c
 	// check if deletionTimestamp is set, retry until it gets fully deleted
 	if !kyma.DeletionTimestamp.IsZero() && kyma.Status.State != v1alpha1.StateDeleting {
-		if err := r.TriggerRemoteKymaDeletion(ctx, syncContext); err != nil {
+		if err := r.TriggerKymaDeletion(ctx, kyma); err != nil {
 			return r.CtrlErr(ctx, kyma, err)
 		}
-<<<<<<< HEAD
-		// if the status is not yet set to deleting, also update the status
-=======
 
 		// if the status is not yet set to deleting, also update the status of the control-plane
 		// in the next sync cycle
->>>>>>> 50668f4c
 		if err := status.Helper(r).UpdateStatusForExistingModules(
 			ctx, kyma, v1alpha1.StateDeleting,
 		); err != nil {
@@ -139,6 +125,7 @@
 		}
 		return ctrl.Result{}, nil
 	}
+
 	// check finalizer
 	if kyma.CheckLabelsAndFinalizers() {
 		if err := r.Update(ctx, kyma); err != nil {
@@ -146,21 +133,16 @@
 		}
 		return ctrl.Result{}, nil
 	}
-<<<<<<< HEAD
-	// update the remote kyma with the state of the control plane
-	if syncContext != nil {
-		if err := r.syncRemote(ctx, syncContext); err != nil {
-=======
 
 	// create a remote synchronization context, and update the remote kyma with the state of the control plane
 	if kyma.Spec.Sync.Enabled {
 		if err := r.syncRemoteKymaSpecAndStatus(ctx, kyma); err != nil {
->>>>>>> 50668f4c
 			return r.CtrlErr(ctx, kyma, fmt.Errorf("could not synchronize remote kyma: %w", err))
 		}
 	}
+
 	// state handling
-	return r.stateHandling(ctx, syncContext, kyma)
+	return r.stateHandling(ctx, kyma)
 }
 
 func (r *KymaReconciler) CtrlErr(ctx context.Context, kyma *v1alpha1.Kyma, err error) (ctrl.Result, error) {
@@ -221,25 +203,23 @@
 	return requiresStatusUpdate, nil
 }
 
-func (r *KymaReconciler) stateHandling(ctx context.Context, syncContext *remote.KymaSynchronizationContext,
-	kyma *v1alpha1.Kyma,
-) (ctrl.Result, error) {
+func (r *KymaReconciler) stateHandling(ctx context.Context, kyma *v1alpha1.Kyma) (ctrl.Result, error) {
 	log.FromContext(ctx).Info("syncing state", "state", string(kyma.Status.State))
 	switch kyma.Status.State {
 	case "":
 		return ctrl.Result{}, r.HandleInitialState(ctx, kyma)
 	case v1alpha1.StateProcessing:
-		return ctrl.Result{Requeue: true}, r.HandleProcessingState(ctx, syncContext, kyma)
+		return ctrl.Result{Requeue: true}, r.HandleProcessingState(ctx, kyma)
 	case v1alpha1.StateDeleting:
-		if dependentsDeleting, err := r.HandleDeletingState(ctx, syncContext, kyma); err != nil {
+		if dependentsDeleting, err := r.HandleDeletingState(ctx, kyma); err != nil {
 			return ctrl.Result{}, err
 		} else if dependentsDeleting {
 			return ctrl.Result{Requeue: true}, nil
 		}
 	case v1alpha1.StateError:
-		return ctrl.Result{Requeue: true}, r.HandleProcessingState(ctx, syncContext, kyma)
+		return ctrl.Result{Requeue: true}, r.HandleProcessingState(ctx, kyma)
 	case v1alpha1.StateReady:
-		return ctrl.Result{RequeueAfter: r.RequeueIntervals.Success}, r.HandleProcessingState(ctx, syncContext, kyma)
+		return ctrl.Result{RequeueAfter: r.RequeueIntervals.Success}, r.HandleProcessingState(ctx, kyma)
 	}
 
 	return ctrl.Result{}, nil
@@ -249,13 +229,8 @@
 	return r.UpdateStatusWithEvent(ctx, kyma, v1alpha1.StateProcessing, "initial state")
 }
 
-func (r *KymaReconciler) HandleProcessingState(ctx context.Context, syncContext *remote.KymaSynchronizationContext,
-	kyma *v1alpha1.Kyma,
-) error {
+func (r *KymaReconciler) HandleProcessingState(ctx context.Context, kyma *v1alpha1.Kyma) error {
 	logger := log.FromContext(ctx)
-<<<<<<< HEAD
-	var err error
-=======
 
 	statusUpdateRequiredFromCatalog, err := r.syncModuleCatalog(ctx, kyma)
 	if err != nil {
@@ -263,7 +238,6 @@
 			fmt.Errorf("could not synchronize remote module catalog: %w", err))
 	}
 
->>>>>>> 50668f4c
 	var modules common.Modules
 	// these are the actual modules
 	modules, err = r.GenerateModulesFromTemplate(ctx, kyma)
@@ -289,8 +263,8 @@
 			fmt.Errorf("error while syncing conditions during deleting non exists modules: %w", err))
 	}
 	statusUpdateRequiredFromSKRWebhookSync := false
-	if kyma.Spec.Sync.Enabled && syncContext != nil && r.SKRWebhookChartManager != nil {
-		if statusUpdateRequiredFromSKRWebhookSync, err = r.SKRWebhookChartManager.Install(ctx, syncContext); err != nil {
+	if kyma.Spec.Sync.Enabled && r.SKRWebhookChartManager != nil {
+		if statusUpdateRequiredFromSKRWebhookSync, err = r.SKRWebhookChartManager.Install(ctx, kyma); err != nil {
 			kyma.UpdateCondition(v1alpha1.ConditionReasonSKRWebhookIsReady, metav1.ConditionFalse)
 			return err
 		}
@@ -317,20 +291,13 @@
 	return nil
 }
 
-func (r *KymaReconciler) HandleDeletingState(ctx context.Context, syncContext *remote.KymaSynchronizationContext,
-	kyma *v1alpha1.Kyma,
-) (bool, error) {
+func (r *KymaReconciler) HandleDeletingState(ctx context.Context, kyma *v1alpha1.Kyma) (bool, error) {
 	logger := log.FromContext(ctx)
 
-<<<<<<< HEAD
-	if kyma.Spec.Sync.Enabled && syncContext != nil && r.SKRWebhookChartManager != nil {
-		if err := r.SKRWebhookChartManager.Remove(ctx, syncContext); err != nil {
-=======
-	if kyma.Spec.Sync.Enabled {
-		if err := r.RemoveWebhookChart(ctx, kyma); err != nil {
+	if kyma.Spec.Sync.Enabled && r.SKRWebhookChartManager != nil {
+		if err := r.SKRWebhookChartManager.Remove(ctx, kyma); err != nil {
 			// here we expect that an error is normal and means we have to try again if it didn't work
 			r.Event(kyma, "Normal", "WebhookChartRemoval", err.Error())
->>>>>>> 50668f4c
 			return true, nil
 		}
 
@@ -361,20 +328,11 @@
 	return false, nil
 }
 
-<<<<<<< HEAD
-func (r *KymaReconciler) TriggerRemoteKymaDeletion(ctx context.Context,
-	syncContext *remote.KymaSynchronizationContext,
-) error {
-	if syncContext != nil {
-		logger := log.FromContext(ctx)
-		if err := remote.DeleteRemotelySyncedKyma(ctx, syncContext); client.IgnoreNotFound(err) != nil {
-=======
 func (r *KymaReconciler) TriggerKymaDeletion(ctx context.Context, kyma *v1alpha1.Kyma) error {
 	logger := log.FromContext(ctx)
 
 	if kyma.Spec.Sync.Enabled {
 		if err := remote.DeleteRemotelySyncedKyma(ctx, kyma); client.IgnoreNotFound(err) != nil {
->>>>>>> 50668f4c
 			logger.Error(err, "Failed to be deleted remotely!")
 			return fmt.Errorf("error occurred while trying to delete remotely synced kyma: %w", err)
 		}

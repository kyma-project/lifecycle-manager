/*
Copyright 2022.

Licensed under the Apache License, Version 2.0 (the "License");
you may not use this file except in compliance with the License.
You may obtain a copy of the License at

    http://www.apache.org/licenses/LICENSE-2.0

Unless required by applicable law or agreed to in writing, software
distributed under the License is distributed on an "AS IS" BASIS,
WITHOUT WARRANTIES OR CONDITIONS OF ANY KIND, either express or implied.
See the License for the specific language governing permissions and
limitations under the License.
*/

package controllers

import (
	"context"
	"fmt"
	"time"

	"github.com/kyma-project/lifecycle-manager/pkg/deploy"
	"k8s.io/client-go/rest"

	manifestv1alpha1 "github.com/kyma-project/module-manager/api/v1alpha1"
	metav1 "k8s.io/apimachinery/pkg/apis/meta/v1"

	"github.com/kyma-project/lifecycle-manager/api/v1alpha1"
	"github.com/kyma-project/lifecycle-manager/pkg/adapter"
	"github.com/kyma-project/lifecycle-manager/pkg/catalog"
	"github.com/kyma-project/lifecycle-manager/pkg/channel"
	"github.com/kyma-project/lifecycle-manager/pkg/module/common"
	"github.com/kyma-project/lifecycle-manager/pkg/module/parse"
	"github.com/kyma-project/lifecycle-manager/pkg/module/sync"
	"github.com/kyma-project/lifecycle-manager/pkg/remote"
	"github.com/kyma-project/lifecycle-manager/pkg/signature"
	"github.com/kyma-project/lifecycle-manager/pkg/status"

	"k8s.io/client-go/tools/record"
	ctrl "sigs.k8s.io/controller-runtime"
	"sigs.k8s.io/controller-runtime/pkg/client"
	"sigs.k8s.io/controller-runtime/pkg/controller/controllerutil"
	"sigs.k8s.io/controller-runtime/pkg/log"
)

type EventErrorType string

const (
	ModuleReconciliationError EventErrorType = "ModuleReconciliationError"
	SyncContextError          EventErrorType = "SyncContextError"
	DeletionError             EventErrorType = "DeletionError"
)

type RequeueIntervals struct {
	Success time.Duration
}

// KymaReconciler reconciles a Kyma object.
type KymaReconciler struct {
	client.Client
	record.EventRecorder
	RequeueIntervals
	signature.VerificationSettings
	RemoteClientCache      *remote.ClientCache
	SKRWebhookChartManager deploy.SKRWebhookChartManager
	KcpRestConfig          *rest.Config
}

//nolint:lll
//+kubebuilder:rbac:groups=operator.kyma-project.io,resources=kymas,verbs=get;list;watch;create;update;patch;delete
//+kubebuilder:rbac:groups=operator.kyma-project.io,resources=kymas/status,verbs=get;update;patch
//+kubebuilder:rbac:groups=operator.kyma-project.io,resources=kymas/finalizers,verbs=update
//+kubebuilder:rbac:groups="",resources=services,verbs=get;list;watch
//+kubebuilder:rbac:groups="",resources=events,verbs=create;patch;get;list;watch
//+kubebuilder:rbac:groups="",resources=secrets,verbs=get;list;watch
//+kubebuilder:rbac:groups="",resources=configmaps,verbs=get;list;watch;create;update;patch;delete
//+kubebuilder:rbac:groups=operator.kyma-project.io,resources=moduletemplates,verbs=get;list;watch;create;update;patch;delete
//+kubebuilder:rbac:groups=operator.kyma-project.io,resources=moduletemplates/finalizers,verbs=update
//+kubebuilder:rbac:groups=apiextensions.k8s.io,resources=customresourcedefinitions,verbs=get;list;watch

// Reconcile is part of the main kubernetes reconciliation loop which aims to
// move the current state of the cluster closer to the desired state.

func (r *KymaReconciler) Reconcile(ctx context.Context, req ctrl.Request) (ctrl.Result, error) {
	logger := log.FromContext(ctx)
	logger.Info("reconciling modules")

	ctx = adapter.ContextWithRecorder(ctx, r.EventRecorder)

	// check if kyma resource exists
	kyma := &v1alpha1.Kyma{}
	if err := r.Get(ctx, req.NamespacedName, kyma); err != nil {
		// we'll ignore not-found errors, since they can't be fixed by an immediate
		// requeue (we'll need to wait for a new notification), and we can get them
		// on deleted requests.
		logger.Info("Deleted successfully!")

		return ctrl.Result{}, client.IgnoreNotFound(err) //nolint:wrapcheck
	}

	if kyma.Spec.Sync.Enabled {
		var err error
		if ctx, err = remote.InitializeSyncContext(ctx, kyma,
			remote.NewClientWithConfig(r.Client, r.KcpRestConfig), r.RemoteClientCache); err != nil {
			err := fmt.Errorf("initializing sync context failed: %w", err)
			r.Event(kyma, "Warning", string(SyncContextError), err.Error())
			return r.CtrlErr(ctx, kyma, err)
		}
	}

	// check if deletionTimestamp is set, retry until it gets fully deleted
	if !kyma.DeletionTimestamp.IsZero() && kyma.Status.State != v1alpha1.StateDeleting {
		if err := r.TriggerKymaDeletion(ctx, kyma); err != nil {
			return r.CtrlErr(ctx, kyma, err)
		}

		// if the status is not yet set to deleting, also update the status of the control-plane
		// in the next sync cycle
		if err := status.Helper(r).UpdateStatusForExistingModules(
			ctx, kyma, v1alpha1.StateDeleting,
		); err != nil {
			return r.CtrlErr(ctx, kyma, fmt.Errorf(
				"could not update kyma status after triggering deletion: %w", err))
		}
		return ctrl.Result{}, nil
	}

	// check finalizer
	if kyma.CheckLabelsAndFinalizers() {
		if err := r.Update(ctx, kyma); err != nil {
			return r.CtrlErr(ctx, kyma, fmt.Errorf("could not update kyma after finalizer check: %w", err))
		}
		return ctrl.Result{}, nil
	}

	// create a remote synchronization context, and update the remote kyma with the state of the control plane
	if kyma.Spec.Sync.Enabled {
		if err := r.syncRemoteKymaSpecAndStatus(ctx, kyma); err != nil {
			return r.CtrlErr(ctx, kyma, fmt.Errorf("could not synchronize remote kyma: %w", err))
		}
	}

	// state handling
	return r.stateHandling(ctx, kyma)
}

func (r *KymaReconciler) CtrlErr(ctx context.Context, kyma *v1alpha1.Kyma, err error) (ctrl.Result, error) {
	return ctrl.Result{Requeue: true},
		r.UpdateStatusWithEventFromErr(ctx, kyma, v1alpha1.StateError, err)
}

// synchronizeRemote replaces the given pointer to the Kyma Instance with an instance that contains the merged
// specification of the Control Plane and the Runtime.
func (r *KymaReconciler) syncRemoteKymaSpecAndStatus(
	ctx context.Context, controlPlaneKyma *v1alpha1.Kyma,
) error {
	syncContext := remote.SyncContextFromContext(ctx)

	remoteKyma, err := syncContext.CreateOrFetchRemoteKyma(ctx, controlPlaneKyma)
	if err != nil {
		return fmt.Errorf("could not create or fetch remote kyma: %w", err)
	}
	if err := syncContext.SynchronizeRemoteKyma(ctx, controlPlaneKyma, remoteKyma); err != nil {
		return fmt.Errorf("sync run failure: %w", err)
	}
	syncContext.ReplaceWithVirtualKyma(controlPlaneKyma, remoteKyma)

	return nil
}

func (r *KymaReconciler) syncModuleCatalog(ctx context.Context, kyma *v1alpha1.Kyma) (bool, error) {
	if !kyma.Spec.Sync.Enabled || !kyma.Spec.Sync.ModuleCatalog {
		return false, nil
	}

	requiresStatusUpdate := false

	if !kyma.ContainsCondition(
		v1alpha1.ConditionTypeReady,
		v1alpha1.ConditionReasonModuleCatalogIsReady,
	) {
		kyma.UpdateCondition(v1alpha1.ConditionReasonModuleCatalogIsReady, metav1.ConditionFalse)
		requiresStatusUpdate = true
	}

	moduleTemplateList := &v1alpha1.ModuleTemplateList{}
	if err := r.List(ctx, moduleTemplateList, &client.ListOptions{}); err != nil {
		return false, fmt.Errorf("could not aggregate module templates for module catalog sync: %w", err)
	}

	if err := catalog.NewRemoteCatalogFromKyma(kyma).CreateOrUpdate(ctx, moduleTemplateList); err != nil {
		return false, fmt.Errorf("could not synchronize remote module catalog: %w", err)
	}

	if !kyma.ContainsCondition(
		v1alpha1.ConditionTypeReady,
		v1alpha1.ConditionReasonModuleCatalogIsReady, metav1.ConditionTrue) {
		kyma.UpdateCondition(v1alpha1.ConditionReasonModuleCatalogIsReady, metav1.ConditionTrue)
		requiresStatusUpdate = true
	}

	return requiresStatusUpdate, nil
}

func (r *KymaReconciler) stateHandling(ctx context.Context, kyma *v1alpha1.Kyma) (ctrl.Result, error) {
	log.FromContext(ctx).Info("syncing state", "state", string(kyma.Status.State))
	switch kyma.Status.State {
	case "":
		return ctrl.Result{}, r.HandleInitialState(ctx, kyma)
	case v1alpha1.StateProcessing:
		return ctrl.Result{Requeue: true}, r.HandleProcessingState(ctx, kyma)
	case v1alpha1.StateDeleting:
		if dependentsDeleting, err := r.HandleDeletingState(ctx, kyma); err != nil {
			return ctrl.Result{}, err
		} else if dependentsDeleting {
			return ctrl.Result{Requeue: true}, nil
		}
	case v1alpha1.StateError:
		return ctrl.Result{Requeue: true}, r.HandleProcessingState(ctx, kyma)
	case v1alpha1.StateReady:
		return ctrl.Result{RequeueAfter: r.RequeueIntervals.Success}, r.HandleProcessingState(ctx, kyma)
	}

	return ctrl.Result{}, nil
}

func (r *KymaReconciler) HandleInitialState(ctx context.Context, kyma *v1alpha1.Kyma) error {
	return r.UpdateStatusWithEvent(ctx, kyma, v1alpha1.StateProcessing, "initial state")
}

func (r *KymaReconciler) HandleProcessingState(ctx context.Context, kyma *v1alpha1.Kyma) error {
	logger := log.FromContext(ctx)

	statusUpdateRequiredFromModulesSync, err := r.syncModules(ctx, kyma)
	if err != nil {
		return r.UpdateStatusWithEventFromErr(ctx, kyma, v1alpha1.StateError, err)
	}
	statusUpdateRequiredFromSKRWebhookSync := false
<<<<<<< HEAD
	if kyma.Spec.Sync.Enabled && r.SKRWebhookChartManager != nil {
		if statusUpdateRequiredFromSKRWebhookSync, err = r.SKRWebhookChartManager.Install(ctx, kyma); err != nil {
=======
	if kyma.Spec.Sync.Enabled {
		if statusUpdateRequiredFromSKRWebhookSync, err = r.InstallWebhookChart(ctx, kyma,
			r.RemoteClientCache, remote.NewClientWithConfig(r.Client, r.KcpRestConfig)); err != nil {
>>>>>>> b7b58025
			kyma.UpdateCondition(v1alpha1.ConditionReasonSKRWebhookIsReady, metav1.ConditionFalse)
			return err
		}
	}

	kyma.SyncConditionsWithModuleStates()

	isStatusUpdateRequired := statusUpdateRequiredFromModulesSync || statusUpdateRequiredFromSKRWebhookSync
	// if the ready condition is not applicable, but we changed the conditions, we still need to issue an update
	if isStatusUpdateRequired {
		if err := r.UpdateStatusWithEvent(ctx, kyma, v1alpha1.StateProcessing, "updating component conditions"); err != nil {
			return fmt.Errorf("error while updating status for condition change: %w", err)
		}
		return nil
	}

	// set ready condition if applicable
	if kyma.AreAllConditionsReadyForKyma() && kyma.Status.State != v1alpha1.StateReady {
		const message = "Reconciliation finished!"
		logger.Info(message)
		r.Event(kyma, "Normal", "ReconciliationSuccess", message)
		return r.UpdateStatusWithEvent(ctx, kyma, v1alpha1.StateReady, message)
	}
	return nil
}

func (r *KymaReconciler) syncModules(ctx context.Context, kyma *v1alpha1.Kyma) (bool, error) {
	statusUpdateRequiredFromCatalog, err := r.syncModuleCatalog(ctx, kyma)
	if err != nil {
		return false, fmt.Errorf("could not synchronize remote module catalog: %w", err)
	}

	var modules common.Modules
	// these are the actual modules
	modules, err = r.GenerateModulesFromTemplate(ctx, kyma)
	if err != nil {
		return false, fmt.Errorf("error while fetching modules during processing: %w", err)
	}

	runner := sync.New(r)

	statusUpdateRequiredFromModuleSync, err := runner.Sync(ctx, kyma, modules)
	if err != nil {
		return false, fmt.Errorf("sync failed: %w", err)
	}

	statusUpdateRequiredFromModuleStatusSync := runner.SyncModuleStatus(ctx, kyma, modules)
	// If module get removed from kyma, the module deletion happens here.
	statusUpdateRequiredFromDeletion, err := r.DeleteNoLongerExistingModules(ctx, kyma)
	if err != nil {
		return false, fmt.Errorf("error while syncing conditions during deleting non exists modules: %w", err)
	}
	return statusUpdateRequiredFromCatalog || statusUpdateRequiredFromModuleSync ||
		statusUpdateRequiredFromModuleStatusSync || statusUpdateRequiredFromDeletion, nil
}

func (r *KymaReconciler) HandleDeletingState(ctx context.Context, kyma *v1alpha1.Kyma) (bool, error) {
	logger := log.FromContext(ctx)

	if kyma.Spec.Sync.Enabled && r.SKRWebhookChartManager != nil {
		if err := r.SKRWebhookChartManager.Remove(ctx, kyma); err != nil {
			// here we expect that an error is normal and means we have to try again if it didn't work
			r.Event(kyma, "Normal", "WebhookChartRemoval", err.Error())
			return true, nil
		}

		if err := catalog.NewRemoteCatalogFromKyma(kyma).Delete(ctx); err != nil {
			err := fmt.Errorf("could not delete remote module catalog: %w", err)
			r.Event(kyma, "Warning", string(DeletionError), err.Error())
			return false, err
		}

		r.RemoteClientCache.Del(client.ObjectKeyFromObject(kyma))
		if err := remote.RemoveFinalizerFromRemoteKyma(ctx, kyma); client.IgnoreNotFound(err) != nil {
			err := fmt.Errorf("error while trying to remove finalizer from remote: %w", err)
			r.Event(kyma, "Warning", string(DeletionError), err.Error())
			return false, err
		}

		logger.Info("removed remote finalizer")
	}

	controllerutil.RemoveFinalizer(kyma, v1alpha1.Finalizer)

	if err := r.Update(ctx, kyma); err != nil {
		err := fmt.Errorf("error while trying to udpate kyma during deletion: %w", err)
		r.Event(kyma, "Warning", string(DeletionError), err.Error())
		return false, err
	}

	return false, nil
}

func (r *KymaReconciler) TriggerKymaDeletion(ctx context.Context, kyma *v1alpha1.Kyma) error {
	logger := log.FromContext(ctx)

	if kyma.Spec.Sync.Enabled {
		if err := remote.DeleteRemotelySyncedKyma(ctx, kyma); client.IgnoreNotFound(err) != nil {
			logger.Error(err, "Failed to be deleted remotely!")
			return fmt.Errorf("error occurred while trying to delete remotely synced kyma: %w", err)
		}
		logger.Info("Successfully deleted remotely!")
	}
	return nil
}

func (r *KymaReconciler) UpdateStatusWithEvent(
	ctx context.Context, kyma *v1alpha1.Kyma, state v1alpha1.State, message string,
) error {
	if err := status.Helper(r).UpdateStatusForExistingModules(ctx, kyma, state); err != nil {
		return fmt.Errorf("error while updating status to %s because of %s: %w", state, message, err)
	}
	r.Event(kyma, "Normal", "StatusUpdate", message)
	return nil
}

func (r *KymaReconciler) UpdateStatusWithEventFromErr(
	ctx context.Context, kyma *v1alpha1.Kyma, state v1alpha1.State, err error,
) error {
	if err := status.Helper(r).UpdateStatusForExistingModules(ctx, kyma, state); err != nil {
		return fmt.Errorf("error while updating status to %s: %w", state, err)
	}
	r.Event(kyma, "Warning", string(ModuleReconciliationError), err.Error())
	return nil
}

func (r *KymaReconciler) GenerateModulesFromTemplate(ctx context.Context, kyma *v1alpha1.Kyma) (common.Modules, error) {
	// fetch templates
	templates, err := channel.GetTemplates(ctx, r, kyma)
	if err != nil {
		return nil, fmt.Errorf("templates could not be fetched: %w", err)
	}

	verification, err := r.VerificationSettings.NewVerification(ctx, kyma.GetNamespace())
	if err != nil {
		return nil, err
	}

	// these are the actual modules
	modules, err := parse.GenerateModulesFromTemplates(kyma, templates, verification)
	if err != nil {
		return nil, fmt.Errorf("cannot generate modules: %w", err)
	}

	return modules, nil
}

func (r *KymaReconciler) DeleteNoLongerExistingModules(ctx context.Context, kyma *v1alpha1.Kyma) (bool, error) {
	moduleStatus := kyma.GetNoLongerExistingModuleStatus()
	var err error
	if len(moduleStatus) == 0 {
		return false, nil
	}
	for i := range moduleStatus {
		moduleStatus := moduleStatus[i]
		err = r.deleteModule(ctx, moduleStatus)
	}

	if client.IgnoreNotFound(err) != nil {
		return true, fmt.Errorf("error deleting module %w", err)
	}
	return true, nil
}

func (r *KymaReconciler) deleteModule(ctx context.Context, moduleStatus *v1alpha1.ModuleStatus) error {
	manifest := manifestv1alpha1.Manifest{}
	manifest.SetNamespace(moduleStatus.Namespace)
	manifest.SetName(moduleStatus.Name)
	return r.Delete(ctx, &manifest, &client.DeleteOptions{})
}<|MERGE_RESOLUTION|>--- conflicted
+++ resolved
@@ -238,14 +238,8 @@
 		return r.UpdateStatusWithEventFromErr(ctx, kyma, v1alpha1.StateError, err)
 	}
 	statusUpdateRequiredFromSKRWebhookSync := false
-<<<<<<< HEAD
 	if kyma.Spec.Sync.Enabled && r.SKRWebhookChartManager != nil {
 		if statusUpdateRequiredFromSKRWebhookSync, err = r.SKRWebhookChartManager.Install(ctx, kyma); err != nil {
-=======
-	if kyma.Spec.Sync.Enabled {
-		if statusUpdateRequiredFromSKRWebhookSync, err = r.InstallWebhookChart(ctx, kyma,
-			r.RemoteClientCache, remote.NewClientWithConfig(r.Client, r.KcpRestConfig)); err != nil {
->>>>>>> b7b58025
 			kyma.UpdateCondition(v1alpha1.ConditionReasonSKRWebhookIsReady, metav1.ConditionFalse)
 			return err
 		}

--- conflicted
+++ resolved
@@ -120,12 +120,8 @@
 	// create a remote synchronization context, and update the remote kyma with the state of the control plane
 	var syncCtx *remote.KymaSynchronizationContext
 	if kyma.Spec.Sync.Enabled {
-<<<<<<< HEAD
 		var err error
-		syncCtx, err = remote.InitializeKymaSynchronizationContext(ctx, r.Client, kyma, r.RemoteClientCache)
-=======
-		syncContext, err := remote.InitializeKymaSynchronizationContext(ctx, kyma, r.Client, r.RemoteClientCache)
->>>>>>> afdd1d81
+		syncCtx, err = remote.InitializeKymaSynchronizationContext(ctx, kyma, r.Client, r.RemoteClientCache)
 		if err != nil {
 			return r.CtrlErr(ctx, kyma, fmt.Errorf("remote sync initialization failed: %w", err))
 		}
@@ -298,24 +294,15 @@
 ) (bool, error) {
 	logger := log.FromContext(ctx)
 
-<<<<<<< HEAD
 	if kyma.Spec.Sync.Enabled && syncCtx != nil {
 		if err := r.RemoveWebhookChart(ctx, syncCtx); err != nil {
-=======
-	if kyma.Spec.Sync.Enabled {
-		syncContext, err := remote.InitializeKymaSynchronizationContext(ctx, kyma, r.Client, r.RemoteClientCache)
-		if err != nil {
-			return false, fmt.Errorf("remote sync initialization failed: %w", err)
-		}
-		if err = r.RemoveWebhookChart(ctx, kyma, syncContext); err != nil {
->>>>>>> afdd1d81
 			return true, nil
 		}
 		force := true
 		if err := catalog.NewRemoteCatalog(
 			syncCtx, catalog.Settings{
 				SSAPatchOptions: &client.PatchOptions{FieldManager: "catalog-sync", Force: &force},
-				Namespace:       syncContext.ControlPlaneKyma.Spec.Sync.Namespace,
+				Namespace:       syncCtx.ControlPlaneKyma.Spec.Sync.Namespace,
 			},
 		).Delete(ctx); err != nil {
 			return false, fmt.Errorf("could not delete remote module catalog: %w", err)

--- conflicted
+++ resolved
@@ -110,26 +110,18 @@
 		return ctrl.Result{}, client.IgnoreNotFound(err)
 	}
 
-<<<<<<< HEAD
 	status.InitConditions(kyma, r.SyncKymaEnabled(kyma), r.WatcherEnabled(kyma))
-=======
-	status.InitConditions(kyma, r.WatcherEnabled(kyma))
->>>>>>> c00e4948
 
 	if kyma.SkipReconciliation() {
 		logger.V(log.DebugLevel).Info("kyma gets skipped because of label")
 		return ctrl.Result{RequeueAfter: r.RequeueIntervals.Success}, nil
 	}
 
-<<<<<<< HEAD
+	return r.reconcile(ctx, kyma)
+}
+
+func (r *KymaReconciler) reconcile(ctx context.Context, kyma *v1beta2.Kyma) (ctrl.Result, error) {
 	if r.SyncKymaEnabled(kyma) {
-=======
-	return r.reconcile(ctx, kyma)
-}
-
-func (r *KymaReconciler) reconcile(ctx context.Context, kyma *v1beta2.Kyma) (ctrl.Result, error) {
-	if kyma.SyncEnabled() {
->>>>>>> c00e4948
 		var err error
 		remoteClient := remote.NewClientWithConfig(r.Client, r.KcpRestConfig)
 		if ctx, err = remote.InitializeSyncContext(ctx, kyma,
@@ -156,16 +148,9 @@
 		return ctrl.Result{}, nil
 	}
 
-<<<<<<< HEAD
-	// update the remote kyma with the state of the control plane
 	if r.SyncKymaEnabled(kyma) {
-		if err := r.syncRemoteKymaSpecAndStatus(ctx, kyma); err != nil {
-			return r.CtrlErr(ctx, kyma, fmt.Errorf("could not synchronize remote kyma: %w", err))
-=======
-	if kyma.SyncEnabled() {
 		if err := r.syncRemoteKyma(ctx, kyma); err != nil {
 			return r.requeueWithError(ctx, kyma, fmt.Errorf("could not synchronize remote kyma: %w", err))
->>>>>>> c00e4948
 		}
 	}
 
@@ -174,7 +159,7 @@
 
 func (r *KymaReconciler) deleteRemoteKyma(ctx context.Context, kyma *v1beta2.Kyma) error {
 	logger := ctrlLog.FromContext(ctx).V(log.InfoLevel)
-	if kyma.SyncEnabled() {
+	if r.SyncKymaEnabled(kyma) {
 		if err := remote.DeleteRemotelySyncedKyma(ctx, kyma, r.RemoteSyncNamespace); client.IgnoreNotFound(err) != nil {
 			logger.Error(err, "Failed to be deleted remotely!")
 			return fmt.Errorf("error occurred while trying to delete remotely synced kyma: %w", err)
@@ -337,16 +322,6 @@
 	return false, nil
 }
 
-<<<<<<< HEAD
-func (r *KymaReconciler) TriggerKymaDeletion(ctx context.Context, kyma *v1beta2.Kyma) error {
-	logger := ctrlLog.FromContext(ctx).V(log.InfoLevel)
-	if r.SyncKymaEnabled(kyma) {
-		if err := remote.DeleteRemotelySyncedKyma(ctx, kyma, r.RemoteSyncNamespace); client.IgnoreNotFound(err) != nil {
-			logger.Error(err, "Failed to be deleted remotely!")
-			return fmt.Errorf("error occurred while trying to delete remotely synced kyma: %w", err)
-		}
-		logger.Info("Successfully deleted remotely!")
-=======
 func (r *KymaReconciler) reconcileManifests(ctx context.Context, kyma *v1beta2.Kyma) error {
 	// these are the actual modules
 	modules, err := r.GenerateModulesFromTemplate(ctx, kyma)
@@ -365,7 +340,6 @@
 
 	if err := r.DeleteNoLongerExistingModules(ctx, kyma); err != nil {
 		return fmt.Errorf("error while syncing conditions during deleting non exists modules: %w", err)
->>>>>>> c00e4948
 	}
 	return nil
 }
@@ -475,14 +449,7 @@
 }
 
 func (r *KymaReconciler) WatcherEnabled(kyma *v1beta2.Kyma) bool {
-<<<<<<< HEAD
-	if r.SyncKymaEnabled(kyma) && r.SKRWebhookManager != nil {
-		return true
-	}
-	return false
-=======
-	return kyma.SyncEnabled() && r.SKRWebhookManager != nil
->>>>>>> c00e4948
+	return kyma.HasSyncLabelEnabled() && r.SKRWebhookManager != nil
 }
 
 func (r *KymaReconciler) IsKymaManaged() bool {

/*
Copyright 2022.

Licensed under the Apache License, Version 2.0 (the "License");
you may not use this file except in compliance with the License.
You may obtain a copy of the License at

    http://www.apache.org/licenses/LICENSE-2.0

Unless required by applicable law or agreed to in writing, software
distributed under the License is distributed on an "AS IS" BASIS,
WITHOUT WARRANTIES OR CONDITIONS OF ANY KIND, either express or implied.
See the License for the specific language governing permissions and
limitations under the License.
*/

package controllers

import (
	"context"
	"fmt"
	"time"

	"github.com/kyma-project/lifecycle-manager/pkg/deploy"
	"github.com/kyma-project/lifecycle-manager/pkg/log"
	"k8s.io/client-go/rest"

	metav1 "k8s.io/apimachinery/pkg/apis/meta/v1"

	"github.com/kyma-project/lifecycle-manager/api/v1beta1"
	"github.com/kyma-project/lifecycle-manager/pkg/adapter"
	"github.com/kyma-project/lifecycle-manager/pkg/channel"
	"github.com/kyma-project/lifecycle-manager/pkg/module/common"
	"github.com/kyma-project/lifecycle-manager/pkg/module/parse"
	"github.com/kyma-project/lifecycle-manager/pkg/module/sync"
	"github.com/kyma-project/lifecycle-manager/pkg/remote"
	"github.com/kyma-project/lifecycle-manager/pkg/signature"
	"github.com/kyma-project/lifecycle-manager/pkg/status"

	"k8s.io/client-go/tools/record"
	ctrl "sigs.k8s.io/controller-runtime"
	"sigs.k8s.io/controller-runtime/pkg/client"
	"sigs.k8s.io/controller-runtime/pkg/controller/controllerutil"
	ctrlLog "sigs.k8s.io/controller-runtime/pkg/log"
)

type EventErrorType string

const (
	ModuleReconciliationError EventErrorType = "ModuleReconciliationError"
	SyncContextError          EventErrorType = "SyncContextError"
	DeletionError             EventErrorType = "DeletionError"
)

type RequeueIntervals struct {
	Success time.Duration
}

// KymaReconciler reconciles a Kyma object.
type KymaReconciler struct {
	client.Client
	record.EventRecorder
	RequeueIntervals
	signature.VerificationSettings
	RemoteClientCache *remote.ClientCache
	SKRWebhookManager deploy.SKRWebhookManager
	KcpRestConfig     *rest.Config
}

//nolint:lll
//+kubebuilder:rbac:groups=operator.kyma-project.io,resources=kymas,verbs=get;list;watch;create;update;patch;delete
//+kubebuilder:rbac:groups=operator.kyma-project.io,resources=kymas/status,verbs=get;update;patch
//+kubebuilder:rbac:groups=operator.kyma-project.io,resources=kymas/finalizers,verbs=update
//+kubebuilder:rbac:groups="",resources=services,verbs=get;list;watch
//+kubebuilder:rbac:groups="",resources=events,verbs=create;patch;get;list;watch
//+kubebuilder:rbac:groups="",resources=secrets,verbs=get;list;watch
//+kubebuilder:rbac:groups="",resources=configmaps,verbs=get;list;watch;create;update;patch;delete
//+kubebuilder:rbac:groups=operator.kyma-project.io,resources=moduletemplates,verbs=get;list;watch;create;update;patch;delete
//+kubebuilder:rbac:groups=operator.kyma-project.io,resources=moduletemplates/finalizers,verbs=update
//+kubebuilder:rbac:groups=apiextensions.k8s.io,resources=customresourcedefinitions,verbs=get;list;watch

// Reconcile is part of the main kubernetes reconciliation loop which aims to
// move the current state of the cluster closer to the desired state.

func (r *KymaReconciler) Reconcile(ctx context.Context, req ctrl.Request) (ctrl.Result, error) {
	logger := ctrlLog.FromContext(ctx)
	logger.V(log.InfoLevel).Info("reconciling")

	ctx = adapter.ContextWithRecorder(ctx, r.EventRecorder)

	// check if kyma resource exists
	kyma := &v1beta1.Kyma{}
	if err := r.Get(ctx, req.NamespacedName, kyma); err != nil {
		// we'll ignore not-found errors, since they can't be fixed by an immediate
		// requeue (we'll need to wait for a new notification), and we can get them
		// on deleted requests.
		logger.Info("Deleted successfully!")

		return ctrl.Result{}, client.IgnoreNotFound(err) //nolint:wrapcheck
	}

	if kyma.SkipReconciliation() {
		logger.V(log.DebugLevel).Info("kyma gets skipped because of label")
		return ctrl.Result{RequeueAfter: r.RequeueIntervals.Success}, nil
	}

	if kyma.Spec.Sync.Enabled {
		var err error
		if ctx, err = remote.InitializeSyncContext(ctx, kyma,
			remote.NewClientWithConfig(r.Client, r.KcpRestConfig), r.RemoteClientCache); err != nil {
			err := fmt.Errorf("initializing sync context failed: %w", err)
			r.Event(kyma, "Warning", string(SyncContextError), err.Error())
			return r.CtrlErr(ctx, kyma, err)
		}
	}

	// check if deletionTimestamp is set, retry until it gets fully deleted
	if !kyma.DeletionTimestamp.IsZero() && kyma.Status.State != v1beta1.StateDeleting {
		return r.deleteKyma(ctx, kyma)
	}

	// check finalizer
	if kyma.CheckLabelsAndFinalizers() {
		if err := r.Update(ctx, kyma); err != nil {
			return r.CtrlErr(ctx, kyma, fmt.Errorf("could not update kyma after finalizer check: %w", err))
		}
		return ctrl.Result{}, nil
	}

	// create a remote synchronization context, and update the remote kyma with the state of the control plane
	if kyma.Spec.Sync.Enabled {
		if err := r.syncRemoteKymaSpecAndStatus(ctx, kyma); err != nil {
			return r.CtrlErr(ctx, kyma, fmt.Errorf("could not synchronize remote kyma: %w", err))
		}
	}

	// state handling
	return r.stateHandling(ctx, kyma)
}

func (r *KymaReconciler) deleteKyma(ctx context.Context, kyma *v1beta1.Kyma) (ctrl.Result, error) {
	if err := r.TriggerKymaDeletion(ctx, kyma); err != nil {
		return r.CtrlErr(ctx, kyma, err)
	}

	// if the status is not yet set to deleting, also update the status of the control-plane
	// in the next sync cycle
	if err := status.Helper(r).UpdateStatusForExistingModules(
		ctx, kyma, v1beta1.StateDeleting, "waiting for modules to be deleted",
	); err != nil {
		return r.CtrlErr(ctx, kyma, fmt.Errorf(
			"could not update kyma status after triggering deletion: %w", err))
	}
	return ctrl.Result{}, nil
}

func (r *KymaReconciler) CtrlErr(ctx context.Context, kyma *v1beta1.Kyma, err error) (ctrl.Result, error) {
	return ctrl.Result{Requeue: true},
		r.UpdateStatusWithEventFromErr(ctx, kyma, v1beta1.StateError, err)
}

// synchronizeRemote replaces the given pointer to the Kyma Instance with an instance that contains the merged
// specification of the Control Plane and the Runtime.
func (r *KymaReconciler) syncRemoteKymaSpecAndStatus(
	ctx context.Context, controlPlaneKyma *v1beta1.Kyma,
) error {
	syncContext := remote.SyncContextFromContext(ctx)

	remoteKyma, err := syncContext.CreateOrFetchRemoteKyma(ctx, controlPlaneKyma)
	if err != nil {
		return fmt.Errorf("could not create or fetch remote kyma: %w", err)
	}
	if err := syncContext.SynchronizeRemoteKyma(ctx, controlPlaneKyma, remoteKyma); err != nil {
		return fmt.Errorf("sync run failure: %w", err)
	}
	syncContext.ReplaceWithVirtualKyma(controlPlaneKyma, remoteKyma)

	return nil
}

func (r *KymaReconciler) syncModuleCatalog(ctx context.Context, kyma *v1beta1.Kyma) error {
	if !kyma.Spec.Sync.Enabled || !kyma.Spec.Sync.ModuleCatalog {
		return nil
	}

	kyma.UpdateCondition(v1beta1.ConditionReasonModuleCatalogIsReady, metav1.ConditionFalse)

	moduleTemplateList := &v1beta1.ModuleTemplateList{}
	if err := r.List(ctx, moduleTemplateList, &client.ListOptions{}); err != nil {
		return fmt.Errorf("could not aggregate module templates for module catalog sync: %w", err)
	}

	if err := remote.NewRemoteCatalogFromKyma(kyma).CreateOrUpdate(ctx, moduleTemplateList); err != nil {
		return fmt.Errorf("could not synchronize remote module catalog: %w", err)
	}

	kyma.UpdateCondition(v1beta1.ConditionReasonModuleCatalogIsReady, metav1.ConditionTrue)

	return nil
}

func (r *KymaReconciler) stateHandling(ctx context.Context, kyma *v1beta1.Kyma) (ctrl.Result, error) {
	switch kyma.Status.State {
	case "":
		return ctrl.Result{}, r.HandleInitialState(ctx, kyma)
	case v1beta1.StateProcessing:
		return ctrl.Result{Requeue: true}, r.HandleProcessingState(ctx, kyma)
	case v1beta1.StateDeleting:
		if dependentsDeleting, err := r.HandleDeletingState(ctx, kyma); err != nil {
			return ctrl.Result{}, err
		} else if dependentsDeleting {
			return ctrl.Result{Requeue: true}, nil
		}
	case v1beta1.StateError:
		return ctrl.Result{Requeue: true}, r.HandleProcessingState(ctx, kyma)
	case v1beta1.StateReady:
		return ctrl.Result{RequeueAfter: r.RequeueIntervals.Success}, r.HandleProcessingState(ctx, kyma)
	}

	return ctrl.Result{}, nil
}

func (r *KymaReconciler) HandleInitialState(ctx context.Context, kyma *v1beta1.Kyma) error {
	return r.UpdateStatusWithEvent(ctx, kyma, v1beta1.StateProcessing, "started processing")
}

func (r *KymaReconciler) HandleProcessingState(ctx context.Context, kyma *v1beta1.Kyma) error {
	logger := ctrlLog.FromContext(ctx)

	conditionReason := v1beta1.ConditionReasonModulesAreReady
	conditionStatus := metav1.ConditionTrue
	if err := r.syncModules(ctx, kyma); err != nil {
		conditionStatus = metav1.ConditionFalse
		kyma.UpdateCondition(conditionReason, conditionStatus)
		return r.UpdateStatusWithEventFromErr(ctx, kyma, v1beta1.StateError, err)
	}
	for i := range kyma.Status.Modules {
		moduleStatus := &kyma.Status.Modules[i]
		if moduleStatus.State != v1beta1.StateReady {
			conditionStatus = metav1.ConditionFalse
			break
		}
	}
	kyma.UpdateCondition(conditionReason, conditionStatus)

	if kyma.Spec.Sync.Enabled && r.SKRWebhookManager != nil {
		if err := r.SKRWebhookManager.Install(ctx, kyma); err != nil {
			kyma.UpdateCondition(v1beta1.ConditionReasonSKRWebhookIsReady, metav1.ConditionFalse)
			return r.UpdateStatusWithEventFromErr(ctx, kyma, v1beta1.StateError, err)
		}
	}

	// set ready condition if applicable
	state := kyma.DetermineState()

	if state == v1alpha1.StateReady {
		const message = "kyma is ready"
		if kyma.Status.State != v1beta1.StateReady {
			logger.Info(message)
		}
<<<<<<< HEAD
		return r.UpdateStatus(ctx, kyma, state, message)
	}

	if err := r.UpdateStatus(ctx, kyma, state, "waiting for all modules to become ready"); err != nil {
=======
		return r.UpdateStatus(ctx, kyma, v1beta1.StateReady, message)
	}

	if err := r.UpdateStatus(ctx, kyma, v1beta1.StateProcessing, "waiting for all modules to become ready"); err != nil {
>>>>>>> bdd79b55
		return fmt.Errorf("error while updating status for condition change: %w", err)
	}

	return nil
}

func (r *KymaReconciler) syncModules(ctx context.Context, kyma *v1beta1.Kyma) error {
	if err := r.syncModuleCatalog(ctx, kyma); err != nil {
		return fmt.Errorf("could not synchronize remote module catalog: %w", err)
	}

	// these are the actual modules
	modules, err := r.GenerateModulesFromTemplate(ctx, kyma)
	if err != nil {
		return fmt.Errorf("error while fetching modules during processing: %w", err)
	}

	runner := sync.New(r)

	if err := runner.Sync(ctx, kyma, modules); err != nil {
		return fmt.Errorf("sync failed: %w", err)
	}

	runner.SyncModuleStatus(ctx, kyma, modules)
	// If module get removed from kyma, the module deletion happens here.

	if err := r.DeleteNoLongerExistingModules(ctx, kyma); err != nil {
		return fmt.Errorf("error while syncing conditions during deleting non exists modules: %w", err)
	}
	return nil
}

func (r *KymaReconciler) HandleDeletingState(ctx context.Context, kyma *v1beta1.Kyma) (bool, error) {
	logger := ctrlLog.FromContext(ctx).V(log.InfoLevel)

	if kyma.Spec.Sync.Enabled && r.SKRWebhookManager != nil {
		if err := r.SKRWebhookManager.Remove(ctx, kyma); err != nil {
			// here we expect that an error is normal and means we have to try again if it didn't work
			r.Event(kyma, "Normal", "WebhookChartRemoval", err.Error())
			return true, nil
		}
	}

	if kyma.Spec.Sync.Enabled {
		if err := remote.NewRemoteCatalogFromKyma(kyma).Delete(ctx); err != nil {
			err := fmt.Errorf("could not delete remote module catalog: %w", err)
			r.Event(kyma, "Warning", string(DeletionError), err.Error())
			return false, err
		}

		r.RemoteClientCache.Del(client.ObjectKeyFromObject(kyma))
		if err := remote.RemoveFinalizerFromRemoteKyma(ctx, kyma); client.IgnoreNotFound(err) != nil {
			err := fmt.Errorf("error while trying to remove finalizer from remote: %w", err)
			r.Event(kyma, "Warning", string(DeletionError), err.Error())
			return false, err
		}

		logger.Info("removed remote finalizer")
	}

	controllerutil.RemoveFinalizer(kyma, v1beta1.Finalizer)

	if err := r.Update(ctx, kyma); err != nil {
		err := fmt.Errorf("error while trying to udpate kyma during deletion: %w", err)
		r.Event(kyma, "Warning", string(DeletionError), err.Error())
		return false, err
	}

	return false, nil
}

func (r *KymaReconciler) TriggerKymaDeletion(ctx context.Context, kyma *v1beta1.Kyma) error {
	logger := ctrlLog.FromContext(ctx).V(log.InfoLevel)

	if kyma.Spec.Sync.Enabled {
		if err := remote.DeleteRemotelySyncedKyma(ctx, kyma); client.IgnoreNotFound(err) != nil {
			logger.Error(err, "Failed to be deleted remotely!")
			return fmt.Errorf("error occurred while trying to delete remotely synced kyma: %w", err)
		}
		logger.Info("Successfully deleted remotely!")
	}
	return nil
}

func (r *KymaReconciler) UpdateStatus(
	ctx context.Context, kyma *v1beta1.Kyma, state v1beta1.State, message string,
) error {
	if err := status.Helper(r).UpdateStatusForExistingModules(ctx, kyma, state, message); err != nil {
		return fmt.Errorf("error while updating status to %s because of %s: %w", state, message, err)
	}
	return nil
}

func (r *KymaReconciler) UpdateStatusWithEvent(
	ctx context.Context, kyma *v1beta1.Kyma, state v1beta1.State, message string,
) error {
	if err := r.UpdateStatus(ctx, kyma, state, message); err != nil {
		return err
	}
	r.Event(kyma, "Normal", "StatusUpdate", message)
	return nil
}

func (r *KymaReconciler) UpdateStatusWithEventFromErr(
	ctx context.Context, kyma *v1beta1.Kyma, state v1beta1.State, err error,
) error {
	if err := status.Helper(r).UpdateStatusForExistingModules(ctx, kyma, state, err.Error()); err != nil {
		return fmt.Errorf("error while updating status to %s: %w", state, err)
	}
	r.Event(kyma, "Warning", string(ModuleReconciliationError), err.Error())
	return nil
}

func (r *KymaReconciler) GenerateModulesFromTemplate(ctx context.Context, kyma *v1beta1.Kyma) (common.Modules, error) {
	// fetch templates
	templates, err := channel.GetTemplates(ctx, r, kyma)
	if err != nil {
		return nil, fmt.Errorf("templates could not be fetched: %w", err)
	}

	verification, err := r.VerificationSettings.NewVerification(ctx, kyma.GetNamespace())
	if err != nil {
		return nil, err
	}

	// these are the actual modules
	modules, err := parse.GenerateModulesFromTemplates(kyma, templates, verification)
	if err != nil {
		return nil, fmt.Errorf("cannot generate modules: %w", err)
	}

	return modules, nil
}

func (r *KymaReconciler) DeleteNoLongerExistingModules(ctx context.Context, kyma *v1beta1.Kyma) error {
	moduleStatus := kyma.GetNoLongerExistingModuleStatus()
	var err error
	if len(moduleStatus) == 0 {
		return nil
	}
	for i := range moduleStatus {
		moduleStatus := moduleStatus[i]
		err = r.deleteModule(ctx, moduleStatus)
	}

	if client.IgnoreNotFound(err) != nil {
		return fmt.Errorf("error deleting module %w", err)
	}
	return nil
}

func (r *KymaReconciler) deleteModule(ctx context.Context, moduleStatus v1beta1.ModuleStatus) error {
	manifest := metav1.PartialObjectMetadata{}
	manifest.SetGroupVersionKind(moduleStatus.Manifest.GroupVersionKind())
	manifest.SetNamespace(moduleStatus.Manifest.GetNamespace())
	manifest.SetName(moduleStatus.Manifest.GetName())
	return r.Delete(ctx, &manifest, &client.DeleteOptions{})
}<|MERGE_RESOLUTION|>--- conflicted
+++ resolved
@@ -253,22 +253,15 @@
 	// set ready condition if applicable
 	state := kyma.DetermineState()
 
-	if state == v1alpha1.StateReady {
+	if state == v1beta1.StateReady {
 		const message = "kyma is ready"
 		if kyma.Status.State != v1beta1.StateReady {
 			logger.Info(message)
 		}
-<<<<<<< HEAD
 		return r.UpdateStatus(ctx, kyma, state, message)
 	}
 
 	if err := r.UpdateStatus(ctx, kyma, state, "waiting for all modules to become ready"); err != nil {
-=======
-		return r.UpdateStatus(ctx, kyma, v1beta1.StateReady, message)
-	}
-
-	if err := r.UpdateStatus(ctx, kyma, v1beta1.StateProcessing, "waiting for all modules to become ready"); err != nil {
->>>>>>> bdd79b55
 		return fmt.Errorf("error while updating status for condition change: %w", err)
 	}
 

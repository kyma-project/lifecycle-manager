--- conflicted
+++ resolved
@@ -3,20 +3,12 @@
 import (
 	"errors"
 
-<<<<<<< HEAD
 	"github.com/kyma-project/lifecycle-manager/api/v1beta2"
-=======
-	"github.com/kyma-project/lifecycle-manager/api/v1beta1"
-	. "github.com/kyma-project/lifecycle-manager/pkg/testutils"
->>>>>>> 5675d90d
 	. "github.com/onsi/ginkgo/v2"
 	. "github.com/onsi/gomega"
 	"k8s.io/apimachinery/pkg/apis/meta/v1/unstructured"
-<<<<<<< HEAD
 
 	. "github.com/kyma-project/lifecycle-manager/pkg/testutils"
-=======
->>>>>>> 5675d90d
 )
 
 var (
@@ -71,24 +63,19 @@
 
 var _ = Describe("Kyma with remote module templates", Ordered, func() {
 	kyma := NewTestKyma("remote-module-template-kyma")
-	kyma.Spec.Sync = v1beta1.Sync{
-		Enabled:      true,
-		Strategy:     v1beta1.SyncStrategyLocalClient,
-		Namespace:    metav1.NamespaceDefault,
-		NoModuleCopy: true,
-	}
-	moduleInSkr := v1beta1.Module{
+
+	moduleInSkr := v1beta2.Module{
 		ControllerName:          "manifest",
 		Name:                    "test-module-in-skr",
-		Channel:                 v1beta1.DefaultChannel,
+		Channel:                 v1beta2.DefaultChannel,
 		RemoteModuleTemplateRef: "test-module-in-skr",
 	}
-	moduleInKcp := v1beta1.Module{
+	moduleInKcp := v1beta2.Module{
 		ControllerName: "manifest",
 		Name:           "test-module-in-kcp",
-		Channel:        v1beta1.DefaultChannel,
+		Channel:        v1beta2.DefaultChannel,
 	}
-	kyma.Spec.Modules = []v1beta1.Module{moduleInSkr, moduleInKcp}
+	kyma.Spec.Modules = []v1beta2.Module{moduleInSkr, moduleInKcp}
 
 	BeforeAll(func() {
 		Expect(controlPlaneClient.Create(ctx, kyma)).Should(Succeed())
@@ -179,8 +166,7 @@
 		}, Timeout, Interval)
 
 		By("Remote Module Catalog created")
-<<<<<<< HEAD
-		Eventually(ModuleTemplatesExist(runtimeClient, kyma), Timeout, Interval).Should(Succeed())
+		Eventually(ModuleTemplatesExist(runtimeClient, kyma, true), Timeout, Interval).Should(Succeed())
 		Eventually(func() error {
 			remoteKyma, err := GetKyma(ctx, runtimeClient, kyma.GetName(), kyma.GetNamespace())
 			if err != nil {
@@ -190,13 +176,6 @@
 				return ErrNotContainsExpectedCondition
 			}
 			return nil
-=======
-		Eventually(ModuleTemplatesExist(runtimeClient, kyma, true), Timeout, Interval).Should(Succeed())
-		Eventually(func() {
-			remoteKyma, err = GetKyma(ctx, runtimeClient, kyma.GetName(), kyma.Spec.Sync.Namespace)
-			Expect(err).ShouldNot(HaveOccurred())
-			Expect(remoteKyma.ContainsCondition(v1beta1.ConditionTypeModuleCatalog)).To(BeTrue())
->>>>>>> 5675d90d
 		}, Timeout, Interval)
 		moduleToBeUpdated := kyma.Spec.Modules[0].Name
 		By("Update SKR Module Template spec.data.spec field")

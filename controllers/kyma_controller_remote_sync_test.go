package controllers_test

import (
	"errors"

	"github.com/kyma-project/lifecycle-manager/api/v1beta2"
	. "github.com/onsi/ginkgo/v2"
	. "github.com/onsi/gomega"
	"k8s.io/apimachinery/pkg/apis/meta/v1/unstructured"

	. "github.com/kyma-project/lifecycle-manager/pkg/testutils"
)

var (
	ErrContainsUnexpectedModules    = errors.New("kyma CR contains unexpected modules")
	ErrNotContainsExpectedCondition = errors.New("kyma CR not contains expected condition")
)

var _ = Describe("Kyma with multiple module CRs in remote sync mode", Ordered, func() {
	var kyma *v1beta2.Kyma
	var skrModule v1beta2.Module
	skrModuleFromClient := v1beta2.Module{
		ControllerName: "manifest",
		Name:           "skr-module-sync-client",
		Channel:        v1beta2.DefaultChannel,
	}
	kyma = NewTestKyma("kyma-remote-sync")
<<<<<<< HEAD
	skrModule = v1beta2.Module{
=======
	kyma.Labels[v1beta1.SyncLabel] = "true"

	skrModule = &v1beta1.Module{
>>>>>>> 411a57fb
		ControllerName: "manifest",
		Name:           "skr-module-sync",
		Channel:        v1beta2.DefaultChannel,
	}

<<<<<<< HEAD
	kyma.Spec.Modules = append(kyma.Spec.Modules, skrModule)
=======
	kyma.Spec.Sync = v1beta1.Sync{
		Strategy:     v1beta1.SyncStrategyLocalClient,
		Namespace:    metav1.NamespaceDefault,
		NoModuleCopy: true,
	}
	kyma.Spec.Modules = append(kyma.Spec.Modules, *skrModule)
>>>>>>> 411a57fb

	RegisterDefaultLifecycleForKyma(kyma)

	It("module template created", func() {
		template, err := ModuleTemplateFactory(skrModuleFromClient, unstructured.Unstructured{}, false)
		Expect(err).ShouldNot(HaveOccurred())
		Eventually(CreateCR, Timeout, Interval).
			WithContext(ctx).
			WithArguments(controlPlaneClient, template).
			Should(Succeed())
	})

	It("CR add from client should be synced in both clusters", func() {
		By("Remote Kyma created")
		Eventually(KymaExists, Timeout, Interval).
			WithArguments(runtimeClient, kyma.GetName(), kyma.GetNamespace()).
			Should(Succeed())

		By("add skr-module-client to remoteKyma.spec.modules")
		Eventually(UpdateRemoteModule(ctx, runtimeClient, kyma, []v1beta2.Module{
			skrModuleFromClient,
		}), Timeout, Interval).Should(Succeed())

		By("skr-module-client created in kcp")
		Eventually(ManifestExists, Timeout, Interval).WithArguments(kyma, skrModuleFromClient).Should(Succeed())
	})
})

<<<<<<< HEAD
var _ = Describe("Kyma with remote module templates", Ordered, func() {
	kyma := NewTestKyma("remote-module-template-kyma")

	moduleInSkr := v1beta2.Module{
		ControllerName:          "manifest",
		Name:                    "test-module-in-skr",
		Channel:                 v1beta2.DefaultChannel,
		RemoteModuleTemplateRef: "test-module-in-skr",
	}
	moduleInKcp := v1beta2.Module{
		ControllerName: "manifest",
		Name:           "test-module-in-kcp",
		Channel:        v1beta2.DefaultChannel,
=======
var _ = Describe("Kyma sync into Remote Cluster", Ordered, func() {
	kyma := NewTestKyma("kyma-test-remote-skr")
	kyma.Labels[v1beta1.SyncLabel] = "true"

	kyma.Spec.Sync = v1beta1.Sync{
		Strategy:     v1beta1.SyncStrategyLocalClient,
		Namespace:    "sync-namespace",
		NoModuleCopy: true,
>>>>>>> 411a57fb
	}
	kyma.Spec.Modules = []v1beta2.Module{moduleInSkr, moduleInKcp}

	BeforeAll(func() {
		Expect(controlPlaneClient.Create(ctx, kyma)).Should(Succeed())
	})

	templateInKcp, err := ModuleTemplateFactory(moduleInKcp, unstructured.Unstructured{}, false)
	Expect(err).ShouldNot(HaveOccurred())
	templateInSkr, err := ModuleTemplateFactory(moduleInSkr, unstructured.Unstructured{}, false)
	Expect(err).ShouldNot(HaveOccurred())

	It("Should create moduleInKcp template in KCP", func() {
		Eventually(controlPlaneClient.Create, Timeout, Interval).
			WithContext(ctx).
			WithArguments(templateInKcp).
			Should(Succeed())
	})

	It("Should create moduleInSkr template in SKR", func() {
		templateInSkr.Namespace = kyma.Namespace
		Eventually(runtimeClient.Create, Timeout, Interval).
			WithContext(ctx).
			WithArguments(templateInSkr).
			Should(Succeed())
	})

	It("Should not sync the moduleInSkr template in KCP and keep it only in SKR", func() {
		Eventually(ModuleTemplateExists, Timeout, Interval).
			WithArguments(runtimeClient, templateInSkr.Name, templateInSkr.Namespace).
			Should(Succeed())
		Consistently(ModuleTemplateExists, Timeout, Interval).
			WithArguments(controlPlaneClient, templateInSkr.Name, templateInSkr.Namespace).
			Should(MatchError(ErrNotFound))
	})

	It("Should reconcile Manifest in KCP using remote moduleInSkr template", func() {
		Eventually(ManifestExists, Timeout, Interval).
			WithArguments(kyma, moduleInSkr).
			Should(Succeed())
	})

	It("Should not delete the module template on SKR upon Kyma deletion", func() {
		Eventually(DeleteCR, Timeout, Interval).
			WithContext(ctx).
			WithArguments(controlPlaneClient, kyma).Should(Succeed())
		Consistently(ModuleTemplateExists, Timeout, Interval).
			WithArguments(runtimeClient, templateInSkr.Name, templateInSkr.Namespace).
			Should(Succeed())
		Consistently(ModuleTemplateExists, Timeout, Interval).
			WithArguments(controlPlaneClient, templateInSkr.Name, templateInSkr.Namespace).
			Should(MatchError(ErrNotFound))
	})

	AfterAll(func() {
		Eventually(DeleteCR, Timeout, Interval).
			WithContext(ctx).
			WithArguments(controlPlaneClient, templateInKcp).Should(Succeed())
		Eventually(DeleteCR, Timeout, Interval).
			WithContext(ctx).
			WithArguments(runtimeClient, templateInKcp).Should(Succeed())
		Eventually(DeleteCR, Timeout, Interval).
			WithContext(ctx).
			WithArguments(runtimeClient, templateInSkr).Should(Succeed())
	})
})

var _ = Describe("Kyma sync into Remote Cluster", Ordered, func() {
	kyma := NewTestKyma("kyma-test-remote-skr")

	kyma.Spec.Modules = append(
		kyma.Spec.Modules, v1beta2.Module{
			ControllerName: "manifest",
			Name:           "skr-remote-module",
			Channel:        v1beta2.DefaultChannel,
		})

	RegisterDefaultLifecycleForKyma(kyma)

	It("Kyma CR should be synchronized in both clusters", func() {
		By("Remote Kyma created")
		Eventually(KymaExists, Timeout, Interval).
			WithArguments(runtimeClient, kyma.GetName(), kyma.GetNamespace()).
			Should(Succeed())

		By("CR created in kcp")
		for _, activeModule := range kyma.Spec.Modules {
			Eventually(ManifestExists, Timeout, Interval).WithArguments(kyma, activeModule).Should(Succeed())
		}

		By("No spec.module in remote Kyma")
		Eventually(func() error {
			remoteKyma, err := GetKyma(ctx, runtimeClient, kyma.GetName(), kyma.GetNamespace())
			if err != nil {
				return err
			}
			if len(remoteKyma.Spec.Modules) != 0 {
				return ErrContainsUnexpectedModules
			}
			return nil
		}, Timeout, Interval)

		By("Remote Module Catalog created")
		Eventually(ModuleTemplatesExist(runtimeClient, kyma), Timeout, Interval).Should(Succeed())
		Eventually(func() error {
			remoteKyma, err := GetKyma(ctx, runtimeClient, kyma.GetName(), kyma.GetNamespace())
			if err != nil {
				return err
			}
			if !remoteKyma.ContainsCondition(v1beta2.ConditionTypeModuleCatalog) {
				return ErrNotContainsExpectedCondition
			}
			return nil
		}, Timeout, Interval)
		moduleToBeUpdated := kyma.Spec.Modules[0].Name
		By("Update SKR Module Template spec.data.spec field")
		Eventually(updateModuleTemplateSpec,
			Timeout, Interval).
			WithArguments(runtimeClient, kyma.GetNamespace(), moduleToBeUpdated, "valueUpdated").
			Should(Succeed())

		By("Expect SKR Module Template spec.data.spec field get reset")
		Eventually(expectModuleTemplateSpecGetReset, Timeout, Interval).
			WithArguments(runtimeClient, kyma.GetNamespace(), moduleToBeUpdated, "initValue").Should(Succeed())
	})
})<|MERGE_RESOLUTION|>--- conflicted
+++ resolved
@@ -25,28 +25,14 @@
 		Channel:        v1beta2.DefaultChannel,
 	}
 	kyma = NewTestKyma("kyma-remote-sync")
-<<<<<<< HEAD
 	skrModule = v1beta2.Module{
-=======
-	kyma.Labels[v1beta1.SyncLabel] = "true"
-
-	skrModule = &v1beta1.Module{
->>>>>>> 411a57fb
 		ControllerName: "manifest",
 		Name:           "skr-module-sync",
 		Channel:        v1beta2.DefaultChannel,
 	}
-
-<<<<<<< HEAD
+	kyma.Labels[v1beta2.SyncLabel] = "true"
+
 	kyma.Spec.Modules = append(kyma.Spec.Modules, skrModule)
-=======
-	kyma.Spec.Sync = v1beta1.Sync{
-		Strategy:     v1beta1.SyncStrategyLocalClient,
-		Namespace:    metav1.NamespaceDefault,
-		NoModuleCopy: true,
-	}
-	kyma.Spec.Modules = append(kyma.Spec.Modules, *skrModule)
->>>>>>> 411a57fb
 
 	RegisterDefaultLifecycleForKyma(kyma)
 
@@ -75,9 +61,9 @@
 	})
 })
 
-<<<<<<< HEAD
 var _ = Describe("Kyma with remote module templates", Ordered, func() {
 	kyma := NewTestKyma("remote-module-template-kyma")
+	kyma.Labels[v1beta2.SyncLabel] = "true"
 
 	moduleInSkr := v1beta2.Module{
 		ControllerName:          "manifest",
@@ -89,16 +75,6 @@
 		ControllerName: "manifest",
 		Name:           "test-module-in-kcp",
 		Channel:        v1beta2.DefaultChannel,
-=======
-var _ = Describe("Kyma sync into Remote Cluster", Ordered, func() {
-	kyma := NewTestKyma("kyma-test-remote-skr")
-	kyma.Labels[v1beta1.SyncLabel] = "true"
-
-	kyma.Spec.Sync = v1beta1.Sync{
-		Strategy:     v1beta1.SyncStrategyLocalClient,
-		Namespace:    "sync-namespace",
-		NoModuleCopy: true,
->>>>>>> 411a57fb
 	}
 	kyma.Spec.Modules = []v1beta2.Module{moduleInSkr, moduleInKcp}
 
@@ -168,6 +144,7 @@
 
 var _ = Describe("Kyma sync into Remote Cluster", Ordered, func() {
 	kyma := NewTestKyma("kyma-test-remote-skr")
+	kyma.Labels[v1beta2.SyncLabel] = "true"
 
 	kyma.Spec.Modules = append(
 		kyma.Spec.Modules, v1beta2.Module{

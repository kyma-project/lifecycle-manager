package control_plane_test

import (
	"errors"
	"fmt"

	"github.com/kyma-project/lifecycle-manager/api/v1beta2"
	"github.com/kyma-project/lifecycle-manager/controllers"
	. "github.com/kyma-project/lifecycle-manager/pkg/testutils"
	. "github.com/onsi/ginkgo/v2"
	. "github.com/onsi/gomega"
	v1 "k8s.io/apiextensions-apiserver/pkg/apis/apiextensions/v1"
	metav1 "k8s.io/apimachinery/pkg/apis/meta/v1"
	"k8s.io/apimachinery/pkg/apis/meta/v1/unstructured"
	"sigs.k8s.io/controller-runtime/pkg/client"
	"sigs.k8s.io/controller-runtime/pkg/envtest"
)

var (
	ErrContainsUnexpectedModules     = errors.New("kyma CR contains unexpected modules")
	ErrNotContainsExpectedCondition  = errors.New("kyma CR not contains expected condition")
	ErrNotContainsExpectedAnnotation = errors.New("kyma CR not contains expected CRD annotation")
	ErrContainsUnexpectedAnnotation  = errors.New("kyma CR contains unexpected CRD annotation")
	ErrAnnotationNotUpdated          = errors.New("kyma CR annotation not updated")
	ErrRemoteTemplateLabelNotFound   = errors.New("manifest does not contain remote template label")
)

<<<<<<< HEAD
=======
var _ = Describe("Kyma with remote module templates", Ordered, func() {
	kyma := NewTestKyma("kyma")

	moduleInSkr := NewTestModule("in-skr", v1beta2.DefaultChannel)
	moduleInSkr.RemoteModuleTemplateRef = moduleInSkr.Name

	moduleInKcp := NewTestModule("in-kcp", v1beta2.DefaultChannel)
	kyma.Spec.Modules = []v1beta2.Module{moduleInSkr, moduleInKcp}

	var runtimeClient client.Client
	var runtimeEnv *envtest.Environment
	BeforeAll(func() {
		runtimeClient, runtimeEnv = NewSKRCluster(controlPlaneClient.Scheme())
		Expect(controlPlaneClient.Create(ctx, kyma)).Should(Succeed())
	})

	templateInKcp, err := ModuleTemplateFactory(moduleInKcp, unstructured.Unstructured{}, false, false, false)
	Expect(err).ShouldNot(HaveOccurred())
	templateInSkr, err := ModuleTemplateFactory(moduleInSkr, unstructured.Unstructured{}, false, false, false)
	Expect(err).ShouldNot(HaveOccurred())

	It("Should create moduleInKcp template in KCP", func() {
		Eventually(controlPlaneClient.Create, Timeout, Interval).
			WithContext(ctx).
			WithArguments(templateInKcp).
			Should(Succeed())
	})

	It("Should create moduleInSkr template in SKR", func() {
		templateInSkr.Namespace = kyma.Namespace
		Eventually(runtimeClient.Create, Timeout, Interval).
			WithContext(ctx).
			WithArguments(templateInSkr).
			Should(Succeed())
	})

	It("Should not sync the moduleInSkr template in KCP and keep it only in SKR", func() {
		Eventually(ModuleTemplateExists, Timeout, Interval).
			WithArguments(ctx, runtimeClient, templateInSkr.Name, templateInSkr.Namespace).
			Should(Succeed())
		Consistently(ModuleTemplateExists, Timeout, Interval).
			WithArguments(ctx, controlPlaneClient, templateInSkr.Name, templateInSkr.Namespace).
			Should(MatchError(ErrNotFound))
	})

	It("Should reconcile Manifest in KCP using remote moduleInSkr template", func() {
		Eventually(ManifestExists, Timeout, Interval).
			WithArguments(ctx, kyma, moduleInSkr, controlPlaneClient).
			Should(Succeed())
	})

	It("Manifest should contain remoteModuleTemplate label", func() {
		Eventually(func() error {
			manifest, err := GetManifest(ctx, controlPlaneClient, kyma, moduleInSkr)
			if err != nil {
				return err
			}

			if manifest.Labels[v1beta2.IsRemoteModuleTemplate] != v1beta2.EnableLabelValue {
				return ErrRemoteTemplateLabelNotFound
			}
			return nil
		}, Timeout, Interval).
			Should(Succeed())
	})

	It("Should not delete the module template on SKR upon Kyma deletion", func() {
		Eventually(DeleteCR, Timeout, Interval).
			WithContext(ctx).
			WithArguments(controlPlaneClient, kyma).Should(Succeed())
		Consistently(ModuleTemplateExists, Timeout, Interval).
			WithArguments(ctx, runtimeClient, templateInSkr.Name, templateInSkr.Namespace).
			Should(Succeed())
		Consistently(ModuleTemplateExists, Timeout, Interval).
			WithArguments(ctx, controlPlaneClient, templateInSkr.Name, templateInSkr.Namespace).
			Should(MatchError(ErrNotFound))
	})

	AfterAll(func() {
		Eventually(DeleteCR, Timeout, Interval).
			WithContext(ctx).
			WithArguments(controlPlaneClient, templateInKcp).Should(Succeed())
		Eventually(DeleteCR, Timeout, Interval).
			WithContext(ctx).
			WithArguments(runtimeClient, templateInKcp).Should(Succeed())
		Eventually(DeleteCR, Timeout, Interval).
			WithContext(ctx).
			WithArguments(runtimeClient, templateInSkr).Should(Succeed())
		Expect(runtimeEnv.Stop()).Should(Succeed())
	})
})

>>>>>>> 836ab6bf
var _ = Describe("Kyma sync into Remote Cluster", Ordered, func() {
	kyma := NewTestKyma("kyma-test-remote-skr")

	remoteKyma := &v1beta2.Kyma{}

	remoteKyma.Name = v1beta2.DefaultRemoteKymaName
	remoteKyma.Namespace = controllers.DefaultRemoteSyncNamespace
	var runtimeClient client.Client
	var runtimeEnv *envtest.Environment
<<<<<<< HEAD
	moduleInSKR := v1beta2.Module{
		Name:    "module-enabled-in-skr",
		Channel: v1beta2.DefaultChannel,
	}

	moduleInKCP := v1beta2.Module{
		Name:    "module-enabled-in-kcp",
		Channel: v1beta2.DefaultChannel,
	}

	customeModuleInSKR := v1beta2.Module{
		Name:                    "test-module-in-skr",
		Channel:                 v1beta2.DefaultChannel,
		RemoteModuleTemplateRef: "test-module-in-skr",
	}

=======
	moduleInSKR := NewTestModule("in-skr", v1beta2.DefaultChannel)
	moduleInKCP := NewTestModule("in-kcp", v1beta2.DefaultChannel)
>>>>>>> 836ab6bf
	SKRTemplate, err := ModuleTemplateFactory(moduleInSKR, unstructured.Unstructured{}, false, false, false)
	Expect(err).ShouldNot(HaveOccurred())
	KCPTemplate, err := ModuleTemplateFactory(moduleInKCP, unstructured.Unstructured{}, false, false, false)
	Expect(err).ShouldNot(HaveOccurred())
	SKRCustomTemplate, err := ModuleTemplateFactory(customeModuleInSKR, unstructured.Unstructured{}, false, false, false)
	Expect(err).ShouldNot(HaveOccurred())

	BeforeAll(func() {
		runtimeClient, runtimeEnv = NewSKRCluster(controlPlaneClient.Scheme())
	})
	registerControlPlaneLifecycleForKyma(kyma)

	It("Kyma CR should be synchronized in both clusters", func() {
		By("Remote Kyma created")
		Eventually(kymaExists, Timeout, Interval).
			WithArguments(runtimeClient, remoteKyma.GetName(), remoteKyma.GetNamespace()).
			Should(Succeed())

		By("Remote Kyma contains global channel")
		Eventually(kymaChannelMatch, Timeout, Interval).
			WithArguments(runtimeClient, remoteKyma.GetName(), remoteKyma.GetNamespace(), kyma.Spec.Channel).
			Should(Succeed())
	})

	It("ModuleTemplates should be synchronized in both clusters", func() {
		By("Module Template created")
		Eventually(controlPlaneClient.Create, Timeout, Interval).WithContext(ctx).
			WithArguments(KCPTemplate).
			Should(Succeed())
		Eventually(controlPlaneClient.Create, Timeout, Interval).WithContext(ctx).
			WithArguments(SKRTemplate).
			Should(Succeed())
		By("ModuleTemplate exists in KCP cluster")
		Eventually(ModuleTemplateExists, Timeout, Interval).
			WithArguments(ctx, controlPlaneClient, KCPTemplate.Name, KCPTemplate.Namespace).
			Should(Succeed())
		By("ModuleTemplate exists in SKR cluster")
		Eventually(ModuleTemplateExists, Timeout, Interval).WithArguments(ctx, runtimeClient, KCPTemplate.Name,
			controllers.DefaultRemoteSyncNamespace).Should(Succeed())

		By("No module synced to remote Kyma")
		Eventually(notContainsModuleInSpec, Timeout, Interval).
			WithArguments(runtimeClient, remoteKyma.GetName(), remoteKyma.Namespace, moduleInKCP.Name).
			Should(Succeed())

		By("Remote Module Catalog created")
		Eventually(ModuleTemplateExists, Timeout, Interval).
			WithArguments(ctx, runtimeClient, SKRTemplate.Name, controllers.DefaultRemoteSyncNamespace).
			Should(Succeed())
		Eventually(containsModuleTemplateCondition, Timeout, Interval).
			WithArguments(runtimeClient, remoteKyma.GetName(), controllers.DefaultRemoteSyncNamespace).
			Should(Succeed())
		Eventually(containsModuleTemplateCondition, Timeout, Interval).
			WithArguments(controlPlaneClient, kyma.GetName(), kyma.GetNamespace()).
			Should(Succeed())

		By("Enabling module in KCP")
		Eventually(addModuleToKyma, Timeout, Interval).
			WithArguments(controlPlaneClient, kyma.GetName(), kyma.GetNamespace(), moduleInKCP).
			Should(Succeed())

		By("KCP Manifest CR becomes ready")
		Eventually(UpdateManifestState, Timeout, Interval).
			WithArguments(ctx, controlPlaneClient, kyma, moduleInKCP, v1beta2.StateReady).Should(Succeed())

		By("Remote Kyma contains correct conditions for Modules and ModuleTemplates")
		Eventually(kymaHasCondition, Timeout, Interval).
			WithArguments(runtimeClient, v1beta2.ConditionTypeModules, string(v1beta2.ConditionReason),
				metav1.ConditionTrue, remoteKyma.GetName(), remoteKyma.GetNamespace()).
			Should(Succeed())
		Eventually(kymaHasCondition, Timeout, Interval).
			WithArguments(runtimeClient, v1beta2.ConditionTypeModuleCatalog, string(v1beta2.ConditionReason),
				metav1.ConditionTrue, remoteKyma.GetName(), remoteKyma.GetNamespace()).
			Should(Succeed())

		By("Remote Kyma should contain Watcher labels and annotations")
		Eventually(watcherLabelsAnnotationsExist, Timeout, Interval).
			WithArguments(runtimeClient, remoteKyma, kyma, remoteKyma.GetNamespace()).
			Should(Succeed())
	})

	It("Enable module in SKR Kyma CR", func() {
		By("add module to remote Kyma")
		Eventually(addModuleToKyma, Timeout, Interval).
			WithArguments(runtimeClient, remoteKyma.GetName(), remoteKyma.GetNamespace(), moduleInSKR).
			Should(Succeed())

		By("SKR module not sync back to KCP Kyma")
		Consistently(notContainsModuleInSpec, Timeout, Interval).
			WithArguments(controlPlaneClient, kyma.GetName(), kyma.GetNamespace(), moduleInSKR.Name).
			Should(Succeed())

		By("Manifest CR created in KCP")
		Eventually(ManifestExists, Timeout, Interval).
			WithArguments(ctx, kyma, moduleInSKR, controlPlaneClient).
			Should(Succeed())
		By("KCP Manifest CR becomes ready")
		Eventually(UpdateManifestState, Timeout, Interval).
			WithArguments(ctx, controlPlaneClient, kyma, moduleInSKR, v1beta2.StateReady).Should(Succeed())

		By("Remote Kyma contains correct conditions for Modules")
		Eventually(kymaHasCondition, Timeout, Interval).
			WithArguments(runtimeClient, v1beta2.ConditionTypeModules, string(v1beta2.ConditionReason), metav1.ConditionTrue,
				remoteKyma.GetName(), remoteKyma.GetNamespace()).
			Should(Succeed())
	})

	It("Synced Module Template should get reset after changed", func() {
		By("Update SKR Module Template spec.data.spec field")
		Eventually(updateModuleTemplateSpec,
			Timeout, Interval).
			WithArguments(runtimeClient, controllers.DefaultRemoteSyncNamespace, moduleInSKR.Name, "valueUpdated").
			Should(Succeed())

		By("Expect SKR Module Template spec.data.spec field get reset")
		Eventually(expectModuleTemplateSpecGetReset, 2*Timeout, Interval).
			WithArguments(runtimeClient, controllers.DefaultRemoteSyncNamespace,
				moduleInSKR.Name, "initValue").
			Should(Succeed())
	})

	It("Remote SKR Kyma get regenerated after it gets deleted", func() {
		By("Delete SKR Kyma")
		Eventually(DeleteCR, Timeout, Interval).
			WithContext(ctx).
			WithArguments(runtimeClient, remoteKyma).Should(Succeed())

		By("Expect SKR Kyma get recreated with no deletionTimestamp")
		Eventually(kymaExists, Timeout, Interval).
			WithArguments(runtimeClient, remoteKyma.GetName(), controllers.DefaultRemoteSyncNamespace).
			Should(Succeed())
	})

	It("Enable Custom ModuleTemplate in SKR", func() {
		By("Create SKRCustomTemplate in SKR")
		SKRCustomTemplate.Namespace = kyma.Namespace
		Eventually(runtimeClient.Create, Timeout, Interval).
			WithContext(ctx).
			WithArguments(SKRCustomTemplate).
			Should(Succeed())

		By("add module to remote Kyma")
		Eventually(addModuleToKyma, Timeout, Interval).
			WithArguments(runtimeClient, remoteKyma.GetName(), remoteKyma.GetNamespace(), customeModuleInSKR).
			Should(Succeed())
	})

	It("Should not sync the SKRCustomTemplate in KCP and keep it only in SKR", func() {
		Eventually(ModuleTemplateExists, Timeout, Interval).
			WithArguments(ctx, runtimeClient, SKRCustomTemplate.Name, SKRCustomTemplate.Namespace).
			Should(Succeed())
		Consistently(ModuleTemplateExists, Timeout, Interval).
			WithArguments(ctx, controlPlaneClient, SKRCustomTemplate.Name, SKRCustomTemplate.Namespace).
			Should(MatchError(ErrNotFound))
	})

	It("Should reconcile Manifest in KCP using remote SKRCustomTemplate", func() {
		Eventually(ManifestExists, Timeout, Interval).
			WithArguments(ctx, kyma, customeModuleInSKR, controlPlaneClient).
			Should(Succeed())
	})

	It("Manifest should contain remoteModuleTemplate label", func() {
		Eventually(func() error {
			manifest, err := GetManifest(ctx, controlPlaneClient, kyma, customeModuleInSKR)
			if err != nil {
				return err
			}

			if manifest.Labels[v1beta2.IsRemoteModuleTemplate] != v1beta2.EnableLabelValue {
				return ErrRemoteTemplateLabelNotFound
			}
			return nil
		}, Timeout, Interval).
			Should(Succeed())
	})

	It("Remote SKR Kyma get deleted when KCP Kyma get deleted", func() {
		By("Delete KCP Kyma")
		Eventually(DeleteCR, Timeout, Interval).
			WithContext(ctx).
			WithArguments(controlPlaneClient, kyma).Should(Succeed())

		By("Expect SKR Kyma get deleted")
		Eventually(kymaExists, Timeout, Interval).
			WithArguments(runtimeClient, remoteKyma.GetName(), controllers.DefaultRemoteSyncNamespace).
			Should(Equal(ErrNotFound))

		By("Make sure SKR Kyma not recreated")
		Consistently(kymaExists, Timeout, Interval).
			WithArguments(runtimeClient, remoteKyma.GetName(), controllers.DefaultRemoteSyncNamespace).
			Should(Equal(ErrNotFound))

		By("SKRCustomTemplate should still exists in SKR")
		Consistently(ModuleTemplateExists, Timeout, Interval).
			WithArguments(ctx, runtimeClient, SKRCustomTemplate.Name, SKRCustomTemplate.Namespace).
			Should(Succeed())
	})

	AfterAll(func() {
		Expect(runtimeEnv.Stop()).Should(Succeed())
	})
})

var _ = Describe("CRDs sync to SKR and annotations updated in KCP kyma", Ordered, func() {
	kyma := NewTestKyma("kyma-test-crd-update")
	moduleInKcp := NewTestModule("in-kcp", v1beta2.DefaultChannel)
	kyma.Spec.Modules = []v1beta2.Module{moduleInKcp}

	remoteKyma := &v1beta2.Kyma{}

	remoteKyma.Name = v1beta2.DefaultRemoteKymaName
	remoteKyma.Namespace = controllers.DefaultRemoteSyncNamespace
	var runtimeClient client.Client
	var runtimeEnv *envtest.Environment
	BeforeAll(func() {
		runtimeClient, runtimeEnv = NewSKRCluster(controlPlaneClient.Scheme())
	})
	registerControlPlaneLifecycleForKyma(kyma)
	annotations := []string{
		"moduletemplate-skr-crd-generation",
		"moduletemplate-kcp-crd-generation",
		"kyma-skr-crd-generation",
		"kyma-kcp-crd-generation",
	}

	It("module template created", func() {
		template, err := ModuleTemplateFactory(moduleInKcp, unstructured.Unstructured{}, false, false, false)
		Expect(err).ShouldNot(HaveOccurred())
		Eventually(CreateCR, Timeout, Interval).
			WithContext(ctx).
			WithArguments(controlPlaneClient, template).
			Should(Succeed())
	})

	It("CRDs generation annotation should exist in KCP kyma", func() {
		Eventually(func() error {
			kcpKyma, err := GetKyma(ctx, controlPlaneClient, kyma.GetName(), kyma.GetNamespace())
			if err != nil {
				return err
			}

			for _, annotation := range annotations {
				if _, ok := kcpKyma.Annotations[annotation]; !ok {
					return ErrNotContainsExpectedAnnotation
				}
			}

			return nil
		}, Timeout, Interval).Should(Succeed())
	})

	It("CRDs generation annotation shouldn't exist in SKR kyma", func() {
		Eventually(func() error {
			skrKyma, err := GetKyma(ctx, runtimeClient, remoteKyma.GetName(), controllers.DefaultRemoteSyncNamespace)
			if err != nil {
				return err
			}

			for _, annotation := range annotations {
				if _, ok := skrKyma.Annotations[annotation]; ok {
					return ErrContainsUnexpectedAnnotation
				}
			}

			return nil
		}, Timeout, Interval).Should(Succeed())
	})

	It("Kyma CRD should sync to SKR and annotations get updated", func() {
		var kcpKymaCrd *v1.CustomResourceDefinition
		var skrKymaCrd *v1.CustomResourceDefinition
		By("Update KCP Kyma CRD")
		Eventually(func() string {
			var err error
			kcpKymaCrd, err = updateKymaCRD(controlPlaneClient)
			if err != nil {
				return ""
			}

			return getCrdSpec(kcpKymaCrd).Properties["channel"].Description
		}, Timeout, Interval).Should(Equal("test change"))

		By("SKR Kyma CRD should be updated")
		Eventually(func() *v1.CustomResourceValidation {
			var err error
			skrKymaCrd, err = fetchCrd(runtimeClient, v1beta2.KymaKind)
			if err != nil {
				return nil
			}

			return skrKymaCrd.Spec.Versions[0].Schema
		}, Timeout, Interval).Should(Equal(kcpKymaCrd.Spec.Versions[0].Schema))

		By("Kyma CR generation annotations should be updated")
		Eventually(func() error {
			kcpKyma, err := GetKyma(ctx, controlPlaneClient, kyma.GetName(), kyma.GetNamespace())
			if err != nil {
				return err
			}

			if kcpKyma.Annotations["kyma-skr-crd-generation"] != fmt.Sprint(skrKymaCrd.Generation) {
				return ErrAnnotationNotUpdated
			}
			if kcpKyma.Annotations["kyma-kcp-crd-generation"] != fmt.Sprint(skrKymaCrd.Generation) {
				return ErrAnnotationNotUpdated
			}

			return nil
		}, Timeout, Interval).Should(Succeed())
	})

	It("Should regenerate Kyma CRD in SKR when deleted", func() {
		kymaCrd, err := fetchCrd(runtimeClient, v1beta2.KymaKind)
		Expect(err).NotTo(HaveOccurred())
		Eventually(runtimeClient.Delete, Timeout, Interval).
			WithArguments(ctx, kymaCrd).
			WithContext(ctx).
			Should(Succeed())

		Eventually(func() error {
			_, err := fetchCrd(runtimeClient, v1beta2.KymaKind)
			return err
		}, Timeout, Interval).WithContext(ctx).Should(Not(HaveOccurred()))
	})

	It("Should regenerate ModuleTemplate CRD in SKR when deleted", func() {
		moduleTemplateCrd, err := fetchCrd(runtimeClient, v1beta2.ModuleTemplateKind)
		Expect(err).NotTo(HaveOccurred())
		Eventually(runtimeClient.Delete, Timeout, Interval).
			WithArguments(ctx, moduleTemplateCrd).
			WithContext(ctx).
			Should(Succeed())

		Eventually(func() error {
			_, err := fetchCrd(runtimeClient, v1beta2.ModuleTemplateKind)
			return err
		}, Timeout, Interval).WithContext(ctx).Should(Not(HaveOccurred()))
	})

	AfterAll(func() {
		Expect(runtimeEnv.Stop()).Should(Succeed())
	})
})<|MERGE_RESOLUTION|>--- conflicted
+++ resolved
@@ -25,101 +25,6 @@
 	ErrRemoteTemplateLabelNotFound   = errors.New("manifest does not contain remote template label")
 )
 
-<<<<<<< HEAD
-=======
-var _ = Describe("Kyma with remote module templates", Ordered, func() {
-	kyma := NewTestKyma("kyma")
-
-	moduleInSkr := NewTestModule("in-skr", v1beta2.DefaultChannel)
-	moduleInSkr.RemoteModuleTemplateRef = moduleInSkr.Name
-
-	moduleInKcp := NewTestModule("in-kcp", v1beta2.DefaultChannel)
-	kyma.Spec.Modules = []v1beta2.Module{moduleInSkr, moduleInKcp}
-
-	var runtimeClient client.Client
-	var runtimeEnv *envtest.Environment
-	BeforeAll(func() {
-		runtimeClient, runtimeEnv = NewSKRCluster(controlPlaneClient.Scheme())
-		Expect(controlPlaneClient.Create(ctx, kyma)).Should(Succeed())
-	})
-
-	templateInKcp, err := ModuleTemplateFactory(moduleInKcp, unstructured.Unstructured{}, false, false, false)
-	Expect(err).ShouldNot(HaveOccurred())
-	templateInSkr, err := ModuleTemplateFactory(moduleInSkr, unstructured.Unstructured{}, false, false, false)
-	Expect(err).ShouldNot(HaveOccurred())
-
-	It("Should create moduleInKcp template in KCP", func() {
-		Eventually(controlPlaneClient.Create, Timeout, Interval).
-			WithContext(ctx).
-			WithArguments(templateInKcp).
-			Should(Succeed())
-	})
-
-	It("Should create moduleInSkr template in SKR", func() {
-		templateInSkr.Namespace = kyma.Namespace
-		Eventually(runtimeClient.Create, Timeout, Interval).
-			WithContext(ctx).
-			WithArguments(templateInSkr).
-			Should(Succeed())
-	})
-
-	It("Should not sync the moduleInSkr template in KCP and keep it only in SKR", func() {
-		Eventually(ModuleTemplateExists, Timeout, Interval).
-			WithArguments(ctx, runtimeClient, templateInSkr.Name, templateInSkr.Namespace).
-			Should(Succeed())
-		Consistently(ModuleTemplateExists, Timeout, Interval).
-			WithArguments(ctx, controlPlaneClient, templateInSkr.Name, templateInSkr.Namespace).
-			Should(MatchError(ErrNotFound))
-	})
-
-	It("Should reconcile Manifest in KCP using remote moduleInSkr template", func() {
-		Eventually(ManifestExists, Timeout, Interval).
-			WithArguments(ctx, kyma, moduleInSkr, controlPlaneClient).
-			Should(Succeed())
-	})
-
-	It("Manifest should contain remoteModuleTemplate label", func() {
-		Eventually(func() error {
-			manifest, err := GetManifest(ctx, controlPlaneClient, kyma, moduleInSkr)
-			if err != nil {
-				return err
-			}
-
-			if manifest.Labels[v1beta2.IsRemoteModuleTemplate] != v1beta2.EnableLabelValue {
-				return ErrRemoteTemplateLabelNotFound
-			}
-			return nil
-		}, Timeout, Interval).
-			Should(Succeed())
-	})
-
-	It("Should not delete the module template on SKR upon Kyma deletion", func() {
-		Eventually(DeleteCR, Timeout, Interval).
-			WithContext(ctx).
-			WithArguments(controlPlaneClient, kyma).Should(Succeed())
-		Consistently(ModuleTemplateExists, Timeout, Interval).
-			WithArguments(ctx, runtimeClient, templateInSkr.Name, templateInSkr.Namespace).
-			Should(Succeed())
-		Consistently(ModuleTemplateExists, Timeout, Interval).
-			WithArguments(ctx, controlPlaneClient, templateInSkr.Name, templateInSkr.Namespace).
-			Should(MatchError(ErrNotFound))
-	})
-
-	AfterAll(func() {
-		Eventually(DeleteCR, Timeout, Interval).
-			WithContext(ctx).
-			WithArguments(controlPlaneClient, templateInKcp).Should(Succeed())
-		Eventually(DeleteCR, Timeout, Interval).
-			WithContext(ctx).
-			WithArguments(runtimeClient, templateInKcp).Should(Succeed())
-		Eventually(DeleteCR, Timeout, Interval).
-			WithContext(ctx).
-			WithArguments(runtimeClient, templateInSkr).Should(Succeed())
-		Expect(runtimeEnv.Stop()).Should(Succeed())
-	})
-})
-
->>>>>>> 836ab6bf
 var _ = Describe("Kyma sync into Remote Cluster", Ordered, func() {
 	kyma := NewTestKyma("kyma-test-remote-skr")
 
@@ -129,27 +34,9 @@
 	remoteKyma.Namespace = controllers.DefaultRemoteSyncNamespace
 	var runtimeClient client.Client
 	var runtimeEnv *envtest.Environment
-<<<<<<< HEAD
-	moduleInSKR := v1beta2.Module{
-		Name:    "module-enabled-in-skr",
-		Channel: v1beta2.DefaultChannel,
-	}
-
-	moduleInKCP := v1beta2.Module{
-		Name:    "module-enabled-in-kcp",
-		Channel: v1beta2.DefaultChannel,
-	}
-
-	customeModuleInSKR := v1beta2.Module{
-		Name:                    "test-module-in-skr",
-		Channel:                 v1beta2.DefaultChannel,
-		RemoteModuleTemplateRef: "test-module-in-skr",
-	}
-
-=======
 	moduleInSKR := NewTestModule("in-skr", v1beta2.DefaultChannel)
 	moduleInKCP := NewTestModule("in-kcp", v1beta2.DefaultChannel)
->>>>>>> 836ab6bf
+	customeModuleInSKR := NewTestModule("custome-in-skr", v1beta2.DefaultChannel)
 	SKRTemplate, err := ModuleTemplateFactory(moduleInSKR, unstructured.Unstructured{}, false, false, false)
 	Expect(err).ShouldNot(HaveOccurred())
 	KCPTemplate, err := ModuleTemplateFactory(moduleInKCP, unstructured.Unstructured{}, false, false, false)

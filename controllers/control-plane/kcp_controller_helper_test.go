--- conflicted
+++ resolved
@@ -16,10 +16,9 @@
 )
 
 var (
-	ErrExpectedLabelNotReset         = errors.New("expected label not reset")
-	ErrWatcherLabelMissing           = errors.New("watcher label missing")
-	ErrWatcherAnnotationMissing      = errors.New("watcher annotation missing")
-	ErrNotContainsExpectedAnnotation = errors.New("expected annotation missing")
+	ErrExpectedLabelNotReset    = errors.New("expected label not reset")
+	ErrWatcherLabelMissing      = errors.New("watcher label missing")
+	ErrWatcherAnnotationMissing = errors.New("watcher annotation missing")
 )
 
 func registerControlPlaneLifecycleForKyma(kyma *v1beta2.Kyma) {
@@ -151,9 +150,6 @@
 
 	kyma.Spec.Modules = append(
 		kyma.Spec.Modules, module)
-<<<<<<< HEAD
-	return runtimeClient.Update(ctx, kyma)
-=======
 	return clnt.Update(ctx, kyma)
 }
 
@@ -205,5 +201,4 @@
 	}
 
 	return crd, nil
->>>>>>> 6d76fb4e
 }
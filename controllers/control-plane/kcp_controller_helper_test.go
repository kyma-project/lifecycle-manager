package control_plane_test

import (
	"errors"
	"fmt"

	"github.com/kyma-project/lifecycle-manager/api/v1beta2"
	"github.com/kyma-project/lifecycle-manager/pkg/cache"
	. "github.com/kyma-project/lifecycle-manager/pkg/testutils"
	"github.com/kyma-project/lifecycle-manager/pkg/util"
	. "github.com/onsi/ginkgo/v2"
	. "github.com/onsi/gomega"
	v1extensions "k8s.io/apiextensions-apiserver/pkg/apis/apiextensions/v1"
	metav1 "k8s.io/apimachinery/pkg/apis/meta/v1"
	"sigs.k8s.io/controller-runtime/pkg/client"
)

var (
	ErrExpectedLabelNotReset    = errors.New("expected label not reset")
	ErrWatcherLabelMissing      = errors.New("watcher label missing")
	ErrWatcherAnnotationMissing = errors.New("watcher annotation missing")
	ErrGlobalChannelMisMatch    = errors.New("kyma global channel mismatch")
	ErrDeletionTimestampFound   = errors.New("deletion timestamp not nil")
)

func registerControlPlaneLifecycleForKyma(kyma *v1beta2.Kyma) {
	BeforeAll(func() {
		DeployModuleTemplates(ctx, controlPlaneClient, kyma, false, false, false)
		Eventually(CreateCR, Timeout, Interval).
			WithContext(ctx).
			WithArguments(controlPlaneClient, kyma).Should(Succeed())
	})

	AfterAll(func() {
		Eventually(DeleteCR, Timeout, Interval).
			WithContext(ctx).
			WithArguments(controlPlaneClient, kyma).Should(Succeed())
		DeleteModuleTemplates(ctx, controlPlaneClient, kyma, false)
	})

	BeforeEach(func() {
		By("get latest kyma CR")
		Eventually(SyncKyma, Timeout, Interval).
			WithContext(ctx).WithArguments(controlPlaneClient, kyma).Should(Succeed())
	})
}

func kymaExists(clnt client.Client, name, namespace string) error {
	kyma, err := GetKyma(ctx, clnt, name, namespace)
	if util.IsNotFound(err) {
		return ErrNotFound
	}
<<<<<<< HEAD
	if kyma != nil && kyma.DeletionTimestamp != nil {
=======
	if kyma.DeletionTimestamp != nil {
>>>>>>> 836ab6bf
		return ErrDeletionTimestampFound
	}
	return nil
}

func kymaChannelMatch(clnt client.Client, name, namespace, channel string) error {
	kyma, err := GetKyma(ctx, clnt, name, namespace)
	if err != nil {
		return err
	}
	if kyma.Spec.Channel != channel {
		return ErrGlobalChannelMisMatch
	}
	return nil
}

func watcherLabelsAnnotationsExist(clnt client.Client, remoteKyma *v1beta2.Kyma, kyma *v1beta2.Kyma,
	remoteSyncNamespace string,
) error {
	remoteKyma, err := GetKyma(ctx, clnt, remoteKyma.GetName(), remoteSyncNamespace)
	if err != nil {
		return err
	}
	if remoteKyma.Labels[v1beta2.WatchedByLabel] != v1beta2.OperatorName {
		return ErrWatcherLabelMissing
	}
	if remoteKyma.Annotations[v1beta2.OwnedByAnnotation] != fmt.Sprintf(v1beta2.OwnedByFormat,
		kyma.GetNamespace(), kyma.GetName()) {
		return ErrWatcherAnnotationMissing
	}
	return nil
}

func expectModuleTemplateSpecGetReset(
	clnt client.Client,
	moduleNamespace,
	moduleName,
	expectedValue string,
) error {
	moduleTemplate, err := GetModuleTemplate(ctx, clnt, moduleName, moduleNamespace)
	if err != nil {
		return err
	}
	initKey, found := moduleTemplate.Spec.Data.Object["spec"]
	if !found {
		return ErrExpectedLabelNotReset
	}
	value, found := initKey.(map[string]any)["initKey"]
	if !found {
		return ErrExpectedLabelNotReset
	}
	if value.(string) != expectedValue {
		return ErrExpectedLabelNotReset
	}
	return nil
}

func updateModuleTemplateSpec(clnt client.Client,
	moduleNamespace,
	moduleName,
	newValue string,
) error {
	moduleTemplate, err := GetModuleTemplate(ctx, clnt, moduleName, moduleNamespace)
	if err != nil {
		return err
	}
	moduleTemplate.Spec.Data.Object["spec"] = map[string]any{"initKey": newValue}
	return clnt.Update(ctx, moduleTemplate)
}

func kymaHasCondition(
	clnt client.Client,
	conditionType v1beta2.KymaConditionType,
	reason string,
	status metav1.ConditionStatus,
	kymaName,
	kymaNamespace string,
) error {
	kyma, err := GetKyma(ctx, clnt, kymaName, kymaNamespace)
	if err != nil {
		return err
	}

	for _, cnd := range kyma.Status.Conditions {
		if cnd.Type == string(conditionType) && cnd.Reason == reason && cnd.Status == status {
			return nil
		}
	}

	return ErrNotContainsExpectedCondition
}

func containsModuleTemplateCondition(clnt client.Client, kymaName, kymaNamespace string) error {
	kyma, err := GetKyma(ctx, clnt, kymaName, kymaNamespace)
	if err != nil {
		return err
	}
	if !kyma.ContainsCondition(v1beta2.ConditionTypeModuleCatalog) {
		return ErrNotContainsExpectedCondition
	}
	return nil
}

func notContainsModuleInSpec(clnt client.Client, kymaName, kymaNamespace, moduleName string) error {
	kyma, err := GetKyma(ctx, clnt, kymaName, kymaNamespace)
	if err != nil {
		return err
	}
	for _, module := range kyma.Spec.Modules {
		if module.Name == moduleName {
			return ErrContainsUnexpectedModules
		}
	}

	return nil
}

func addModuleToKyma(clnt client.Client, kymaName, kymaNamespace string, module v1beta2.Module) error {
	kyma, err := GetKyma(ctx, clnt, kymaName, kymaNamespace)
	if err != nil {
		return err
	}

	kyma.Spec.Modules = append(
		kyma.Spec.Modules, module)
	return clnt.Update(ctx, kyma)
}

func updateKymaCRD(clnt client.Client) (*v1extensions.CustomResourceDefinition, error) {
	crd, err := fetchCrd(clnt, v1beta2.KymaKind)
	if err != nil {
		return nil, err
	}

	crd.SetManagedFields(nil)
	crdSpecVersions := crd.Spec.Versions
	channelProperty := getCrdSpec(crd).Properties["channel"]
	channelProperty.Description = "test change"
	getCrdSpec(crd).Properties["channel"] = channelProperty
	crd.Spec = v1extensions.CustomResourceDefinitionSpec{
		Versions:              crdSpecVersions,
		Names:                 crd.Spec.Names,
		Group:                 crd.Spec.Group,
		Conversion:            crd.Spec.Conversion,
		Scope:                 crd.Spec.Scope,
		PreserveUnknownFields: crd.Spec.PreserveUnknownFields,
	}
	if err := clnt.Patch(ctx, crd,
		client.Apply,
		client.ForceOwnership,
		client.FieldOwner(v1beta2.OperatorName)); err != nil {
		return nil, err
	}
	crd, err = fetchCrd(clnt, v1beta2.KymaKind)
	kymaCrdName := fmt.Sprintf("%s.%s", v1beta2.KymaKind.Plural(), v1beta2.GroupVersion.Group)

	// Replace the cached CRD after updating the KCP CRD to validate that
	// the Generation values are updated correctly
	if _, ok := cache.GetCachedCRD(kymaCrdName); ok {
		cache.SetCRDInCache(kymaCrdName, *crd)
	}
	if err != nil {
		return nil, err
	}
	return crd, nil
}

func getCrdSpec(crd *v1extensions.CustomResourceDefinition) v1extensions.JSONSchemaProps {
	return crd.Spec.Versions[0].Schema.OpenAPIV3Schema.Properties["spec"]
}

func fetchCrd(clnt client.Client, crdKind v1beta2.Kind) (*v1extensions.CustomResourceDefinition, error) {
	crd := &v1extensions.CustomResourceDefinition{}
	if err := clnt.Get(
		ctx, client.ObjectKey{
			Name: fmt.Sprintf("%s.%s", crdKind.Plural(), v1beta2.GroupVersion.Group),
		}, crd,
	); err != nil {
		return nil, err
	}

	return crd, nil
}<|MERGE_RESOLUTION|>--- conflicted
+++ resolved
@@ -50,11 +50,7 @@
 	if util.IsNotFound(err) {
 		return ErrNotFound
 	}
-<<<<<<< HEAD
 	if kyma != nil && kyma.DeletionTimestamp != nil {
-=======
-	if kyma.DeletionTimestamp != nil {
->>>>>>> 836ab6bf
 		return ErrDeletionTimestampFound
 	}
 	return nil

--- conflicted
+++ resolved
@@ -19,12 +19,5 @@
 		Eventually(GetManifestSpecRemote, Timeout, Interval).
 			WithArguments(ctx, controlPlaneClient, kyma, module).
 			Should(BeTrue())
-<<<<<<< HEAD
-	})
-
-	AfterAll(func() {
-		Expect(runtimeEnv.Stop()).Should(Succeed())
-=======
->>>>>>> e66f5f54
 	})
 })
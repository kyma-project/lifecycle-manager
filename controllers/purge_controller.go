/*
Copyright 2022.

Licensed under the Apache License, Version 2.0 (the "License");
you may not use this file except in compliance with the License.
You may obtain a copy of the License at

    http://www.apache.org/licenses/LICENSE-2.0

Unless required by applicable law or agreed to in writing, software
distributed under the License is distributed on an "AS IS" BASIS,
WITHOUT WARRANTIES OR CONDITIONS OF ANY KIND, either express or implied.
See the License for the specific language governing permissions and
limitations under the License.
*/

package controllers

import (
	"context"
	"fmt"
	"time"

	"github.com/kyma-project/lifecycle-manager/pkg/status"

	apiextensions "k8s.io/apiextensions-apiserver/pkg/apis/apiextensions/v1"
	"k8s.io/apimachinery/pkg/apis/meta/v1/unstructured"
	"k8s.io/apimachinery/pkg/runtime/schema"
	"k8s.io/client-go/tools/record"
	ctrl "sigs.k8s.io/controller-runtime"
	"sigs.k8s.io/controller-runtime/pkg/client"
	"sigs.k8s.io/controller-runtime/pkg/controller/controllerutil"
	ctrlLog "sigs.k8s.io/controller-runtime/pkg/log"

	"github.com/kyma-project/lifecycle-manager/api/v1beta2"
	"github.com/kyma-project/lifecycle-manager/internal/controller/purge/metrics"
	"github.com/kyma-project/lifecycle-manager/pkg/adapter"
	"github.com/kyma-project/lifecycle-manager/pkg/log"
	"github.com/kyma-project/lifecycle-manager/pkg/matcher"
	"github.com/kyma-project/lifecycle-manager/pkg/util"
)

type RemoteClientResolver func(context.Context, client.ObjectKey) (client.Client, error)

type PurgeReconciler struct {
	client.Client
	record.EventRecorder
	ResolveRemoteClient   RemoteClientResolver
	PurgeFinalizerTimeout time.Duration
	SkipCRDs              matcher.CRDMatcherFunc
	IsManagedKyma         bool
}

//nolint:funlen
func (r *PurgeReconciler) Reconcile(ctx context.Context, req ctrl.Request) (ctrl.Result, error) {
	logger := ctrlLog.FromContext(ctx)
	logger.V(log.InfoLevel).Info("Purge Reconciliation started")

	ctx = adapter.ContextWithRecorder(ctx, r.EventRecorder)

	kyma := &v1beta2.Kyma{}
	if err := r.Get(ctx, req.NamespacedName, kyma); err != nil {
		if util.IsNotFound(err) {
			logger.V(log.DebugLevel).Info(fmt.Sprintf("Kyma %s not found, probably already deleted", req.NamespacedName))
			return ctrl.Result{}, fmt.Errorf("purgeController: %w", err)
		}
		return ctrl.Result{Requeue: false}, nil
	}

	if kyma.DeletionTimestamp.IsZero() {
		if err := r.ensurePurgeFinalizer(ctx, kyma); err != nil {
			logger.V(log.DebugLevel).Info(fmt.Sprintf("Updating purge finalizers for Kyma  %s failed with err %s",
				req.NamespacedName, err))
			return ctrl.Result{}, err
		}
		return ctrl.Result{Requeue: true}, nil
	}

	deletionDeadline := kyma.DeletionTimestamp.Add(r.PurgeFinalizerTimeout)
	if time.Now().Before(deletionDeadline) {
		requeueAfter := time.Until(deletionDeadline.Add(time.Second))
		logger.V(log.DebugLevel).Info(fmt.Sprintf("Purge reconciliation for Kyma  %s will be requeued after %s",
			req.NamespacedName, requeueAfter))
		return ctrl.Result{RequeueAfter: requeueAfter}, nil
	}

	start := time.Now()
	remoteClient, err := r.ResolveRemoteClient(ctx, client.ObjectKeyFromObject(kyma))
	if util.IsNotFound(err) {
		if err := r.dropPurgeFinalizer(ctx, kyma); err != nil {
			logger.Error(err, "Couldn't remove Purge Finalizer from the Kyma object")
			if err := metrics.UpdatePurgeError(kyma, metrics.ErrPurgeFinalizerRemoval); err != nil {
				logger.Error(err, "Failed to update error metrics")
			}
<<<<<<< HEAD
=======
			return ctrl.Result{Requeue: true}, nil
		}

		if err != nil {
>>>>>>> d3df3038
			return ctrl.Result{}, err
		}
		return ctrl.Result{}, nil
	}
	if err != nil {
		return ctrl.Result{}, err
	}

	metrics.UpdatePurgeCount()
	if err := r.performCleanup(ctx, remoteClient); err != nil {
		logger.Error(err, "Finalizer Purging failed")
		if err := metrics.UpdatePurgeError(kyma, metrics.ErrCleanup); err != nil {
			logger.Error(err, "Failed to update error metrics")
		}
		return ctrl.Result{}, err
	}

	if err := r.dropPurgeFinalizer(ctx, kyma); err != nil {
		logger.Error(err, "Couldn't remove Purge Finalizer from the Kyma object")
		if err := metrics.UpdatePurgeError(kyma, metrics.ErrPurgeFinalizerRemoval); err != nil {
			logger.Error(err, "Failed to update error metrics")
		}
		return ctrl.Result{}, err
	}
	duration := time.Since(start)
	metrics.UpdatePurgeTime(duration)

<<<<<<< HEAD
	return ctrl.Result{}, nil
}

func (r *PurgeReconciler) UpdateStatus(ctx context.Context, kyma *v1beta2.Kyma, state v1beta2.State, message string,
) error {
	if err := status.Helper(r).UpdateStatusForExistingModules(ctx, kyma, state, message); err != nil {
		return fmt.Errorf("error while updating status to %s because of %s: %w", state, message, err)
=======
		return ctrl.Result{Requeue: true}, nil
>>>>>>> d3df3038
	}
	return nil
}

func (r *PurgeReconciler) UpdateMetrics(_ context.Context, _ *v1beta2.Kyma) {}

func (r *PurgeReconciler) IsKymaManaged() bool {
	return r.IsManagedKyma
}

func (r *PurgeReconciler) ensurePurgeFinalizer(ctx context.Context, kyma *v1beta2.Kyma) error {
	if controllerutil.ContainsFinalizer(kyma, v1beta2.PurgeFinalizer) {
		return nil
	}
	controllerutil.AddFinalizer(kyma, v1beta2.PurgeFinalizer)
	if err := r.Update(ctx, kyma); err != nil {
		err = fmt.Errorf("could not set purge finalizer: %w", err)
		r.setFinalizerWarningEvent(kyma, err)
		return err
	}
	return nil
}

func (r *PurgeReconciler) dropPurgeFinalizer(ctx context.Context, kyma *v1beta2.Kyma) error {
	if controllerutil.ContainsFinalizer(kyma, v1beta2.PurgeFinalizer) {
		controllerutil.RemoveFinalizer(kyma, v1beta2.PurgeFinalizer)
		if err := r.Update(ctx, kyma); err != nil {
			err = fmt.Errorf("could not remove purge finalizer: %w", err)
			r.setFinalizerWarningEvent(kyma, err)
			return err
		}
	}
	return nil
}

func (r *PurgeReconciler) performCleanup(ctx context.Context, remoteClient client.Client) error {
	crdList := apiextensions.CustomResourceDefinitionList{}
	if err := remoteClient.List(ctx, &crdList); err != nil {
		return fmt.Errorf("failed to fetch CRDs from remote cluster: %w", err)
	}

	for _, crd := range crdList.Items {
		if shouldSkip(crd, r.SkipCRDs) {
			continue
		}

		staleResources, err := getAllRemainingCRs(ctx, remoteClient, crd)
		if err != nil {
			return fmt.Errorf("could not fetch stale resources from remote cluster: %w", err)
		}

		err = dropFinalizers(ctx, remoteClient, staleResources)
		if err != nil {
			return fmt.Errorf("failed to purge stale resources: %w", err)
		}
	}
	return nil
}

func shouldSkip(crd apiextensions.CustomResourceDefinition, matcher matcher.CRDMatcherFunc) bool {
	if crd.Spec.Group == v1beta2.GroupVersion.Group && crd.Spec.Names.Kind == string(v1beta2.KymaKind) {
		return true
	}
	return matcher(crd)
}

func getAllRemainingCRs(ctx context.Context, remoteClient client.Client,
	crd apiextensions.CustomResourceDefinition,
) (unstructured.UnstructuredList, error) {
	staleResources := unstructured.UnstructuredList{}

	// Since there are multiple possible versions, we are choosing storage version
	var gvk schema.GroupVersionKind
	for _, version := range crd.Spec.Versions {
		if version.Storage {
			gvk = schema.GroupVersionKind{
				Group:   crd.Spec.Group,
				Kind:    crd.Spec.Names.Kind,
				Version: version.Name,
			}
			break
		}
	}
	staleResources.SetGroupVersionKind(gvk)

	if err := remoteClient.List(ctx, &staleResources); err != nil {
		return unstructured.UnstructuredList{}, fmt.Errorf("failed to fetch stale resources: %w", err)
	}

	return staleResources, nil
}

func dropFinalizers(ctx context.Context, remoteClient client.Client,
	staleResources unstructured.UnstructuredList,
) error {
	for index := range staleResources.Items {
		resource := staleResources.Items[index]
		resource.SetFinalizers(nil)
		if err := remoteClient.Update(ctx, &resource); err != nil {
			return fmt.Errorf("failed to update resource: %w", err)
		}
	}
	return nil
}

func (r *PurgeReconciler) setFinalizerWarningEvent(kyma *v1beta2.Kyma, err error) {
	r.Event(kyma, "Warning", "SettingPurgeFinalizerError", err.Error())
}<|MERGE_RESOLUTION|>--- conflicted
+++ resolved
@@ -20,8 +20,6 @@
 	"context"
 	"fmt"
 	"time"
-
-	"github.com/kyma-project/lifecycle-manager/pkg/status"
 
 	apiextensions "k8s.io/apiextensions-apiserver/pkg/apis/apiextensions/v1"
 	"k8s.io/apimachinery/pkg/apis/meta/v1/unstructured"
@@ -37,6 +35,7 @@
 	"github.com/kyma-project/lifecycle-manager/pkg/adapter"
 	"github.com/kyma-project/lifecycle-manager/pkg/log"
 	"github.com/kyma-project/lifecycle-manager/pkg/matcher"
+	"github.com/kyma-project/lifecycle-manager/pkg/status"
 	"github.com/kyma-project/lifecycle-manager/pkg/util"
 )
 
@@ -92,19 +91,12 @@
 			if err := metrics.UpdatePurgeError(kyma, metrics.ErrPurgeFinalizerRemoval); err != nil {
 				logger.Error(err, "Failed to update error metrics")
 			}
-<<<<<<< HEAD
-=======
-			return ctrl.Result{Requeue: true}, nil
-		}
-
-		if err != nil {
->>>>>>> d3df3038
 			return ctrl.Result{}, err
 		}
-		return ctrl.Result{}, nil
+		return ctrl.Result{Requeue: true}, nil
 	}
 	if err != nil {
-		return ctrl.Result{}, err
+		return ctrl.Result{Requeue: true}, err
 	}
 
 	metrics.UpdatePurgeCount()
@@ -126,7 +118,6 @@
 	duration := time.Since(start)
 	metrics.UpdatePurgeTime(duration)
 
-<<<<<<< HEAD
 	return ctrl.Result{}, nil
 }
 
@@ -134,9 +125,6 @@
 ) error {
 	if err := status.Helper(r).UpdateStatusForExistingModules(ctx, kyma, state, message); err != nil {
 		return fmt.Errorf("error while updating status to %s because of %s: %w", state, message, err)
-=======
-		return ctrl.Result{Requeue: true}, nil
->>>>>>> d3df3038
 	}
 	return nil
 }

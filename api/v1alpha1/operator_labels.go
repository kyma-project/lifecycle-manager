--- conflicted
+++ resolved
@@ -26,14 +26,11 @@
 	// WatchedByLabel defines a redirect to a controller that should be getting a notification
 	// if this resource is changed.
 	WatchedByLabel = OperatorPrefix + Separator + "watched-by"
-<<<<<<< HEAD
 	// PurposeLabel defines the purpose of the resource, i.e. Secrets which will be used to certificate management.
 	PurposeLabel = OperatorPrefix + Separator + "purpose"
 	CertManager  = "klm-watcher-cert-manager"
-=======
 	// SkipReconcileLabel indicates this specific resource will be skipped during reconciliation.
 	SkipReconcileLabel = OperatorPrefix + Separator + "skip-reconciliation"
->>>>>>> b9b6251e
 )
 
 func ModuleTemplatesByLabel(module *Module) client.MatchingLabels {

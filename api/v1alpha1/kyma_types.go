/*
Copyright 2022.

Licensed under the Apache License, Version 2.0 (the "License");
you may not use this file except in compliance with the License.
You may obtain a copy of the License at

    http://www.apache.org/licenses/LICENSE-2.0

Unless required by applicable law or agreed to in writing, software
distributed under the License is distributed on an "AS IS" BASIS,
WITHOUT WARRANTIES OR CONDITIONS OF ANY KIND, either express or implied.
See the License for the specific language governing permissions and
limitations under the License.
*/

package v1alpha1

import (
	"github.com/kyma-project/lifecycle-manager/api/v1beta1"
	metav1 "k8s.io/apimachinery/pkg/apis/meta/v1"
)

<<<<<<< HEAD
type OverrideType string

type (
	Overrides []Override
	Override  struct {
		Name                  string `json:"name"`
		*metav1.LabelSelector `json:"selector,omitempty"`
	}
)

type Modules []Module

// Module defines the components to be installed.
type Module struct {
	// Name is a unique identifier of the module.
	// It is used to resolve a ModuleTemplate for creating a set of resources on the cluster.
	//
	// Name can be one of 3 kinds:
	// - The ModuleName label value of the module-template, e.g. operator.kyma-project.io/module-name=my-module
	// - The Name or Namespace/Name of a ModuleTemplate, e.g. my-moduletemplate or kyma-system/my-moduletemplate
	// - The FQDN, e.g. kyma-project.io/module/my-module as located in .spec.descriptor.component.name
	Name string `json:"name"`

	// ControllerName is able to set the controller used for reconciliation of the module. It can be used
	// together with Cache Configuration on the Operator responsible for the templated Modules to split
	// workload.
	ControllerName string `json:"controller,omitempty"`

	// Channel is the desired channel of the Module. If this changes or is set, it will be used to resolve a new
	// ModuleTemplate based on the new resolved resources.
	// +kubebuilder:validation:Pattern:=^[a-z]+$
	// +kubebuilder:validation:MaxLength:=32
	// +kubebuilder:validation:MinLength:=3
	Channel string `json:"channel,omitempty"`

	// +kubebuilder:default:=CreateAndDelete
	CustomResourcePolicy `json:"customResourcePolicy,omitempty"`
}

// CustomResourcePolicy determines how a ModuleTemplate should be parsed. When CustomResourcePolicy is set to
// CustomResourcePolicyPolicyCreateNoUpdate, the Manifest will receive instructions to create it on installation with
// the default values provided in ModuleTemplate, and to remove it when the module or Kyma is deleted.
// +kubebuilder:validation:Enum=CreateAndDelete;Ignore
type CustomResourcePolicy string

const (
	// CustomResourcePolicyCreateAndDelete causes the Manifest to contain the default data provided in ModuleTemplate.
	// While Updates from the Data are never propagated, the resource is deleted on module removal.
	CustomResourcePolicyCreateAndDelete = "CreateAndDelete"
	// CustomResourcePolicyIgnore does not pass the Data from ModuleTemplate.
	// This ensures the user of the module is able to initialize the Module without any default configuration.
	// This is useful if another controller should manage module configuration as data and not be auto-initialized.
	// It can also be used to initialize controllers without interacting with them.
	CustomResourcePolicyIgnore = "Ignore"
)

// SyncStrategy determines how the Remote Cluster is synchronized with the Control Plane. This can influence secret
// lookup, or other behavioral patterns when interacting with the remote cluster.
type SyncStrategy string

const (
	SyncStrategyLocalSecret = "local-secret"
	SyncStrategyLocalClient = "local-client"
)

// Sync defines settings used to apply the kyma synchronization to other clusters. This is defaulted to false
// and NOT INTENDED FOR PRODUCTIVE USE.
type Sync struct {
	// +kubebuilder:default:=false
	// Enabled set to true will look up a kubeconfig for the remote cluster based on the strategy
	// and synchronize its state there.
	Enabled bool `json:"enabled,omitempty"`

	// +kubebuilder:default:=secret
	// Strategy determines the way to look up the remotely synced kubeconfig, by default it is fetched from a secret
	Strategy SyncStrategy `json:"strategy,omitempty"`

	// The target namespace, if empty the namespace is reflected from the control plane
	// Note that cleanup is currently not supported if you are switching the namespace, so you will
	// manually need to clean up old synchronized Kymas
	Namespace string `json:"namespace,omitempty"`

	// +kubebuilder:default:=true
	// NoModuleCopy set to true will cause the remote Kyma to be initialized without copying over the
	// module spec of the control plane into the SKR
	NoModuleCopy bool `json:"noModuleCopy,omitempty"`

	// +kubebuilder:default:=true
	// ModuleCatalog set to true will cause a copy of all ModuleTemplate in the cluster
	// to be synchronized for discovery purposes
	ModuleCatalog bool `json:"moduleCatalog,omitempty"`
}

// KymaSpec defines the desired state of Kyma.
type KymaSpec struct {
	// Channel specifies the desired Channel of the Installation, usually targeting different module versions.
	// +kubebuilder:validation:Pattern:=^[a-z]+$
	// +kubebuilder:validation:MaxLength:=32
	// +kubebuilder:validation:MinLength:=3
	Channel string `json:"channel"`

	// Modules specifies the list of modules to be installed
	Modules []Module `json:"modules,omitempty"`

	// Active Synchronization Settings
	// +optional
	Sync Sync `json:"sync,omitempty"`
}

func (kyma *Kyma) DetermineState() State {
	status := &kyma.Status
	for _, moduleStatus := range status.Modules {
		if moduleStatus.State == StateError {
			return StateError
		}
	}

	if len(status.Conditions) < 1 {
		return StateProcessing
	}

	for _, existingCondition := range status.Conditions {
		if existingCondition.Type == string(ConditionTypeReady) &&
			existingCondition.Status != metav1.ConditionTrue {
			return StateProcessing
		}
	}

	return StateReady
}

// KymaStatus defines the observed state of Kyma
// +kubebuilder:subresource:status
type KymaStatus struct {
	// State signifies current state of Kyma.
	// Value can be one of ("Ready", "Processing", "Error", "Deleting").
	State State `json:"state,omitempty"`

	// List of status conditions to indicate the status of a ServiceInstance.
	// +optional
	Conditions []metav1.Condition `json:"conditions,omitempty"`

	// Contains essential information about the current deployed module
	Modules []ModuleStatus `json:"modules,omitempty"`

	// Active Channel
	// +optional
	ActiveChannel string `json:"activeChannel,omitempty"`

	LastOperation `json:"lastOperation,omitempty"`
}

type LastOperation struct {
	Operation      string      `json:"operation"`
	LastUpdateTime metav1.Time `json:"lastUpdateTime,omitempty"`
}

const DefaultChannel = "regular"

// +kubebuilder:validation:Enum=Processing;Deleting;Ready;Error;""
type State string

// Valid States.
const (
	// StateReady signifies specified resource is ready and has been installed successfully.
	StateReady State = "Ready"

	// StateProcessing signifies specified resource is reconciling and is in the process of installation.
	// Processing can also signal that the Installation previously encountered an error and is now recovering.
	StateProcessing State = "Processing"

	// StateError signifies an error for specified resource.
	// This signifies that the Installation process encountered an error.
	// Contrary to Processing, it can be expected that this state should change on the next retry.
	StateError State = "Error"

	// StateDeleting signifies specified resource is being deleted. This is the state that is used when a deletionTimestamp
	// was detected and Finalizers are picked up.
	StateDeleting State = "Deleting"
)

type ModuleStatus struct {
	// Name defines the name of the Module in the Spec that the status is used for.
	// It can be any kind of Reference format supported by Module.Name.
	Name string `json:"name"`

	// FQDN is the fully qualified domain name of the module.
	// In the ModuleTemplate it is located in .spec.descriptor.component.name of the ModuleTemplate
	// FQDN is used to calculate Namespace and Name of the Manifest for tracking.
	FQDN string `json:"fqdn"`

	// Manifest contains the Information of a related Manifest
	Manifest TrackingObject `json:"manifest,omitempty"`

	// It contains information about the last parsed ModuleTemplate in Context of the Installation.
	// This will update when Channel or the ModuleTemplate is changed.
	// +optional
	Template TrackingObject `json:"template"`

	// Channel tracks the active Channel of the Module. In Case it changes, the new Channel will have caused
	// a new lookup to be necessary that maybe picks a different ModuleTemplate, which is why we need to reconcile.
	Channel string `json:"channel,omitempty"`

	// Channel tracks the active Version of the Module.
	Version string `json:"version"`

	// State of the Module in the currently tracked Generation
	State State `json:"state"`
}

// TrackingObject contains metav1.TypeMeta and PartialMeta to allow a generation based object tracking.
// It purposefully does not use ObjectMeta as the generation of controller-runtime for crds would not validate
// the generation fields even when embedding ObjectMeta.
type TrackingObject struct {
	metav1.TypeMeta `json:",inline"`
	PartialMeta     `json:"metadata,omitempty"`
}

// PartialMeta is a subset of ObjectMeta that contains relevant information to track an Object.
// see https://github.com/kubernetes/apimachinery/blob/v0.26.1/pkg/apis/meta/v1/types.go#L111
type PartialMeta struct {
	// Name must be unique within a namespace. Is required when creating resources, although
	// some resources may allow a client to request the generation of an appropriate name
	// automatically. Name is primarily intended for creation idempotence and configuration
	// definition.
	// Cannot be updated.
	// More info: http://kubernetes.io/docs/user-guide/identifiers#names
	// +optional
	Name string `json:"name"`
	// Namespace defines the space within which each name must be unique. An empty namespace is
	// equivalent to the "default" namespace, but "default" is the canonical representation.
	// Not all objects are required to be scoped to a namespace - the value of this field for
	// those objects will be empty.
	//
	// Must be a DNS_LABEL.
	// Cannot be updated.
	// More info: http://kubernetes.io/docs/user-guide/namespaces
	// +optional
	Namespace string `json:"namespace"`
	// A sequence number representing a specific generation of the desired state.
	// Populated by the system. Read-only.
	// +optional
	Generation int64 `json:"generation,omitempty"`
}

func PartialMetaFromObject(object metav1.Object) PartialMeta {
	return PartialMeta{
		Name:       object.GetName(),
		Namespace:  object.GetNamespace(),
		Generation: object.GetGeneration(),
	}
}

func (m PartialMeta) GetName() string {
	return m.Name
}

func (m PartialMeta) GetNamespace() string {
	return m.Namespace
}

func (m PartialMeta) GetGeneration() int64 {
	return m.Generation
}

type KymaConditionType string

const (
	// ConditionTypeReady represents KymaConditionType Ready, meaning as soon as its true we will reconcile Kyma
	// into KymaStateReady.
	ConditionTypeReady KymaConditionType = "Ready"
)

// KymaConditionReason is a programmatic identifier indicating the reason for the condition's last transition.
// By combining of condition status, it explains the current Kyma status for all modules.
// Name example:
// Reason: ModulesIsReady and Status: True means all modules are in ready state.
// Reason: ModulesIsReady and Status: False means some modules are not in ready state,
// and the actual state of individual module can be found in related ModuleStatus.
type KymaConditionReason string

=======
>>>>>>> bdd79b55
//+genclient
//+kubebuilder:object:root=true
//+kubebuilder:subresource:status
//+kubebuilder:printcolumn:name="State",type=string,JSONPath=".status.state"
//+kubebuilder:printcolumn:name="Age",type="date",JSONPath=".metadata.creationTimestamp"

// Kyma is the Schema for the kymas API.
type Kyma struct {
	metav1.TypeMeta   `json:",inline"`
	metav1.ObjectMeta `json:"metadata,omitempty"`

	Spec   v1beta1.KymaSpec   `json:"spec,omitempty"`
	Status v1beta1.KymaStatus `json:"status,omitempty"`
}

//+kubebuilder:object:root=true

// KymaList contains a list of Kyma.
type KymaList struct {
	metav1.TypeMeta `json:",inline"`
	metav1.ListMeta `json:"metadata,omitempty"`
	Items           []Kyma `json:"items"`
}

//nolint:gochecknoinits
func init() {
	SchemeBuilder.Register(&Kyma{}, &KymaList{})
}<|MERGE_RESOLUTION|>--- conflicted
+++ resolved
@@ -21,290 +21,6 @@
 	metav1 "k8s.io/apimachinery/pkg/apis/meta/v1"
 )
 
-<<<<<<< HEAD
-type OverrideType string
-
-type (
-	Overrides []Override
-	Override  struct {
-		Name                  string `json:"name"`
-		*metav1.LabelSelector `json:"selector,omitempty"`
-	}
-)
-
-type Modules []Module
-
-// Module defines the components to be installed.
-type Module struct {
-	// Name is a unique identifier of the module.
-	// It is used to resolve a ModuleTemplate for creating a set of resources on the cluster.
-	//
-	// Name can be one of 3 kinds:
-	// - The ModuleName label value of the module-template, e.g. operator.kyma-project.io/module-name=my-module
-	// - The Name or Namespace/Name of a ModuleTemplate, e.g. my-moduletemplate or kyma-system/my-moduletemplate
-	// - The FQDN, e.g. kyma-project.io/module/my-module as located in .spec.descriptor.component.name
-	Name string `json:"name"`
-
-	// ControllerName is able to set the controller used for reconciliation of the module. It can be used
-	// together with Cache Configuration on the Operator responsible for the templated Modules to split
-	// workload.
-	ControllerName string `json:"controller,omitempty"`
-
-	// Channel is the desired channel of the Module. If this changes or is set, it will be used to resolve a new
-	// ModuleTemplate based on the new resolved resources.
-	// +kubebuilder:validation:Pattern:=^[a-z]+$
-	// +kubebuilder:validation:MaxLength:=32
-	// +kubebuilder:validation:MinLength:=3
-	Channel string `json:"channel,omitempty"`
-
-	// +kubebuilder:default:=CreateAndDelete
-	CustomResourcePolicy `json:"customResourcePolicy,omitempty"`
-}
-
-// CustomResourcePolicy determines how a ModuleTemplate should be parsed. When CustomResourcePolicy is set to
-// CustomResourcePolicyPolicyCreateNoUpdate, the Manifest will receive instructions to create it on installation with
-// the default values provided in ModuleTemplate, and to remove it when the module or Kyma is deleted.
-// +kubebuilder:validation:Enum=CreateAndDelete;Ignore
-type CustomResourcePolicy string
-
-const (
-	// CustomResourcePolicyCreateAndDelete causes the Manifest to contain the default data provided in ModuleTemplate.
-	// While Updates from the Data are never propagated, the resource is deleted on module removal.
-	CustomResourcePolicyCreateAndDelete = "CreateAndDelete"
-	// CustomResourcePolicyIgnore does not pass the Data from ModuleTemplate.
-	// This ensures the user of the module is able to initialize the Module without any default configuration.
-	// This is useful if another controller should manage module configuration as data and not be auto-initialized.
-	// It can also be used to initialize controllers without interacting with them.
-	CustomResourcePolicyIgnore = "Ignore"
-)
-
-// SyncStrategy determines how the Remote Cluster is synchronized with the Control Plane. This can influence secret
-// lookup, or other behavioral patterns when interacting with the remote cluster.
-type SyncStrategy string
-
-const (
-	SyncStrategyLocalSecret = "local-secret"
-	SyncStrategyLocalClient = "local-client"
-)
-
-// Sync defines settings used to apply the kyma synchronization to other clusters. This is defaulted to false
-// and NOT INTENDED FOR PRODUCTIVE USE.
-type Sync struct {
-	// +kubebuilder:default:=false
-	// Enabled set to true will look up a kubeconfig for the remote cluster based on the strategy
-	// and synchronize its state there.
-	Enabled bool `json:"enabled,omitempty"`
-
-	// +kubebuilder:default:=secret
-	// Strategy determines the way to look up the remotely synced kubeconfig, by default it is fetched from a secret
-	Strategy SyncStrategy `json:"strategy,omitempty"`
-
-	// The target namespace, if empty the namespace is reflected from the control plane
-	// Note that cleanup is currently not supported if you are switching the namespace, so you will
-	// manually need to clean up old synchronized Kymas
-	Namespace string `json:"namespace,omitempty"`
-
-	// +kubebuilder:default:=true
-	// NoModuleCopy set to true will cause the remote Kyma to be initialized without copying over the
-	// module spec of the control plane into the SKR
-	NoModuleCopy bool `json:"noModuleCopy,omitempty"`
-
-	// +kubebuilder:default:=true
-	// ModuleCatalog set to true will cause a copy of all ModuleTemplate in the cluster
-	// to be synchronized for discovery purposes
-	ModuleCatalog bool `json:"moduleCatalog,omitempty"`
-}
-
-// KymaSpec defines the desired state of Kyma.
-type KymaSpec struct {
-	// Channel specifies the desired Channel of the Installation, usually targeting different module versions.
-	// +kubebuilder:validation:Pattern:=^[a-z]+$
-	// +kubebuilder:validation:MaxLength:=32
-	// +kubebuilder:validation:MinLength:=3
-	Channel string `json:"channel"`
-
-	// Modules specifies the list of modules to be installed
-	Modules []Module `json:"modules,omitempty"`
-
-	// Active Synchronization Settings
-	// +optional
-	Sync Sync `json:"sync,omitempty"`
-}
-
-func (kyma *Kyma) DetermineState() State {
-	status := &kyma.Status
-	for _, moduleStatus := range status.Modules {
-		if moduleStatus.State == StateError {
-			return StateError
-		}
-	}
-
-	if len(status.Conditions) < 1 {
-		return StateProcessing
-	}
-
-	for _, existingCondition := range status.Conditions {
-		if existingCondition.Type == string(ConditionTypeReady) &&
-			existingCondition.Status != metav1.ConditionTrue {
-			return StateProcessing
-		}
-	}
-
-	return StateReady
-}
-
-// KymaStatus defines the observed state of Kyma
-// +kubebuilder:subresource:status
-type KymaStatus struct {
-	// State signifies current state of Kyma.
-	// Value can be one of ("Ready", "Processing", "Error", "Deleting").
-	State State `json:"state,omitempty"`
-
-	// List of status conditions to indicate the status of a ServiceInstance.
-	// +optional
-	Conditions []metav1.Condition `json:"conditions,omitempty"`
-
-	// Contains essential information about the current deployed module
-	Modules []ModuleStatus `json:"modules,omitempty"`
-
-	// Active Channel
-	// +optional
-	ActiveChannel string `json:"activeChannel,omitempty"`
-
-	LastOperation `json:"lastOperation,omitempty"`
-}
-
-type LastOperation struct {
-	Operation      string      `json:"operation"`
-	LastUpdateTime metav1.Time `json:"lastUpdateTime,omitempty"`
-}
-
-const DefaultChannel = "regular"
-
-// +kubebuilder:validation:Enum=Processing;Deleting;Ready;Error;""
-type State string
-
-// Valid States.
-const (
-	// StateReady signifies specified resource is ready and has been installed successfully.
-	StateReady State = "Ready"
-
-	// StateProcessing signifies specified resource is reconciling and is in the process of installation.
-	// Processing can also signal that the Installation previously encountered an error and is now recovering.
-	StateProcessing State = "Processing"
-
-	// StateError signifies an error for specified resource.
-	// This signifies that the Installation process encountered an error.
-	// Contrary to Processing, it can be expected that this state should change on the next retry.
-	StateError State = "Error"
-
-	// StateDeleting signifies specified resource is being deleted. This is the state that is used when a deletionTimestamp
-	// was detected and Finalizers are picked up.
-	StateDeleting State = "Deleting"
-)
-
-type ModuleStatus struct {
-	// Name defines the name of the Module in the Spec that the status is used for.
-	// It can be any kind of Reference format supported by Module.Name.
-	Name string `json:"name"`
-
-	// FQDN is the fully qualified domain name of the module.
-	// In the ModuleTemplate it is located in .spec.descriptor.component.name of the ModuleTemplate
-	// FQDN is used to calculate Namespace and Name of the Manifest for tracking.
-	FQDN string `json:"fqdn"`
-
-	// Manifest contains the Information of a related Manifest
-	Manifest TrackingObject `json:"manifest,omitempty"`
-
-	// It contains information about the last parsed ModuleTemplate in Context of the Installation.
-	// This will update when Channel or the ModuleTemplate is changed.
-	// +optional
-	Template TrackingObject `json:"template"`
-
-	// Channel tracks the active Channel of the Module. In Case it changes, the new Channel will have caused
-	// a new lookup to be necessary that maybe picks a different ModuleTemplate, which is why we need to reconcile.
-	Channel string `json:"channel,omitempty"`
-
-	// Channel tracks the active Version of the Module.
-	Version string `json:"version"`
-
-	// State of the Module in the currently tracked Generation
-	State State `json:"state"`
-}
-
-// TrackingObject contains metav1.TypeMeta and PartialMeta to allow a generation based object tracking.
-// It purposefully does not use ObjectMeta as the generation of controller-runtime for crds would not validate
-// the generation fields even when embedding ObjectMeta.
-type TrackingObject struct {
-	metav1.TypeMeta `json:",inline"`
-	PartialMeta     `json:"metadata,omitempty"`
-}
-
-// PartialMeta is a subset of ObjectMeta that contains relevant information to track an Object.
-// see https://github.com/kubernetes/apimachinery/blob/v0.26.1/pkg/apis/meta/v1/types.go#L111
-type PartialMeta struct {
-	// Name must be unique within a namespace. Is required when creating resources, although
-	// some resources may allow a client to request the generation of an appropriate name
-	// automatically. Name is primarily intended for creation idempotence and configuration
-	// definition.
-	// Cannot be updated.
-	// More info: http://kubernetes.io/docs/user-guide/identifiers#names
-	// +optional
-	Name string `json:"name"`
-	// Namespace defines the space within which each name must be unique. An empty namespace is
-	// equivalent to the "default" namespace, but "default" is the canonical representation.
-	// Not all objects are required to be scoped to a namespace - the value of this field for
-	// those objects will be empty.
-	//
-	// Must be a DNS_LABEL.
-	// Cannot be updated.
-	// More info: http://kubernetes.io/docs/user-guide/namespaces
-	// +optional
-	Namespace string `json:"namespace"`
-	// A sequence number representing a specific generation of the desired state.
-	// Populated by the system. Read-only.
-	// +optional
-	Generation int64 `json:"generation,omitempty"`
-}
-
-func PartialMetaFromObject(object metav1.Object) PartialMeta {
-	return PartialMeta{
-		Name:       object.GetName(),
-		Namespace:  object.GetNamespace(),
-		Generation: object.GetGeneration(),
-	}
-}
-
-func (m PartialMeta) GetName() string {
-	return m.Name
-}
-
-func (m PartialMeta) GetNamespace() string {
-	return m.Namespace
-}
-
-func (m PartialMeta) GetGeneration() int64 {
-	return m.Generation
-}
-
-type KymaConditionType string
-
-const (
-	// ConditionTypeReady represents KymaConditionType Ready, meaning as soon as its true we will reconcile Kyma
-	// into KymaStateReady.
-	ConditionTypeReady KymaConditionType = "Ready"
-)
-
-// KymaConditionReason is a programmatic identifier indicating the reason for the condition's last transition.
-// By combining of condition status, it explains the current Kyma status for all modules.
-// Name example:
-// Reason: ModulesIsReady and Status: True means all modules are in ready state.
-// Reason: ModulesIsReady and Status: False means some modules are not in ready state,
-// and the actual state of individual module can be found in related ModuleStatus.
-type KymaConditionReason string
-
-=======
->>>>>>> bdd79b55
 //+genclient
 //+kubebuilder:object:root=true
 //+kubebuilder:subresource:status

--- conflicted
+++ resolved
@@ -18,15 +18,9 @@
 		dst.ObjectMeta.Labels = make(map[string]string)
 	}
 	if !src.Spec.Sync.Enabled {
-<<<<<<< HEAD
-		dst.ObjectMeta.Labels[shared.SyncLabel] = v1beta2.DisableLabelValue
-	} else {
-		dst.ObjectMeta.Labels[shared.SyncLabel] = v1beta2.EnableLabelValue
-=======
 		dst.ObjectMeta.Labels[shared.SyncLabel] = shared.DisableLabelValue
 	} else {
 		dst.ObjectMeta.Labels[shared.SyncLabel] = shared.EnableLabelValue
->>>>>>> 3539b2df
 	}
 	dst.Spec.Channel = src.Spec.Channel
 	dst.Spec.Modules = src.Spec.Modules

--- conflicted
+++ resolved
@@ -19,12 +19,6 @@
 	//nolint:gosec
 	OCIRegistryCredLabel = "oci-registry-cred"
 	OperatorName         = "lifecycle-manager"
-<<<<<<< HEAD
-	// OwnedByLabel defines the resource managing the resource. Differing from ManagedBy in that it does not reference
-	// controllers.
-	OwnedByLabel = OperatorPrefix + Separator + "owned-by"
-=======
->>>>>>> 6b9c2c42
 	// WatchedByLabel defines a redirect to a controller that should be getting a notification
 	// if this resource is changed.
 	WatchedByLabel = OperatorPrefix + Separator + "watched-by"

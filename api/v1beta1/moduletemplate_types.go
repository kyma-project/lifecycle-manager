--- conflicted
+++ resolved
@@ -17,12 +17,8 @@
 package v1beta1
 
 import (
-<<<<<<< HEAD
-=======
 	"fmt"
-	"time"
 
->>>>>>> c70317e2
 	"github.com/open-component-model/ocm/pkg/contexts/ocm/compdesc"
 	metav1 "k8s.io/apimachinery/pkg/apis/meta/v1"
 	"k8s.io/apimachinery/pkg/apis/meta/v1/unstructured"
@@ -142,20 +138,6 @@
 //nolint:gochecknoinits
 func init() {
 	SchemeBuilder.Register(&ModuleTemplate{}, &ModuleTemplateList{}, &Descriptor{})
-<<<<<<< HEAD
-=======
-}
-
-func (in *ModuleTemplate) SetLastSync() *ModuleTemplate {
-	lastSyncDate := time.Now().Format(time.RFC3339)
-
-	if in.Annotations == nil {
-		in.Annotations = make(map[string]string)
-	}
-
-	in.Annotations[LastSync] = lastSyncDate
-
-	return in
 }
 
 func (in *ModuleTemplate) GetComponentDescriptorCacheKey() (string, error) {
@@ -164,5 +146,4 @@
 		return "", err
 	}
 	return fmt.Sprintf("%s:%s:%s", in.Spec.Channel, descriptor.GetName(), descriptor.GetVersion()), nil
->>>>>>> c70317e2
 }
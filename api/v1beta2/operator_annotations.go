package v1beta2

const (
	FQDN = OperatorPrefix + Separator + "fqdn"

	// OwnedByAnnotation defines the resource managing the resource. Differing from ManagedBy
	// in that it does not reference controllers. Used by the runtime-watcher to determine the
	// corresponding CR in KCP.
<<<<<<< HEAD
	OwnedByAnnotation      = OperatorPrefix + Separator + "owned-by"
	OwnedByFormat          = "%s/%s"
	SyncStrategyAnnotation = "sync-strategy"

	CustomStateCheckAnnotation = OperatorPrefix + Separator + "custom-state-check"
=======
	OwnedByAnnotation         = OperatorPrefix + Separator + "owned-by"
	OwnedByFormat             = "%s/%s"
	SyncStrategyAnnotation    = "sync-strategy"
	IsClusterScopedAnnotation = OperatorPrefix + Separator + "is-cluster-scoped"
>>>>>>> 1d2f998b
)<|MERGE_RESOLUTION|>--- conflicted
+++ resolved
@@ -6,16 +6,9 @@
 	// OwnedByAnnotation defines the resource managing the resource. Differing from ManagedBy
 	// in that it does not reference controllers. Used by the runtime-watcher to determine the
 	// corresponding CR in KCP.
-<<<<<<< HEAD
-	OwnedByAnnotation      = OperatorPrefix + Separator + "owned-by"
-	OwnedByFormat          = "%s/%s"
-	SyncStrategyAnnotation = "sync-strategy"
-
-	CustomStateCheckAnnotation = OperatorPrefix + Separator + "custom-state-check"
-=======
 	OwnedByAnnotation         = OperatorPrefix + Separator + "owned-by"
 	OwnedByFormat             = "%s/%s"
 	SyncStrategyAnnotation    = "sync-strategy"
 	IsClusterScopedAnnotation = OperatorPrefix + Separator + "is-cluster-scoped"
->>>>>>> 1d2f998b
+	CustomStateCheckAnnotation = OperatorPrefix + Separator + "custom-state-check"
 )
package v1beta2_test

import (
	"testing"

	"github.com/Masterminds/semver/v3"
	"github.com/kyma-project/lifecycle-manager/api/v1beta2"
)

func Test_ValidateVersion(t *testing.T) {
	t.Parallel()
	tests := []struct {
		name       string
		newVersion string
		oldVersion string
		isValid    bool
	}{
		{
			name:       "valid version update due to version increment",
			newVersion: "v1.0.1",
			oldVersion: "v1.0.0",
			isValid:    true,
		},
		{
			name:       "valid version update due to same version with different Prerelease",
			newVersion: "v1.0.0-RC2",
			oldVersion: "v1.0.0-RC1",
			isValid:    true,
		},
		{
			name:       "valid version update due to same version with different Prerelease",
			newVersion: "v1.0.0-RC2",
			oldVersion: "v1.0.0-RC1",
			isValid:    true,
		},
		{
			name:       "invalid version update due to version decrease",
			newVersion: "v1.0.0",
			oldVersion: "v1.0.1",
			isValid:    false,
		},
		{
			name:       "invalid version update due to version decrease with Prerelease",
			newVersion: "v1.0.0-RC1",
			oldVersion: "v1.0.1-RC1",
			isValid:    false,
		},
	}
	for _, testCase := range tests {
		testCase := testCase
		t.Run(testCase.name, func(t *testing.T) {
			t.Parallel()
			newVersion, _ := semver.NewVersion(testCase.newVersion)
			oldVersion, _ := semver.NewVersion(testCase.oldVersion)
<<<<<<< HEAD
			if got := IsValidVersionChange(newVersion, oldVersion); got != testCase.isValid {
				t.Errorf("IsValidVersionChange() = %v, isValid %v", got, testCase.isValid)
=======
			err := v1beta2.ValidateVersionUpgrade(newVersion, oldVersion, "test_template")
			if (err != nil) != testCase.wantErr {
				t.Errorf("ValidateVersionUpgrade() error = %v, wantErr %v", err, testCase.wantErr)
>>>>>>> fa52cde0
			}
		})
	}
}<|MERGE_RESOLUTION|>--- conflicted
+++ resolved
@@ -13,37 +13,37 @@
 		name       string
 		newVersion string
 		oldVersion string
-		isValid    bool
+		wantErr    bool
 	}{
 		{
 			name:       "valid version update due to version increment",
 			newVersion: "v1.0.1",
 			oldVersion: "v1.0.0",
-			isValid:    true,
+			wantErr:    false,
 		},
 		{
 			name:       "valid version update due to same version with different Prerelease",
 			newVersion: "v1.0.0-RC2",
 			oldVersion: "v1.0.0-RC1",
-			isValid:    true,
+			wantErr:    false,
 		},
 		{
 			name:       "valid version update due to same version with different Prerelease",
 			newVersion: "v1.0.0-RC2",
 			oldVersion: "v1.0.0-RC1",
-			isValid:    true,
+			wantErr:    false,
 		},
 		{
 			name:       "invalid version update due to version decrease",
 			newVersion: "v1.0.0",
 			oldVersion: "v1.0.1",
-			isValid:    false,
+			wantErr:    true,
 		},
 		{
 			name:       "invalid version update due to version decrease with Prerelease",
 			newVersion: "v1.0.0-RC1",
 			oldVersion: "v1.0.1-RC1",
-			isValid:    false,
+			wantErr:    true,
 		},
 	}
 	for _, testCase := range tests {
@@ -52,14 +52,9 @@
 			t.Parallel()
 			newVersion, _ := semver.NewVersion(testCase.newVersion)
 			oldVersion, _ := semver.NewVersion(testCase.oldVersion)
-<<<<<<< HEAD
-			if got := IsValidVersionChange(newVersion, oldVersion); got != testCase.isValid {
-				t.Errorf("IsValidVersionChange() = %v, isValid %v", got, testCase.isValid)
-=======
 			err := v1beta2.ValidateVersionUpgrade(newVersion, oldVersion, "test_template")
 			if (err != nil) != testCase.wantErr {
 				t.Errorf("ValidateVersionUpgrade() error = %v, wantErr %v", err, testCase.wantErr)
->>>>>>> fa52cde0
 			}
 		})
 	}

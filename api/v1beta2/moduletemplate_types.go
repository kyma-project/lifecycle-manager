--- conflicted
+++ resolved
@@ -133,10 +133,13 @@
 	// +listMapKey=name
 	Resources []Resource `json:"resources,omitempty"`
 
-<<<<<<< HEAD
 	// Info contains metadata about the module.
 	// +optional
 	Info ModuleInfo `json:"info,omitempty"`
+  
+	// AssociatedResources is a list of module related resources that usually must be cleaned when uninstalling a module. Informational purpose only.
+	// +optional
+	AssociatedResources []apimetav1.GroupVersionKind `json:"associatedResources,omitempty"`
 }
 
 type ModuleInfo struct {
@@ -159,11 +162,6 @@
 
 	// Link is the link to the icon.
 	Link string `json:"link"`
-=======
-	// AssociatedResources is a list of module related resources that usually must be cleaned when uninstalling a module. Informational purpose only.
-	// +optional
-	AssociatedResources []apimetav1.GroupVersionKind `json:"associatedResources,omitempty"`
->>>>>>> cd2b4a23
 }
 
 type CustomStateCheck struct {

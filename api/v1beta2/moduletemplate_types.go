/*
Copyright 2022.

Licensed under the Apache License, Version 2.0 (the "License");
you may not use this file except in compliance with the License.
You may obtain a copy of the License at

    http://www.apache.org/licenses/LICENSE-2.0

Unless required by applicable law or agreed to in writing, software
distributed under the License is distributed on an "AS IS" BASIS,
WITHOUT WARRANTIES OR CONDITIONS OF ANY KIND, either express or implied.
See the License for the specific language governing permissions and
limitations under the License.
*/

package v1beta2

import (
	"fmt"
	"strings"
	"sync"

	"github.com/open-component-model/ocm/pkg/contexts/ocm/compdesc"
	"k8s.io/apimachinery/pkg/apis/meta/v1/unstructured"
	"k8s.io/apimachinery/pkg/runtime"

	metav1 "k8s.io/apimachinery/pkg/apis/meta/v1"
	"k8s.io/apimachinery/pkg/runtime/schema"
)

// ModuleTemplate is a representation of a Template used for creating Module Instances within the Module Lifecycle.
// It is generally loosely defined within the Kubernetes Specification, however it has a strict enforcement of
// OCM guidelines as it serves an active role in maintaining a list of available Modules within a cluster.
//
// +genclient
// +kubebuilder:object:root=true
// +kubebuilder:printcolumn:name="Age",type="date",JSONPath=".metadata.creationTimestamp"

type ModuleTemplate struct {
	metav1.TypeMeta   `json:",inline"`
	metav1.ObjectMeta `json:"metadata,omitempty"`

	Spec ModuleTemplateSpec `json:"spec,omitempty"`
}

// +k8s:deepcopy-gen=false
type Descriptor struct {
	*compdesc.ComponentDescriptor
}

func (d *Descriptor) SetGroupVersionKind(kind schema.GroupVersionKind) {
	d.Version = kind.Version
}

func (d *Descriptor) GroupVersionKind() schema.GroupVersionKind {
	return schema.GroupVersionKind{
		Group:   "ocm.kyma-project.io",
		Version: d.Metadata.ConfiguredVersion,
		Kind:    "Descriptor",
	}
}

func (d *Descriptor) GetObjectKind() schema.ObjectKind {
	return d
}

func (d *Descriptor) DeepCopyObject() runtime.Object {
	return &Descriptor{ComponentDescriptor: d.Copy()}
}

// ModuleTemplateSpec defines the desired state of ModuleTemplate.
type ModuleTemplateSpec struct {
	// Channel is the targeted channel of the ModuleTemplate. It will be used to directly assign a Template
	// to a target channel. It has to be provided at any given time.
	// +kubebuilder:validation:Pattern:=^[a-z]+$
	// +kubebuilder:validation:MaxLength:=32
	// +kubebuilder:validation:MinLength:=3
	Channel string `json:"channel"`

	// Data is the default set of attributes that are used to generate the Module. It contains a default set of values
	// for a given channel, and is thus different from default values allocated during struct parsing of the Module.
	// While Data can change after the initial creation of ModuleTemplate, it is not expected to be propagated to
	// downstream modules as it is considered a set of default values. This means that an update of the data block
	// will only propagate to new Modules created form ModuleTemplate, not any existing Module.
	//
	//+kubebuilder:pruning:PreserveUnknownFields
	//+kubebuilder:validation:XEmbeddedResource
	Data unstructured.Unstructured `json:"data,omitempty"`

	// The Descriptor is the Open Component Model Descriptor of a Module, containing all relevant information
	// to correctly initialize a module (e.g. Charts, Manifests, References to Binaries and/or configuration)
	// Name more information on Component Descriptors, see
	// https://github.com/open-component-model/ocm
	//
	// It is translated inside the Lifecycle of the Cluster and will be used by downstream controllers
	// to bootstrap and manage the module. This part is also propagated for every change of the template.
	// This means for upgrades of the Descriptor, downstream controllers will also update the dependant modules
	// (e.g. by updating the controller binary linked in a chart referenced in the descriptor)
	//
	//+kubebuilder:pruning:PreserveUnknownFields
	Descriptor runtime.RawExtension `json:"descriptor"`

	// CustomStateCheck for advanced Module State determination
	CustomStateCheck *CustomStateCheck `json:"customStateCheck,omitempty"`
}

type CustomStateCheck struct {
	// JSONPath specifies the JSON path to the state variable in the Module CR
	JSONPath string `json:"jsonPath"`

	// Value is the value at the JSONPath for which the Module CR state is set to "Ready" in Kyma CR
	Value string `json:"value"`
}

func (m *ModuleTemplate) GetDescriptor() (*Descriptor, error) {
	if m.Spec.Descriptor.Object != nil {
		desc, ok := m.Spec.Descriptor.Object.(*Descriptor)
		if !ok {
			return nil, ErrTypeAssertDescriptor
		}
		return desc, nil
	}

	descriptor := m.GetDescFromCache()
<<<<<<< HEAD
	if descriptor == nil {
		desc, err := compdesc.Decode(
			m.Spec.Descriptor.Raw, []compdesc.DecodeOption{compdesc.DisableValidation(true)}...,
		)
		if err != nil {
			return nil, fmt.Errorf("failed to decode to descriptor: %w", err)
		}
		m.Spec.Descriptor.Object = &Descriptor{ComponentDescriptor: desc}
		descriptor = m.Spec.Descriptor.Object.(*Descriptor)
		m.SetDescToCache(descriptor)
=======
	if descriptor != nil {
		return descriptor, nil
>>>>>>> 8b329402
	}

	desc, err := compdesc.Decode(
		m.Spec.Descriptor.Raw, []compdesc.DecodeOption{compdesc.DisableValidation(true)}...,
	)
	if err != nil {
		return nil, err
	}
	m.Spec.Descriptor.Object = &Descriptor{ComponentDescriptor: desc}
	mDesc, ok := m.Spec.Descriptor.Object.(*Descriptor)
	if !ok {
		return nil, ErrTypeAssertDescriptor
	}
	m.SetDescToCache(mDesc)
	return mDesc, nil
}

//nolint:gochecknoglobals
var descriptorCache = sync.Map{}

func (m *ModuleTemplate) GetDescFromCache() *Descriptor {
	key := m.GetComponentDescriptorCacheKey()
	value, ok := descriptorCache.Load(key)
	if !ok {
		return nil
	}
	desc, ok := value.(*Descriptor)
	if !ok {
		return nil
	}

	return &Descriptor{ComponentDescriptor: desc.Copy()}
}

func (m *ModuleTemplate) SetDescToCache(descriptor *Descriptor) {
	key := m.GetComponentDescriptorCacheKey()
	descriptorCache.Store(key, descriptor)
}

//+kubebuilder:object:root=true

// ModuleTemplateList contains a list of ModuleTemplate.
type ModuleTemplateList struct {
	metav1.TypeMeta `json:",inline"`
	metav1.ListMeta `json:"metadata,omitempty"`
	Items           []ModuleTemplate `json:"items"`
}

//nolint:gochecknoinits
func init() {
	SchemeBuilder.Register(&ModuleTemplate{}, &ModuleTemplateList{}, &Descriptor{})
}

func (m *ModuleTemplate) GetComponentDescriptorCacheKey() string {
	return fmt.Sprintf("%s:%s:%d", m.Name, m.Spec.Channel, m.Generation)
}

func (m *ModuleTemplate) SyncEnabled(betaEnabled, internalEnabled bool) bool {
	if m.syncDisabled() {
		return false
	}

	if m.IsBeta() && !betaEnabled {
		return false
	}

	if m.IsInternal() && !internalEnabled {
		return false
	}

	return true
}

func (m *ModuleTemplate) syncDisabled() bool {
	if isSync, found := m.Labels[SyncLabel]; found {
		return strings.ToLower(isSync) == DisableLabelValue
	}
	return false
}

func (m *ModuleTemplate) IsInternal() bool {
	if isInternal, found := m.Labels[InternalLabel]; found {
		return strings.ToLower(isInternal) == EnableLabelValue
	}
	return false
}

func (m *ModuleTemplate) IsBeta() bool {
	if isBeta, found := m.Labels[BetaLabel]; found {
		return strings.ToLower(isBeta) == EnableLabelValue
	}
	return false
}<|MERGE_RESOLUTION|>--- conflicted
+++ resolved
@@ -123,21 +123,8 @@
 	}
 
 	descriptor := m.GetDescFromCache()
-<<<<<<< HEAD
-	if descriptor == nil {
-		desc, err := compdesc.Decode(
-			m.Spec.Descriptor.Raw, []compdesc.DecodeOption{compdesc.DisableValidation(true)}...,
-		)
-		if err != nil {
-			return nil, fmt.Errorf("failed to decode to descriptor: %w", err)
-		}
-		m.Spec.Descriptor.Object = &Descriptor{ComponentDescriptor: desc}
-		descriptor = m.Spec.Descriptor.Object.(*Descriptor)
-		m.SetDescToCache(descriptor)
-=======
 	if descriptor != nil {
 		return descriptor, nil
->>>>>>> 8b329402
 	}
 
 	desc, err := compdesc.Decode(

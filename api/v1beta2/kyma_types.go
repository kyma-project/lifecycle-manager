--- conflicted
+++ resolved
@@ -373,40 +373,24 @@
 
 func (kyma *Kyma) HasSyncLabelEnabled() bool {
 	if sync, found := kyma.Labels[shared.SyncLabel]; found {
-<<<<<<< HEAD
-		return strings.ToLower(sync) == EnableLabelValue
-=======
 		return strings.ToLower(sync) == shared.EnableLabelValue
->>>>>>> 3539b2df
 	}
 	return true // missing label defaults to enabled sync
 }
 
 func (kyma *Kyma) SkipReconciliation() bool {
 	skip, found := kyma.Labels[shared.SkipReconcileLabel]
-<<<<<<< HEAD
-	return found && strings.ToLower(skip) == EnableLabelValue
-=======
 	return found && strings.ToLower(skip) == shared.EnableLabelValue
->>>>>>> 3539b2df
 }
 
 func (kyma *Kyma) IsInternal() bool {
 	internal, found := kyma.Labels[shared.InternalLabel]
-<<<<<<< HEAD
-	return found && strings.ToLower(internal) == EnableLabelValue
-=======
 	return found && strings.ToLower(internal) == shared.EnableLabelValue
->>>>>>> 3539b2df
 }
 
 func (kyma *Kyma) IsBeta() bool {
 	beta, found := kyma.Labels[shared.BetaLabel]
-<<<<<<< HEAD
-	return found && strings.ToLower(beta) == EnableLabelValue
-=======
 	return found && strings.ToLower(beta) == shared.EnableLabelValue
->>>>>>> 3539b2df
 }
 
 type AvailableModule struct {

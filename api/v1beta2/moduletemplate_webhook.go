/*
Copyright 2022.

Licensed under the Apache License, Version 2.0 (the "License");
you may not use this file except in compliance with the License.
You may obtain a copy of the License at

    http://www.apache.org/licenses/LICENSE-2.0

Unless required by applicable law or agreed to in writing, software
distributed under the License is distributed on an "AS IS" BASIS,
WITHOUT WARRANTIES OR CONDITIONS OF ANY KIND, either express or implied.
See the License for the specific language governing permissions and
limitations under the License.
*/

package v1beta2

import (
	"fmt"

	"github.com/Masterminds/semver/v3"
	"github.com/open-component-model/ocm/pkg/contexts/ocm/compdesc"
	apierrors "k8s.io/apimachinery/pkg/api/errors"
	"k8s.io/apimachinery/pkg/runtime"
	"k8s.io/apimachinery/pkg/runtime/schema"
	"k8s.io/apimachinery/pkg/util/validation/field"
	ctrl "sigs.k8s.io/controller-runtime"
	logf "sigs.k8s.io/controller-runtime/pkg/log"
	"sigs.k8s.io/controller-runtime/pkg/webhook"
)

func (m *ModuleTemplate) SetupWebhookWithManager(mgr ctrl.Manager) error {
	return ctrl.NewWebhookManagedBy(mgr).
		For(m).
		Complete()
}

//nolint:lll
//+kubebuilder:webhook:path=/validate-operator-kyma-project-io-v1beta2-moduletemplate,mutating=false,failurePolicy=fail,sideEffects=None,groups=operator.kyma-project.io,resources=moduletemplates,verbs=create;update,versions=v1beta2,name=v1beta2.vmoduletemplate.kb.io,admissionReviewVersions=v1

var _ webhook.Validator = &ModuleTemplate{}

// ValidateCreate implements webhook.Validator so a webhook will be registered for the type.
func (m *ModuleTemplate) ValidateCreate() error {
	logf.Log.WithName("moduletemplate-resource").
		Info("validate create", "name", m.Name)
	newDescriptor, err := m.Spec.GetDescriptor()
	if err != nil {
		return err
	}
	return Validate(nil, newDescriptor, m.Name)
}

// ValidateUpdate implements webhook.Validator so a webhook will be registered for the type.
func (m *ModuleTemplate) ValidateUpdate(old runtime.Object) error {
	logf.Log.WithName("moduletemplate-resource").
		Info("validate update", "name", m.Name)
	newDescriptor, err := m.Spec.GetDescriptor()
	if err != nil {
		return err
	}
	oldTemplate := old.(*ModuleTemplate)
	oldDescriptor, err := oldTemplate.Spec.GetDescriptor()
	if err != nil {
		return err
	}
	return Validate(oldDescriptor, newDescriptor, m.Name)
}

// ValidateDelete implements webhook.Validator so a webhook will be registered for the type.
func (m *ModuleTemplate) ValidateDelete() error {
	return nil
}

func Validate(oldDescriptor, newDescriptor *Descriptor, newTemplateName string) error {
	if err := compdesc.Validate(newDescriptor.ComponentDescriptor); err != nil {
		return err
	}

	newVersion, err := semver.NewVersion(newDescriptor.Version)
	if err != nil {
<<<<<<< HEAD
		return validationErr(newTemplateName, newVersion.String(), err.Error())
=======
		return apierrors.NewInvalid(
			schema.GroupKind{Group: GroupVersion.Group, Kind: string(ModuleTemplateKind)},
			newTemplateName, field.ErrorList{field.Invalid(
				field.NewPath("spec").Child("descriptor").
					Child("version"),
				newDescriptor.Version, err.Error(),
			)},
		)
>>>>>>> fa52cde0
	}

	if oldDescriptor != nil {
		// the old descriptor has to be valid since it otherwise would not have been submitted
		oldVersion, err := semver.NewVersion(oldDescriptor.Version)
		if err != nil {
			return err
		}
<<<<<<< HEAD
		if !IsValidVersionChange(newVersion, oldVersion) {
			return validationErr(newTemplateName, newVersion.String(),
				fmt.Sprintf("version of templates can never be decremented (previously %s)", oldVersion))
		}
=======
		return ValidateVersionUpgrade(newVersion, oldVersion, newTemplateName)
>>>>>>> fa52cde0
	}

	return nil
}

<<<<<<< HEAD
func validationErr(newTemplateName string, newVersion string, errMsg string) *apierrors.StatusError {
	return apierrors.NewInvalid(
		schema.GroupKind{Group: GroupVersion.Group, Kind: "ModuleTemplate"},
		newTemplateName, field.ErrorList{field.Invalid(
			field.NewPath("spec").Child("descriptor").
				Child("version"),
			newVersion, errMsg,
		)},
	)
}

func IsValidVersionChange(newVersion *semver.Version, oldVersion *semver.Version) bool {
=======
func ValidateVersionUpgrade(newVersion *semver.Version, oldVersion *semver.Version, templateName string) error {
>>>>>>> fa52cde0
	filteredNewVersion := filterVersion(newVersion)
	filteredOldVersion := filterVersion(oldVersion)
	return !filteredNewVersion.LessThan(filteredOldVersion)
}

func filterVersion(version *semver.Version) *semver.Version {
	filteredVersion, _ := semver.NewVersion(fmt.Sprintf("%d.%d.%d",
		version.Major(), version.Minor(), version.Patch()))
	return filteredVersion
}<|MERGE_RESOLUTION|>--- conflicted
+++ resolved
@@ -80,9 +80,6 @@
 
 	newVersion, err := semver.NewVersion(newDescriptor.Version)
 	if err != nil {
-<<<<<<< HEAD
-		return validationErr(newTemplateName, newVersion.String(), err.Error())
-=======
 		return apierrors.NewInvalid(
 			schema.GroupKind{Group: GroupVersion.Group, Kind: string(ModuleTemplateKind)},
 			newTemplateName, field.ErrorList{field.Invalid(
@@ -91,7 +88,6 @@
 				newDescriptor.Version, err.Error(),
 			)},
 		)
->>>>>>> fa52cde0
 	}
 
 	if oldDescriptor != nil {
@@ -100,38 +96,29 @@
 		if err != nil {
 			return err
 		}
-<<<<<<< HEAD
-		if !IsValidVersionChange(newVersion, oldVersion) {
-			return validationErr(newTemplateName, newVersion.String(),
-				fmt.Sprintf("version of templates can never be decremented (previously %s)", oldVersion))
-		}
-=======
 		return ValidateVersionUpgrade(newVersion, oldVersion, newTemplateName)
->>>>>>> fa52cde0
 	}
 
 	return nil
 }
 
-<<<<<<< HEAD
-func validationErr(newTemplateName string, newVersion string, errMsg string) *apierrors.StatusError {
-	return apierrors.NewInvalid(
-		schema.GroupKind{Group: GroupVersion.Group, Kind: "ModuleTemplate"},
-		newTemplateName, field.ErrorList{field.Invalid(
-			field.NewPath("spec").Child("descriptor").
-				Child("version"),
-			newVersion, errMsg,
-		)},
-	)
-}
-
-func IsValidVersionChange(newVersion *semver.Version, oldVersion *semver.Version) bool {
-=======
 func ValidateVersionUpgrade(newVersion *semver.Version, oldVersion *semver.Version, templateName string) error {
->>>>>>> fa52cde0
 	filteredNewVersion := filterVersion(newVersion)
 	filteredOldVersion := filterVersion(oldVersion)
-	return !filteredNewVersion.LessThan(filteredOldVersion)
+	if filteredNewVersion.LessThan(filteredOldVersion) {
+		return apierrors.NewInvalid(
+			schema.GroupKind{Group: GroupVersion.Group, Kind: "ModuleTemplate"},
+			templateName, field.ErrorList{field.Invalid(
+				field.NewPath("spec").Child("descriptor").
+					Child("version"),
+				newVersion.String(), fmt.Sprintf(
+					"version of templates can never be decremented (previously %s)",
+					oldVersion,
+				),
+			)},
+		)
+	}
+	return nil
 }
 
 func filterVersion(version *semver.Version) *semver.Version {

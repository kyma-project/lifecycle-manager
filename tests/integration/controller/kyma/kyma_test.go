--- conflicted
+++ resolved
@@ -287,11 +287,7 @@
 			WithChannel(module.Channel).
 			WithModuleCR(data).
 			WithOCM(compdescv2.SchemaVersion).
-<<<<<<< HEAD
-			WithAnnotation(shared.IsClusterScopedAnnotation, v1beta2.EnableLabelValue).Build()
-=======
 			WithAnnotation(shared.IsClusterScopedAnnotation, shared.EnableLabelValue).Build()
->>>>>>> 3539b2df
 		Eventually(controlPlaneClient.Create, Timeout, Interval).WithContext(ctx).
 			WithArguments(template).
 			Should(Succeed())
@@ -376,11 +372,7 @@
 					WithModuleName(module.Name).
 					WithChannel(module.Channel).
 					WithOCM(compdescv2.SchemaVersion).
-<<<<<<< HEAD
-					WithAnnotation(shared.IsClusterScopedAnnotation, v1beta2.EnableLabelValue).Build()
-=======
 					WithAnnotation(shared.IsClusterScopedAnnotation, shared.EnableLabelValue).Build()
->>>>>>> 3539b2df
 				Eventually(controlPlaneClient.Create, Timeout, Interval).WithContext(ctx).
 					WithArguments(template).
 					Should(Succeed())

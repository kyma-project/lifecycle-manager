/*
Copyright 2022.

Licensed under the Apache License, Version 2.0 (the "License");
you may not use this file except in compliance with the License.
You may obtain a copy of the License at

	http://www.apache.org/licenses/LICENSE-2.0

Unless required by applicable law or agreed to in writing, software
distributed under the License is distributed on an "AS IS" BASIS,
WITHOUT WARRANTIES OR CONDITIONS OF ANY KIND, either express or implied.
See the License for the specific language governing permissions and
limitations under the License.
*/
package kyma_test

import (
	"context"
	"os"
	"path/filepath"
	"testing"
	"time"

	"go.uber.org/zap/zapcore"
	apiextensionsv1 "k8s.io/apiextensions-apiserver/pkg/apis/apiextensions/v1"
	machineryaml "k8s.io/apimachinery/pkg/util/yaml"
	k8sclientscheme "k8s.io/client-go/kubernetes/scheme"
	"k8s.io/client-go/rest"
	ctrl "sigs.k8s.io/controller-runtime"
	"sigs.k8s.io/controller-runtime/pkg/client"
	ctrlruntime "sigs.k8s.io/controller-runtime/pkg/controller"
	"sigs.k8s.io/controller-runtime/pkg/envtest"
	logf "sigs.k8s.io/controller-runtime/pkg/log"
	"sigs.k8s.io/controller-runtime/pkg/manager"
	metricsserver "sigs.k8s.io/controller-runtime/pkg/metrics/server"

	"github.com/kyma-project/lifecycle-manager/api"
	"github.com/kyma-project/lifecycle-manager/api/shared"
	"github.com/kyma-project/lifecycle-manager/internal"
	"github.com/kyma-project/lifecycle-manager/internal/controller/kyma"
	"github.com/kyma-project/lifecycle-manager/internal/descriptor/provider"
	"github.com/kyma-project/lifecycle-manager/internal/event"
	"github.com/kyma-project/lifecycle-manager/internal/maintenancewindows"
	"github.com/kyma-project/lifecycle-manager/internal/pkg/flags"
	"github.com/kyma-project/lifecycle-manager/internal/pkg/metrics"
	"github.com/kyma-project/lifecycle-manager/internal/remote"
	"github.com/kyma-project/lifecycle-manager/pkg/log"
	"github.com/kyma-project/lifecycle-manager/pkg/queue"
	"github.com/kyma-project/lifecycle-manager/pkg/templatelookup"
	"github.com/kyma-project/lifecycle-manager/tests/integration"
	testskrcontext "github.com/kyma-project/lifecycle-manager/tests/integration/commontestutils/skrcontextimpl"

	_ "ocm.software/ocm/api/ocm"

	. "github.com/onsi/ginkgo/v2"
	. "github.com/onsi/gomega"

	. "github.com/kyma-project/lifecycle-manager/pkg/testutils"
)

// These tests use Ginkgo (BDD-style Go testing framework). Refer to
// http://onsi.github.io/ginkgo/ to learn more about Ginkgo.

const randomPort = "0"

var (
	kcpClient          client.Client
	mgr                manager.Manager
	controlPlaneEnv    *envtest.Environment
	ctx                context.Context
	cancel             context.CancelFunc
	cfg                *rest.Config
	descriptorProvider *provider.CachedDescriptorProvider
)

func TestAPIs(t *testing.T) {
	t.Parallel()
	RegisterFailHandler(Fail)
	RunSpecs(t, "Controller Suite")
}

var _ = BeforeSuite(func() {
	ctx, cancel = context.WithCancel(context.TODO())
	logr := log.ConfigLogger(9, zapcore.AddSync(GinkgoWriter))
	logf.SetLogger(logr)

	By("bootstrapping test environment")

	externalCRDs, err := AppendExternalCRDs(
		filepath.Join(integration.GetProjectRoot(), "config", "samples", "tests", "crds"),
		"cert-manager-v1.10.1.crds.yaml",
		"istio-v1.17.1.crds.yaml")
	Expect(err).ToNot(HaveOccurred())

	kcpModuleCRD := &apiextensionsv1.CustomResourceDefinition{}
	modulePath := filepath.Join(integration.GetProjectRoot(), "config", "samples", "component-integration-installed",
		"crd", "operator.kyma-project.io_kcpmodules.yaml")
	moduleFile, err := os.ReadFile(modulePath)
	Expect(err).ToNot(HaveOccurred())
	Expect(moduleFile).ToNot(BeEmpty())
	Expect(machineryaml.Unmarshal(moduleFile, &kcpModuleCRD)).To(Succeed())

	controlPlaneEnv = &envtest.Environment{
		CRDDirectoryPaths:     []string{filepath.Join(integration.GetProjectRoot(), "config", "crd", "bases")},
		CRDs:                  append([]*apiextensionsv1.CustomResourceDefinition{kcpModuleCRD}, externalCRDs...),
		ErrorIfCRDPathMissing: true,
	}

	cfg, err = controlPlaneEnv.Start()
	Expect(err).NotTo(HaveOccurred())
	Expect(cfg).NotTo(BeNil())

	Expect(api.AddToScheme(k8sclientscheme.Scheme)).NotTo(HaveOccurred())
	Expect(apiextensionsv1.AddToScheme(k8sclientscheme.Scheme)).NotTo(HaveOccurred())

	// +kubebuilder:scaffold:scheme

	mgr, err = ctrl.NewManager(
		cfg, ctrl.Options{
			Metrics: metricsserver.Options{
				BindAddress: randomPort,
			},
			Scheme: k8sclientscheme.Scheme,
			Cache:  internal.GetCacheOptions(false, "istio-system", ControlPlaneNamespace, RemoteNamespace),
		})
	Expect(err).ToNot(HaveOccurred())

	intervals := queue.RequeueIntervals{
		Success: 1 * time.Second,
		Busy:    100 * time.Millisecond,
		Error:   100 * time.Millisecond,
		Warning: 100 * time.Millisecond,
	}

	descriptorProvider = provider.NewCachedDescriptorProvider()
	kcpClient = mgr.GetClient()
	testEventRec := event.NewRecorderWrapper(mgr.GetEventRecorderFor(shared.OperatorName))
	testSkrContextFactory := testskrcontext.NewSingleClusterFactory(kcpClient, mgr.GetConfig(), testEventRec)
	maintenanceWindowHandler, _ := maintenancewindows.InitializeMaintenanceWindow(logr, "policy", "/etc/maintenance-policy")
	err = (&kyma.Reconciler{
		Client:              kcpClient,
		Event:               testEventRec,
		DescriptorProvider:  descriptorProvider,
		SkrContextFactory:   testSkrContextFactory,
		SyncRemoteCrds:      remote.NewSyncCrdsUseCase(kcpClient, testSkrContextFactory, nil),
		RequeueIntervals:    intervals,
		InKCPMode:           false,
		RemoteSyncNamespace: flags.DefaultRemoteSyncNamespace,
		Metrics:             metrics.NewKymaMetrics(metrics.NewSharedMetrics()),
<<<<<<< HEAD
		ModuleMetrics:       metrics.NewModuleMetrics(),
		TemplateLookup:      templatelookup.NewTemplateLookup(kcpClient, descriptorProvider, maintenanceWindowHandler),
=======
>>>>>>> 9d7efc47
	}).SetupWithManager(mgr, ctrlruntime.Options{
		RateLimiter: internal.RateLimiter(
			1*time.Second, 5*time.Second,
			30, 200,
		),
	},
		kyma.SetupOptions{ListenerAddr: randomPort})
	Expect(err).ToNot(HaveOccurred())
	Eventually(CreateNamespace, Timeout, Interval).
		WithContext(ctx).
		WithArguments(kcpClient, ControlPlaneNamespace).Should(Succeed())
	go func() {
		defer GinkgoRecover()
		err = mgr.Start(ctx)
		Expect(err).ToNot(HaveOccurred(), "failed to run manager")
	}()
})

var _ = AfterSuite(func() {
	By("tearing down the test environment")
	cancel()

	err := controlPlaneEnv.Stop()
	Expect(err).NotTo(HaveOccurred())
})<|MERGE_RESOLUTION|>--- conflicted
+++ resolved
@@ -148,11 +148,7 @@
 		InKCPMode:           false,
 		RemoteSyncNamespace: flags.DefaultRemoteSyncNamespace,
 		Metrics:             metrics.NewKymaMetrics(metrics.NewSharedMetrics()),
-<<<<<<< HEAD
-		ModuleMetrics:       metrics.NewModuleMetrics(),
 		TemplateLookup:      templatelookup.NewTemplateLookup(kcpClient, descriptorProvider, maintenanceWindowHandler),
-=======
->>>>>>> 9d7efc47
 	}).SetupWithManager(mgr, ctrlruntime.Options{
 		RateLimiter: internal.RateLimiter(
 			1*time.Second, 5*time.Second,

/*
Copyright 2022.

Licensed under the Apache License, Version 2.0 (the "License");
you may not use this file except in compliance with the License.
You may obtain a copy of the License at

	http://www.apache.org/licenses/LICENSE-2.0

Unless required by applicable law or agreed to in writing, software
distributed under the License is distributed on an "AS IS" BASIS,
WITHOUT WARRANTIES OR CONDITIONS OF ANY KIND, either express or implied.
See the License for the specific language governing permissions and
limitations under the License.
*/
package kyma_test

import (
	"context"
	"os"
	"path/filepath"
	"testing"
	"time"

	certmanagerv1 "github.com/cert-manager/cert-manager/pkg/apis/certmanager/v1"
	"go.uber.org/zap/zapcore"
	apiextensionsv1 "k8s.io/apiextensions-apiserver/pkg/apis/apiextensions/v1"
	machineryaml "k8s.io/apimachinery/pkg/util/yaml"
	k8sclientscheme "k8s.io/client-go/kubernetes/scheme"
	"k8s.io/client-go/rest"
	compdescv2 "ocm.software/ocm/api/ocm/compdesc/versions/v2"
	ctrl "sigs.k8s.io/controller-runtime"
	"sigs.k8s.io/controller-runtime/pkg/client"
	ctrlruntime "sigs.k8s.io/controller-runtime/pkg/controller"
	"sigs.k8s.io/controller-runtime/pkg/envtest"
	logf "sigs.k8s.io/controller-runtime/pkg/log"
	"sigs.k8s.io/controller-runtime/pkg/manager"
	metricsserver "sigs.k8s.io/controller-runtime/pkg/metrics/server"

	"github.com/kyma-project/lifecycle-manager/internal/service/skrsync"
	"github.com/kyma-project/lifecycle-manager/pkg/testutils/builder"

	"github.com/kyma-project/lifecycle-manager/api"
	"github.com/kyma-project/lifecycle-manager/api/shared"
	"github.com/kyma-project/lifecycle-manager/internal/controller/kyma"
	"github.com/kyma-project/lifecycle-manager/internal/crd"
	descriptorcache "github.com/kyma-project/lifecycle-manager/internal/descriptor/cache"
	"github.com/kyma-project/lifecycle-manager/internal/descriptor/provider"
	"github.com/kyma-project/lifecycle-manager/internal/event"
	"github.com/kyma-project/lifecycle-manager/internal/pkg/flags"
	"github.com/kyma-project/lifecycle-manager/internal/pkg/metrics"
	"github.com/kyma-project/lifecycle-manager/internal/remote"
	"github.com/kyma-project/lifecycle-manager/internal/service/kyma/status/modules"
	"github.com/kyma-project/lifecycle-manager/internal/service/kyma/status/modules/generator"
	"github.com/kyma-project/lifecycle-manager/internal/service/kyma/status/modules/generator/fromerror"
	"github.com/kyma-project/lifecycle-manager/internal/setup"
	"github.com/kyma-project/lifecycle-manager/pkg/log"
	"github.com/kyma-project/lifecycle-manager/pkg/queue"
	"github.com/kyma-project/lifecycle-manager/pkg/templatelookup"
	"github.com/kyma-project/lifecycle-manager/pkg/templatelookup/moduletemplateinfolookup"
	"github.com/kyma-project/lifecycle-manager/pkg/testutils/service/componentdescriptor"
	"github.com/kyma-project/lifecycle-manager/tests/integration"
	testskrcontext "github.com/kyma-project/lifecycle-manager/tests/integration/commontestutils/skrcontextimpl"

	_ "ocm.software/ocm/api/ocm"

	. "github.com/onsi/ginkgo/v2"
	. "github.com/onsi/gomega"

	. "github.com/kyma-project/lifecycle-manager/pkg/testutils"
)

// These tests use Ginkgo (BDD-style Go testing framework). Refer to
// http://onsi.github.io/ginkgo/ to learn more about Ginkgo.

const (
	randomPort = "0"

	// conforms to the url defined in `v1beta2_template_operator_current_ocm.yaml`.
	staticOCIRegistryHost = "europe-west3-docker.pkg.dev/sap-kyma-jellyfish-dev/template-operator"
)

var (
	kcpClient             client.Client
	mgr                   manager.Manager
	kcpEnv                *envtest.Environment
	ctx                   context.Context
	cancel                context.CancelFunc
	cfg                   *rest.Config
	descriptorProvider    *provider.CachedDescriptorProvider
	testSkrContextFactory *testskrcontext.DualClusterFactory
	registerDescriptor    func(name, version string) error // register component descriptors for testing purposes.
)

func TestAPIs(t *testing.T) {
	t.Parallel()
	RegisterFailHandler(Fail)
	RunSpecs(t, "Controller Suite")
}

var _ = BeforeSuite(func() {
	ctx, cancel = context.WithCancel(context.TODO())
	logr := log.ConfigLogger(9, zapcore.AddSync(GinkgoWriter))
	logf.SetLogger(logr)

	By("bootstrapping test environment")

	externalCRDs, err := AppendExternalCRDs(
		filepath.Join(integration.GetProjectRoot(), "config", "samples", "tests", "crds"),
		"cert-manager-v1.10.1.crds.yaml",
		"istio-v1.17.1.crds.yaml")
	Expect(err).ToNot(HaveOccurred())

	kcpModuleCRD := &apiextensionsv1.CustomResourceDefinition{}
	modulePath := filepath.Join(integration.GetProjectRoot(), "config", "samples", "component-integration-installed",
		"crd", "operator.kyma-project.io_kcpmodules.yaml")
	moduleFile, err := os.ReadFile(modulePath)
	Expect(err).ToNot(HaveOccurred())
	Expect(moduleFile).ToNot(BeEmpty())
	Expect(machineryaml.Unmarshal(moduleFile, &kcpModuleCRD)).To(Succeed())

	kcpEnv = &envtest.Environment{
		CRDDirectoryPaths:     []string{filepath.Join(integration.GetProjectRoot(), "config", "crd", "bases")},
		CRDs:                  append([]*apiextensionsv1.CustomResourceDefinition{kcpModuleCRD}, externalCRDs...),
		ErrorIfCRDPathMissing: true,
	}

	cfg, err = kcpEnv.Start()
	Expect(err).NotTo(HaveOccurred())
	Expect(cfg).NotTo(BeNil())

	Expect(api.AddToScheme(k8sclientscheme.Scheme)).NotTo(HaveOccurred())
	Expect(apiextensionsv1.AddToScheme(k8sclientscheme.Scheme)).NotTo(HaveOccurred())

	// +kubebuilder:scaffold:scheme

	mgr, err = ctrl.NewManager(
		cfg, ctrl.Options{
			Metrics: metricsserver.Options{
				BindAddress: randomPort,
			},
			Scheme: k8sclientscheme.Scheme,
			Cache: setup.SetupCacheOptions(false,
				"istio-system",
				ControlPlaneNamespace,
				certmanagerv1.SchemeGroupVersion.String(),
				logr),
		})
	Expect(err).ToNot(HaveOccurred())

	intervals := queue.RequeueIntervals{
		Success: 1 * time.Second,
		Busy:    100 * time.Millisecond,
		Error:   100 * time.Millisecond,
		Warning: 100 * time.Millisecond,
	}

	fakeDescriptorService := &componentdescriptor.FakeService{}
	descriptorProvider = provider.NewCachedDescriptorProvider(
		fakeDescriptorService,
		descriptorcache.NewDescriptorCache(),
	)
	compDescrawBytes := builder.ComponentDescriptorFactoryFromSchema(compdescv2.SchemaVersion)
	registerDescriptor = func(name, version string) error {
		fakeDescriptorService.RegisterWithNameVersionOverride(name, version, compDescrawBytes.Raw)
		return nil
	}

	kcpClient = mgr.GetClient()
	testEventRec := event.NewRecorderWrapper(mgr.GetEventRecorderFor(shared.OperatorName))
	testSkrContextFactory = testskrcontext.NewDualClusterFactory(kcpClient.Scheme(), testEventRec)
	noOpMetricsFunc := func(kymaName, moduleName string) {}
	moduleStatusGen := generator.NewModuleStatusGenerator(fromerror.GenerateModuleStatusFromError)
<<<<<<< HEAD
	kymaMetrics := metrics.NewKymaMetrics(metrics.NewSharedMetrics())
	// Setup InstallationReconciler for handling Kyma installation and updates
=======

	kymaReconcilerConfig := kyma.ReconcilerConfig{
		RemoteSyncNamespace: flags.DefaultRemoteSyncNamespace,
		IsManagedKyma:       true,
		OCIRegistryHost:     staticOCIRegistryHost,
	}

	syncCrdsUseCase := remote.NewSyncCrdsUseCase(kcpClient, testSkrContextFactory, crd.NewCache(nil))
	skrSyncService := skrsync.NewService(nil, nil, &syncCrdsUseCase, "")

>>>>>>> c3010fd5
	err = (&kyma.Reconciler{
		Client:               kcpClient,
		Event:                testEventRec,
		DescriptorProvider:   descriptorProvider,
		SkrContextFactory:    testSkrContextFactory,
		SkrSyncService:       skrSyncService,
		ModulesStatusHandler: modules.NewStatusHandler(moduleStatusGen, kcpClient, noOpMetricsFunc),
		RequeueIntervals:     intervals,
		RemoteCatalog: remote.NewRemoteCatalogFromKyma(kcpClient, testSkrContextFactory,
			flags.DefaultRemoteSyncNamespace),
<<<<<<< HEAD
		RemoteSyncNamespace: flags.DefaultRemoteSyncNamespace,
		Metrics:             kymaMetrics,
=======
		Metrics: metrics.NewKymaMetrics(metrics.NewSharedMetrics()),
>>>>>>> c3010fd5
		TemplateLookup: templatelookup.NewTemplateLookup(kcpClient, descriptorProvider,
			moduletemplateinfolookup.NewLookup(kcpClient)),
		Config: kymaReconcilerConfig,
	}).SetupWithManager(mgr, ctrlruntime.Options{},
		kyma.SetupOptions{ListenerAddr: randomPort})
	Expect(err).ToNot(HaveOccurred())

	// Setup DeletionReconciler for handling Kyma deletion
	err = (&kyma.DeletionReconciler{
		Client:               kcpClient,
		Event:                testEventRec,
		DescriptorProvider:   descriptorProvider,
		SkrContextFactory:    testSkrContextFactory,
		SyncRemoteCrds:       remote.NewSyncCrdsUseCase(kcpClient, testSkrContextFactory, crd.NewCache(nil)),
		ModulesStatusHandler: modules.NewStatusHandler(moduleStatusGen, kcpClient, noOpMetricsFunc),
		RequeueIntervals:     intervals,
		IsManagedKyma:        true,
		RemoteCatalog: remote.NewRemoteCatalogFromKyma(kcpClient, testSkrContextFactory,
			flags.DefaultRemoteSyncNamespace),
		RemoteSyncNamespace: flags.DefaultRemoteSyncNamespace,
		Metrics:             kymaMetrics,
		TemplateLookup: templatelookup.NewTemplateLookup(kcpClient, descriptorProvider,
			moduletemplateinfolookup.NewModuleTemplateInfoLookupStrategies(
				[]moduletemplateinfolookup.ModuleTemplateInfoLookupStrategy{
					moduletemplateinfolookup.NewByVersionStrategy(kcpClient),
					moduletemplateinfolookup.NewByChannelStrategy(kcpClient),
					moduletemplateinfolookup.NewByModuleReleaseMetaStrategy(kcpClient),
				})),
	}).SetupWithManager(mgr, ctrlruntime.Options{})
	Expect(err).ToNot(HaveOccurred())

	Eventually(CreateNamespace, Timeout, Interval).
		WithContext(ctx).
		WithArguments(kcpClient, ControlPlaneNamespace).Should(Succeed())
	go func() {
		defer GinkgoRecover()
		err = mgr.Start(ctx)
		Expect(err).ToNot(HaveOccurred(), "failed to run manager")
	}()
})

var _ = AfterSuite(func() {
	By("tearing down the test environment")
	cancel()

	Expect(kcpEnv.Stop()).To(Succeed())
	Expect(testSkrContextFactory.Stop()).To(Succeed())
})<|MERGE_RESOLUTION|>--- conflicted
+++ resolved
@@ -171,10 +171,6 @@
 	testSkrContextFactory = testskrcontext.NewDualClusterFactory(kcpClient.Scheme(), testEventRec)
 	noOpMetricsFunc := func(kymaName, moduleName string) {}
 	moduleStatusGen := generator.NewModuleStatusGenerator(fromerror.GenerateModuleStatusFromError)
-<<<<<<< HEAD
-	kymaMetrics := metrics.NewKymaMetrics(metrics.NewSharedMetrics())
-	// Setup InstallationReconciler for handling Kyma installation and updates
-=======
 
 	kymaReconcilerConfig := kyma.ReconcilerConfig{
 		RemoteSyncNamespace: flags.DefaultRemoteSyncNamespace,
@@ -185,7 +181,10 @@
 	syncCrdsUseCase := remote.NewSyncCrdsUseCase(kcpClient, testSkrContextFactory, crd.NewCache(nil))
 	skrSyncService := skrsync.NewService(nil, nil, &syncCrdsUseCase, "")
 
->>>>>>> c3010fd5
+	kymaMetrics := metrics.NewKymaMetrics(metrics.NewSharedMetrics())
+	// Setup InstallationReconciler for handling Kyma installation and updates
+	templateLookup := templatelookup.NewTemplateLookup(kcpClient, descriptorProvider,
+		moduletemplateinfolookup.NewLookup(kcpClient))
 	err = (&kyma.Reconciler{
 		Client:               kcpClient,
 		Event:                testEventRec,
@@ -196,15 +195,9 @@
 		RequeueIntervals:     intervals,
 		RemoteCatalog: remote.NewRemoteCatalogFromKyma(kcpClient, testSkrContextFactory,
 			flags.DefaultRemoteSyncNamespace),
-<<<<<<< HEAD
-		RemoteSyncNamespace: flags.DefaultRemoteSyncNamespace,
-		Metrics:             kymaMetrics,
-=======
-		Metrics: metrics.NewKymaMetrics(metrics.NewSharedMetrics()),
->>>>>>> c3010fd5
-		TemplateLookup: templatelookup.NewTemplateLookup(kcpClient, descriptorProvider,
-			moduletemplateinfolookup.NewLookup(kcpClient)),
-		Config: kymaReconcilerConfig,
+		Metrics:        kymaMetrics,
+		TemplateLookup: templateLookup,
+		Config:         kymaReconcilerConfig,
 	}).SetupWithManager(mgr, ctrlruntime.Options{},
 		kyma.SetupOptions{ListenerAddr: randomPort})
 	Expect(err).ToNot(HaveOccurred())
@@ -223,13 +216,7 @@
 			flags.DefaultRemoteSyncNamespace),
 		RemoteSyncNamespace: flags.DefaultRemoteSyncNamespace,
 		Metrics:             kymaMetrics,
-		TemplateLookup: templatelookup.NewTemplateLookup(kcpClient, descriptorProvider,
-			moduletemplateinfolookup.NewModuleTemplateInfoLookupStrategies(
-				[]moduletemplateinfolookup.ModuleTemplateInfoLookupStrategy{
-					moduletemplateinfolookup.NewByVersionStrategy(kcpClient),
-					moduletemplateinfolookup.NewByChannelStrategy(kcpClient),
-					moduletemplateinfolookup.NewByModuleReleaseMetaStrategy(kcpClient),
-				})),
+		TemplateLookup:      templateLookup,
 	}).SetupWithManager(mgr, ctrlruntime.Options{})
 	Expect(err).ToNot(HaveOccurred())
 

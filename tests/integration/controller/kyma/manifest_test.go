--- conflicted
+++ resolved
@@ -483,11 +483,7 @@
 		if err != nil {
 			return err
 		}
-<<<<<<< HEAD
-		return fmt.Errorf("Invalid ManifestResource.\nActual:\n%s\nExpected:\n%s", actualJSON,
-=======
 		return fmt.Errorf("%w: \nActual:\n%s\nExpected:\n%s", ErrInvalidManifest, actualJSON,
->>>>>>> 5fd8a53d
 			expectedJSON)
 	}
 	return nil

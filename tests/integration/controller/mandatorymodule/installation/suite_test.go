/*
Copyright 2022.

Licensed under the Apache License, Version 2.0 (the "License");
you may not use this file except in compliance with the License.
You may obtain a copy of the License at

    http://www.apache.org/licenses/LICENSE-2.0

Unless required by applicable law or agreed to in writing, software
distributed under the License is distributed on an "AS IS" BASIS,
WITHOUT WARRANTIES OR CONDITIONS OF ANY KIND, either express or implied.
See the License for the specific language governing permissions and
limitations under the License.
*/

package mandatory_test

import (
	"context"
	"path/filepath"
	"testing"
	"time"

	"github.com/kyma-project/lifecycle-manager/pkg/testutils/builder"
	compdescv2 "ocm.software/ocm/api/ocm/compdesc/versions/v2"

	certmanagerv1 "github.com/cert-manager/cert-manager/pkg/apis/certmanager/v1"
	"github.com/kyma-project/lifecycle-manager/cmd/composition/service/mandatorymodule/installation"
	"go.uber.org/zap/zapcore"
	apicorev1 "k8s.io/api/core/v1"
	apiextensionsv1 "k8s.io/apiextensions-apiserver/pkg/apis/apiextensions/v1"
	k8sclientscheme "k8s.io/client-go/kubernetes/scheme"
	ctrl "sigs.k8s.io/controller-runtime"
	"sigs.k8s.io/controller-runtime/pkg/client"
	ctrlruntime "sigs.k8s.io/controller-runtime/pkg/controller"
	"sigs.k8s.io/controller-runtime/pkg/envtest"
	logf "sigs.k8s.io/controller-runtime/pkg/log"
	metricsserver "sigs.k8s.io/controller-runtime/pkg/metrics/server"

	"github.com/kyma-project/lifecycle-manager/api"
	"github.com/kyma-project/lifecycle-manager/internal/controller/mandatorymodule"
	descriptorcache "github.com/kyma-project/lifecycle-manager/internal/descriptor/cache"
	"github.com/kyma-project/lifecycle-manager/internal/descriptor/provider"
	"github.com/kyma-project/lifecycle-manager/internal/pkg/flags"
	"github.com/kyma-project/lifecycle-manager/internal/pkg/metrics"
	"github.com/kyma-project/lifecycle-manager/internal/setup"
	"github.com/kyma-project/lifecycle-manager/pkg/log"
	"github.com/kyma-project/lifecycle-manager/pkg/queue"
	"github.com/kyma-project/lifecycle-manager/pkg/testutils/service/componentdescriptor"
	"github.com/kyma-project/lifecycle-manager/tests/integration"

	. "github.com/onsi/ginkgo/v2"
	. "github.com/onsi/gomega"

	. "github.com/kyma-project/lifecycle-manager/pkg/testutils"
)

// These tests use Ginkgo (BDD-style Go testing framework). Refer to
// http://onsi.github.io/ginkgo/ to learn more about Ginkgo.

const (
	useRandomPort = "0"
)

var (
	reconciler         *mandatorymodule.InstallationReconciler
	kcpClient          client.Client
	singleClusterEnv   *envtest.Environment
	ctx                context.Context
	cancel             context.CancelFunc
	registerDescriptor func(name, version string) error // register component descriptors for the testing purposes
)

func TestAPIs(t *testing.T) {
	t.Parallel()
	RegisterFailHandler(Fail)
	RunSpecs(t, "Purge Controller Suite")
}

var _ = BeforeSuite(func() {
	ctx, cancel = context.WithCancel(context.TODO())
	logr := log.ConfigLogger(9, zapcore.AddSync(GinkgoWriter))
	logf.SetLogger(logr)

	By("bootstrapping test environment")
	singleClusterEnv = &envtest.Environment{
		CRDDirectoryPaths:     []string{filepath.Join(integration.GetProjectRoot(), "config", "crd", "bases")},
		CRDs:                  []*apiextensionsv1.CustomResourceDefinition{},
		ErrorIfCRDPathMissing: true,
	}

	cfg, err := singleClusterEnv.Start()
	Expect(err).NotTo(HaveOccurred())
	Expect(cfg).NotTo(BeNil())

	Expect(api.AddToScheme(k8sclientscheme.Scheme)).NotTo(HaveOccurred())
	Expect(apiextensionsv1.AddToScheme(k8sclientscheme.Scheme)).NotTo(HaveOccurred())
	Expect(apicorev1.AddToScheme(k8sclientscheme.Scheme)).NotTo(HaveOccurred())

	// +kubebuilder:scaffold:scheme

	mgr, err := ctrl.NewManager(
		cfg, ctrl.Options{
			Metrics: metricsserver.Options{
				BindAddress: useRandomPort,
			},
			Scheme: k8sclientscheme.Scheme,
			Cache: setup.SetupCacheOptions(false,
				"istio-system",
				ControlPlaneNamespace,
				certmanagerv1.SchemeGroupVersion.String(),
				logr),
		})
	Expect(err).ToNot(HaveOccurred())

	intervals := queue.RequeueIntervals{
		Success: 1 * time.Second,
		Busy:    100 * time.Millisecond,
		Error:   100 * time.Millisecond,
		Warning: 100 * time.Millisecond,
	}

<<<<<<< HEAD
	descriptorProvider := provider.NewCachedDescriptorProvider()
	installationService := installation.ComposeInstallationService(mgr.GetClient(), descriptorProvider,
		flags.DefaultRemoteSyncNamespace, metrics.NewMandatoryModulesMetrics())
	installationReconciler := mandatorymodule.NewInstallationReconciler(installationService, intervals)
=======
	fakeDescriptorService := &componentdescriptor.FakeService{}
	descriptorProvider := provider.NewCachedDescriptorProvider(
		fakeDescriptorService,
		descriptorcache.NewDescriptorCache(),
	)
	compDescrawBytes := builder.ComponentDescriptorFactoryFromSchema(compdescv2.SchemaVersion)
	registerDescriptor = func(name, version string) error {
		fakeDescriptorService.RegisterWithNameVersionOverride(name, version, compDescrawBytes.Raw)
		return nil
	}

	reconciler = &mandatorymodule.InstallationReconciler{
		Client:              mgr.GetClient(),
		DescriptorProvider:  descriptorProvider,
		RequeueIntervals:    intervals,
		RemoteSyncNamespace: flags.DefaultRemoteSyncNamespace,
		Metrics:             metrics.NewMandatoryModulesMetrics(),
	}
>>>>>>> f7d93ebe

	err = installationReconciler.SetupWithManager(mgr, ctrlruntime.Options{})
	Expect(err).ToNot(HaveOccurred())

	kcpClient = mgr.GetClient()

	SetDefaultEventuallyPollingInterval(Interval)
	SetDefaultEventuallyTimeout(Timeout)
	SetDefaultConsistentlyDuration(ConsistentCheckTimeout)
	SetDefaultConsistentlyPollingInterval(Interval)
	Eventually(CreateNamespace, Timeout, Interval).
		WithContext(ctx).
		WithArguments(kcpClient, ControlPlaneNamespace).Should(Succeed())
	go func() {
		defer GinkgoRecover()
		err = mgr.Start(ctx)
		Expect(err).ToNot(HaveOccurred(), "failed to run manager")
	}()
})

var _ = AfterSuite(func() {
	By("tearing down the test environment")
	cancel()
	err := singleClusterEnv.Stop()
	Expect(err).NotTo(HaveOccurred())
})<|MERGE_RESOLUTION|>--- conflicted
+++ resolved
@@ -120,14 +120,8 @@
 		Error:   100 * time.Millisecond,
 		Warning: 100 * time.Millisecond,
 	}
-
-<<<<<<< HEAD
-	descriptorProvider := provider.NewCachedDescriptorProvider()
-	installationService := installation.ComposeInstallationService(mgr.GetClient(), descriptorProvider,
-		flags.DefaultRemoteSyncNamespace, metrics.NewMandatoryModulesMetrics())
-	installationReconciler := mandatorymodule.NewInstallationReconciler(installationService, intervals)
-=======
-	fakeDescriptorService := &componentdescriptor.FakeService{}
+  
+  fakeDescriptorService := &componentdescriptor.FakeService{}
 	descriptorProvider := provider.NewCachedDescriptorProvider(
 		fakeDescriptorService,
 		descriptorcache.NewDescriptorCache(),
@@ -137,15 +131,10 @@
 		fakeDescriptorService.RegisterWithNameVersionOverride(name, version, compDescrawBytes.Raw)
 		return nil
 	}
-
-	reconciler = &mandatorymodule.InstallationReconciler{
-		Client:              mgr.GetClient(),
-		DescriptorProvider:  descriptorProvider,
-		RequeueIntervals:    intervals,
-		RemoteSyncNamespace: flags.DefaultRemoteSyncNamespace,
-		Metrics:             metrics.NewMandatoryModulesMetrics(),
-	}
->>>>>>> f7d93ebe
+  
+	installationService := installation.ComposeInstallationService(mgr.GetClient(), descriptorProvider,
+		flags.DefaultRemoteSyncNamespace, metrics.NewMandatoryModulesMetrics())
+	installationReconciler := mandatorymodule.NewInstallationReconciler(installationService, intervals)
 
 	err = installationReconciler.SetupWithManager(mgr, ctrlruntime.Options{})
 	Expect(err).ToNot(HaveOccurred())

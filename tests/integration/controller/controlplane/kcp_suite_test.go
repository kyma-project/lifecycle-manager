/*
Copyright 2022.

Licensed under the Apache License, Version 2.0 (the "License");
you may not use this file except in compliance with the License.
You may obtain a copy of the License at

    http://www.apache.org/licenses/LICENSE-2.0

Unless required by applicable law or agreed to in writing, software
distributed under the License is distributed on an "AS IS" BASIS,
WITHOUT WARRANTIES OR CONDITIONS OF ANY KIND, either express or implied.
See the License for the specific language governing permissions and
limitations under the License.
*/
//nolint:gochecknoglobals
package controlplane_test

import (
	"context"
	"os"
	"path/filepath"
	"testing"
	"time"

	"go.uber.org/zap/zapcore"
	apiextensionsv1 "k8s.io/apiextensions-apiserver/pkg/apis/apiextensions/v1"
	machineryaml "k8s.io/apimachinery/pkg/util/yaml"
	k8sclientscheme "k8s.io/client-go/kubernetes/scheme"
	"k8s.io/client-go/rest"
	ctrl "sigs.k8s.io/controller-runtime"
	"sigs.k8s.io/controller-runtime/pkg/client"
	ctrlruntime "sigs.k8s.io/controller-runtime/pkg/controller"
	"sigs.k8s.io/controller-runtime/pkg/envtest"
	logf "sigs.k8s.io/controller-runtime/pkg/log"
	"sigs.k8s.io/controller-runtime/pkg/manager"
	metricsserver "sigs.k8s.io/controller-runtime/pkg/metrics/server"

	"github.com/kyma-project/lifecycle-manager/api"
	"github.com/kyma-project/lifecycle-manager/api/v1beta2"
	"github.com/kyma-project/lifecycle-manager/internal/controller"
	"github.com/kyma-project/lifecycle-manager/internal/pkg/metrics"
	"github.com/kyma-project/lifecycle-manager/pkg/log"
	"github.com/kyma-project/lifecycle-manager/pkg/queue"
	"github.com/kyma-project/lifecycle-manager/pkg/remote"
	"github.com/kyma-project/lifecycle-manager/pkg/signature"
	"github.com/kyma-project/lifecycle-manager/tests/integration"

	_ "github.com/open-component-model/ocm/pkg/contexts/ocm"

	. "github.com/onsi/ginkgo/v2"
	. "github.com/onsi/gomega"

	. "github.com/kyma-project/lifecycle-manager/pkg/testutils"
)

// These tests use Ginkgo (BDD-style Go testing framework). Refer to
// http://onsi.github.io/ginkgo/ to learn more about Ginkgo.

const UseRandomPort = "0"

var (
	controlPlaneClient client.Client
	k8sManager         manager.Manager
	controlPlaneEnv    *envtest.Environment
	ctx                context.Context
	cancel             context.CancelFunc
	cfg                *rest.Config
)

func TestAPIs(t *testing.T) {
	t.Parallel()
	RegisterFailHandler(Fail)
	RunSpecs(t, "Controller Suite")
}

var _ = BeforeSuite(func() {
	ctx, cancel = context.WithCancel(context.TODO())
	logf.SetLogger(log.ConfigLogger(9, zapcore.AddSync(GinkgoWriter)))

	By("bootstrapping test environment")

	externalCRDs, err := AppendExternalCRDs(
		filepath.Join(integration.GetProjectRoot(), "config", "samples", "tests", "crds"),
		"cert-manager-v1.10.1.crds.yaml",
		"istio-v1.17.1.crds.yaml")
	Expect(err).ToNot(HaveOccurred())

	kcpModuleCRD := &apiextensionsv1.CustomResourceDefinition{}
	modulePath := filepath.Join(integration.GetProjectRoot(), "config", "samples", "component-integration-installed",
		"crd", "operator.kyma-project.io_kcpmodules.yaml")
	moduleFile, err := os.ReadFile(modulePath)
	Expect(err).ToNot(HaveOccurred())
	Expect(moduleFile).ToNot(BeEmpty())
	Expect(machineryaml.Unmarshal(moduleFile, &kcpModuleCRD)).To(Succeed())

	controlPlaneEnv = &envtest.Environment{
		CRDDirectoryPaths:     []string{filepath.Join(integration.GetProjectRoot(), "config", "crd", "bases")},
		CRDs:                  append([]*apiextensionsv1.CustomResourceDefinition{kcpModuleCRD}, externalCRDs...),
		ErrorIfCRDPathMissing: true,
	}

	cfg, err = controlPlaneEnv.Start()
	Expect(err).NotTo(HaveOccurred())
	Expect(cfg).NotTo(BeNil())

	Expect(api.AddToScheme(k8sclientscheme.Scheme)).NotTo(HaveOccurred())
	Expect(apiextensionsv1.AddToScheme(k8sclientscheme.Scheme)).NotTo(HaveOccurred())

	// +kubebuilder:scaffold:scheme

	k8sManager, err = ctrl.NewManager(
		cfg, ctrl.Options{
			Metrics: metricsserver.Options{
				BindAddress: UseRandomPort,
			},
			Scheme: k8sclientscheme.Scheme,
			Cache:  controller.NewCacheOptions(),
		})
	Expect(err).ToNot(HaveOccurred())

	intervals := queue.RequeueIntervals{
		Success: 1 * time.Second,
		Busy:    100 * time.Millisecond,
		Error:   100 * time.Millisecond,
		Warning: 100 * time.Millisecond,
	}

	remoteClientCache := remote.NewClientCache()
	err = (&controller.KymaReconciler{
		Client:           k8sManager.GetClient(),
		EventRecorder:    k8sManager.GetEventRecorderFor(v1beta2.OperatorName),
		RequeueIntervals: intervals,
		VerificationSettings: signature.VerificationSettings{
			EnableVerification: false,
		},
		RemoteClientCache:   remoteClientCache,
		KcpRestConfig:       k8sManager.GetConfig(),
		InKCPMode:           true,
		RemoteSyncNamespace: controller.DefaultRemoteSyncNamespace,
		IsManagedKyma:       true,
<<<<<<< HEAD
		KymaMetrics:         metrics.NewKymaMetrics(),
=======
		Metrics:             metrics.NewKymaMetrics(),
>>>>>>> 6e4e8075
	}).SetupWithManager(k8sManager, ctrlruntime.Options{},
		controller.SetupUpSetting{ListenerAddr: UseRandomPort})
	Expect(err).ToNot(HaveOccurred())

	controlPlaneClient = k8sManager.GetClient()

	go func() {
		defer GinkgoRecover()
		err = k8sManager.Start(ctx)
		Expect(err).ToNot(HaveOccurred(), "failed to run manager")
	}()
})

var _ = AfterSuite(func() {
	By("tearing down the test environment")
	cancel()

	err := controlPlaneEnv.Stop()
	Expect(err).NotTo(HaveOccurred())
})<|MERGE_RESOLUTION|>--- conflicted
+++ resolved
@@ -139,11 +139,7 @@
 		InKCPMode:           true,
 		RemoteSyncNamespace: controller.DefaultRemoteSyncNamespace,
 		IsManagedKyma:       true,
-<<<<<<< HEAD
-		KymaMetrics:         metrics.NewKymaMetrics(),
-=======
 		Metrics:             metrics.NewKymaMetrics(),
->>>>>>> 6e4e8075
 	}).SetupWithManager(k8sManager, ctrlruntime.Options{},
 		controller.SetupUpSetting{ListenerAddr: UseRandomPort})
 	Expect(err).ToNot(HaveOccurred())

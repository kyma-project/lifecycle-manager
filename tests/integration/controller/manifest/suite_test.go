/*
Copyright 2022.

Licensed under the Apache License, Version 2.0 (the "License");
you may not use this file except in compliance with the License.
You may obtain a copy of the License at

	http://www.apache.org/licenses/LICENSE-2.0

Unless required by applicable law or agreed to in writing, software
distributed under the License is distributed on an "AS IS" BASIS,
WITHOUT WARRANTIES OR CONDITIONS OF ANY KIND, either express or implied.
See the License for the specific language governing permissions and
limitations under the License.
*/
package manifest_test

import (
	"context"
	"net/http/httptest"
	"os"
	"path/filepath"
	"testing"
	"time"

	"github.com/google/go-containerregistry/pkg/registry"
	"go.uber.org/zap/zapcore"
	apicorev1 "k8s.io/api/core/v1"
	k8sclientscheme "k8s.io/client-go/kubernetes/scheme"
	"k8s.io/client-go/rest"
	ctrl "sigs.k8s.io/controller-runtime"
	"sigs.k8s.io/controller-runtime/pkg/client"
	ctrlruntime "sigs.k8s.io/controller-runtime/pkg/controller"
	"sigs.k8s.io/controller-runtime/pkg/envtest"
	"sigs.k8s.io/controller-runtime/pkg/handler"
	logf "sigs.k8s.io/controller-runtime/pkg/log"
	metricsserver "sigs.k8s.io/controller-runtime/pkg/metrics/server"

	"github.com/kyma-project/lifecycle-manager/api"
	"github.com/kyma-project/lifecycle-manager/api/v1beta2"
	"github.com/kyma-project/lifecycle-manager/internal"
	declarativev2 "github.com/kyma-project/lifecycle-manager/internal/declarative/v2"
	"github.com/kyma-project/lifecycle-manager/internal/manifest"
	"github.com/kyma-project/lifecycle-manager/internal/pkg/metrics"
	"github.com/kyma-project/lifecycle-manager/pkg/log"
	"github.com/kyma-project/lifecycle-manager/pkg/queue"
	"github.com/kyma-project/lifecycle-manager/tests/integration"

	. "github.com/onsi/ginkgo/v2"
	. "github.com/onsi/gomega"
)

// These tests use Ginkgo (BDD-style Go testing framework). Refer to
// http://onsi.github.io/ginkgo/ to learn more about Ginkgo.

var (
	testEnv          *envtest.Environment
	mgr              ctrl.Manager
	reconciler       *declarativev2.Reconciler
	cfg              *rest.Config
	ctx              context.Context
	cancel           context.CancelFunc
	kcpClient        client.Client
	server           *httptest.Server
	serverAddress    string
	manifestFilePath string
)

const (
	standardTimeout  = 30 * time.Second
	standardInterval = 400 * time.Millisecond
)

func TestAPIs(t *testing.T) {
	t.Parallel()
	RegisterFailHandler(Fail)

	RunSpecs(t, "Controller Suite")
}

var _ = BeforeSuite(func() {
	ctx, cancel = context.WithCancel(context.TODO())
	manifestFilePath = filepath.Join(integration.GetProjectRoot(), "pkg", "test_samples", "oci",
		"rendered.yaml")
	logf.SetLogger(log.ConfigLogger(9, zapcore.AddSync(GinkgoWriter)))

	// create registry and server
	newReg := registry.New()
	server = httptest.NewServer(newReg)
	serverAddress = server.Listener.Addr().String()

	By("bootstrapping test environment")
	testEnv = &envtest.Environment{
		CRDDirectoryPaths:     []string{filepath.Join(integration.GetProjectRoot(), "config", "crd", "bases")},
		ErrorIfCRDPathMissing: false,
	}

	var err error
	cfg, err = testEnv.Start()
	Expect(err).NotTo(HaveOccurred())
	Expect(cfg).NotTo(BeNil())

	// +kubebuilder:scaffold:scheme

	Expect(api.AddToScheme(k8sclientscheme.Scheme)).To(Succeed())
	Expect(apicorev1.AddToScheme(k8sclientscheme.Scheme)).NotTo(HaveOccurred())

	metricsBindAddress, found := os.LookupEnv("metrics-bind-address")
	if !found {
		metricsBindAddress = ":0"
	}

	mgr, err = ctrl.NewManager(
		cfg, ctrl.Options{
			Metrics: metricsserver.Options{
				BindAddress: metricsBindAddress,
			},
			Scheme: k8sclientscheme.Scheme,
			Cache:  internal.GetCacheOptions(false, "istio-system", "kcp-system", "kyma-system"),
		},
	)
	Expect(err).ToNot(HaveOccurred())

	authUser, err := testEnv.AddUser(
		envtest.User{
			Name:   "skr-admin-account",
			Groups: []string{"system:masters"},
		}, cfg,
	)
	Expect(err).NotTo(HaveOccurred())

	kcpClient = mgr.GetClient()

	kcp := &declarativev2.ClusterInfo{Config: cfg, Client: kcpClient}
	extractor := manifest.NewPathExtractor(nil)
	reconciler = declarativev2.NewFromManager(mgr, queue.RequeueIntervals{
<<<<<<< HEAD
		Success: 1 * time.Second, Busy: 1 * time.Second,
=======
		Success: 1 * time.Second,
		Busy:    1 * time.Second,
		Error:   1 * time.Second,
		Warning: 1 * time.Second,
>>>>>>> dc7ae44a
	},
		metrics.NewManifestMetrics(metrics.NewSharedMetrics()), metrics.NewMandatoryModulesMetrics(),
		manifest.NewSpecResolver(kcp.Client, extractor),
		declarativev2.WithRemoteTargetCluster(
			func(_ context.Context, _ declarativev2.Object) (*declarativev2.ClusterInfo, error) {
				return &declarativev2.ClusterInfo{Config: authUser.Config()}, nil
			},
		), manifest.WithClientCacheKey(), declarativev2.WithPostRun{manifest.PostRunCreateCR},
		declarativev2.WithPreDelete{manifest.PreDeleteDeleteCR},
		declarativev2.WithCustomReadyCheck(declarativev2.NewExistsReadyCheck()))

	err = ctrl.NewControllerManagedBy(mgr).
		For(&v1beta2.Manifest{}).
		Watches(&apicorev1.Secret{}, handler.Funcs{}).
		WithOptions(
			ctrlruntime.Options{
				RateLimiter: internal.ManifestRateLimiter(
					1*time.Second, 5*time.Second,
					30, 200,
				),
				MaxConcurrentReconciles: 1,
			},
		).Complete(reconciler)
	Expect(err).ToNot(HaveOccurred())

	go func() {
		defer GinkgoRecover()
		err = mgr.Start(ctx)
		Expect(err).ToNot(HaveOccurred(), "failed to run manager")
	}()
},
)

var _ = AfterSuite(
	func() {
		By("tearing down the test environment")
		cancel()
		server.Close()
		Eventually(func() error { return testEnv.Stop() }, standardTimeout, standardInterval).Should(Succeed())
	},
)<|MERGE_RESOLUTION|>--- conflicted
+++ resolved
@@ -134,14 +134,10 @@
 	kcp := &declarativev2.ClusterInfo{Config: cfg, Client: kcpClient}
 	extractor := manifest.NewPathExtractor(nil)
 	reconciler = declarativev2.NewFromManager(mgr, queue.RequeueIntervals{
-<<<<<<< HEAD
-		Success: 1 * time.Second, Busy: 1 * time.Second,
-=======
 		Success: 1 * time.Second,
 		Busy:    1 * time.Second,
 		Error:   1 * time.Second,
 		Warning: 1 * time.Second,
->>>>>>> dc7ae44a
 	},
 		metrics.NewManifestMetrics(metrics.NewSharedMetrics()), metrics.NewMandatoryModulesMetrics(),
 		manifest.NewSpecResolver(kcp.Client, extractor),

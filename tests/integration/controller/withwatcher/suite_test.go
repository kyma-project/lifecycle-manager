/*
Copyright 2022.

Licensed under the Apache License, Version 2.0 (the "License");
you may not use this file except in compliance with the License.
You may obtain a copy of the License at

	http://www.apache.org/licenses/LICENSE-2.0

Unless required by applicable law or agreed to in writing, software
distributed under the License is distributed on an "AS IS" BASIS,
WITHOUT WARRANTIES OR CONDITIONS OF ANY KIND, either express or implied.
See the License for the specific language governing permissions and
limitations under the License.
*/
package withwatcher_test

import (
	"context"
	"github.com/kyma-project/lifecycle-manager/internal/service/kyma/status/modules"
	"os"
	"path/filepath"
	"testing"
	"time"

	certmanagerv1 "github.com/cert-manager/cert-manager/pkg/apis/certmanager/v1"
	"github.com/go-logr/logr"
	"go.uber.org/zap/zapcore"
	istioscheme "istio.io/client-go/pkg/clientset/versioned/scheme"
	apicorev1 "k8s.io/api/core/v1"
	apiextensionsv1 "k8s.io/apiextensions-apiserver/pkg/apis/apiextensions/v1"
	apimetav1 "k8s.io/apimachinery/pkg/apis/meta/v1"
	"k8s.io/apimachinery/pkg/apis/meta/v1/unstructured"
	machineryaml "k8s.io/apimachinery/pkg/util/yaml"
	k8sclientscheme "k8s.io/client-go/kubernetes/scheme"
	"k8s.io/client-go/rest"
	ctrl "sigs.k8s.io/controller-runtime"
	"sigs.k8s.io/controller-runtime/pkg/client"
	ctrlruntime "sigs.k8s.io/controller-runtime/pkg/controller"
	"sigs.k8s.io/controller-runtime/pkg/envtest"
	logf "sigs.k8s.io/controller-runtime/pkg/log"
	"sigs.k8s.io/controller-runtime/pkg/manager"
	metricsserver "sigs.k8s.io/controller-runtime/pkg/metrics/server"

	"github.com/kyma-project/lifecycle-manager/api"
	"github.com/kyma-project/lifecycle-manager/api/shared"
	"github.com/kyma-project/lifecycle-manager/internal"
	"github.com/kyma-project/lifecycle-manager/internal/controller/kyma"
	watcherctrl "github.com/kyma-project/lifecycle-manager/internal/controller/watcher"
	"github.com/kyma-project/lifecycle-manager/internal/descriptor/provider"
	"github.com/kyma-project/lifecycle-manager/internal/event"
	"github.com/kyma-project/lifecycle-manager/internal/pkg/flags"
	"github.com/kyma-project/lifecycle-manager/internal/pkg/metrics"
	"github.com/kyma-project/lifecycle-manager/internal/remote"
	"github.com/kyma-project/lifecycle-manager/pkg/log"
	"github.com/kyma-project/lifecycle-manager/pkg/queue"
	"github.com/kyma-project/lifecycle-manager/pkg/watcher"
	"github.com/kyma-project/lifecycle-manager/tests/integration"
	testskrcontext "github.com/kyma-project/lifecycle-manager/tests/integration/commontestutils/skrcontextimpl"

	. "github.com/kyma-project/lifecycle-manager/pkg/testutils"
	. "github.com/onsi/ginkgo/v2"
	. "github.com/onsi/gomega"
)

// These tests use Ginkgo (BDD-style Go testing framework). Refer to
// http://onsi.github.io/ginkgo/ to learn more about Ginkgo.

const listenerAddr = ":8082"

var (
	mgr                   manager.Manager
	kcpClient             client.Client
	kcpEnv                *envtest.Environment
	testSkrContextFactory *testskrcontext.DualClusterFactory
	ctx                   context.Context
	cancel                context.CancelFunc
	restCfg               *rest.Config
	istioResources        []*unstructured.Unstructured
	logger                logr.Logger
)

const (
	istioSystemNs     = "istio-system"
	gatewayName       = "klm-watcher"
	caCertificateName = "klm-watcher-serving"
)

var (
	skrWatcherPath         = filepath.Join(integration.GetProjectRoot(), "skr-webhook")
	istioResourcesFilePath = filepath.Join(integration.GetProjectRoot(), "config", "samples", "tests",
		"istio-test-resources.yaml")
)

func TestAPIs(t *testing.T) {
	t.Parallel()
	RegisterFailHandler(Fail)
	RunSpecs(t, "Controller Suite")
}

var _ = BeforeSuite(func() {
	ctx, cancel = context.WithCancel(context.TODO())
	logf.SetLogger(log.ConfigLogger(9, zapcore.AddSync(GinkgoWriter)))

	By("bootstrapping test environment")

	externalCRDs, err := AppendExternalCRDs(
		filepath.Join(integration.GetProjectRoot(), "config", "samples", "tests", "crds"),
		"cert-manager-v1.10.1.crds.yaml",
		"istio-v1.17.1.crds.yaml")
	Expect(err).ToNot(HaveOccurred())
	kcpModuleCRD := &apiextensionsv1.CustomResourceDefinition{}
	modulePath := filepath.Join(integration.GetProjectRoot(), "config", "samples", "component-integration-installed",
		"crd", "operator.kyma-project.io_kcpmodules.yaml")
	moduleFile, err := os.ReadFile(modulePath)
	Expect(err).ToNot(HaveOccurred())
	Expect(moduleFile).ToNot(BeEmpty())
	Expect(machineryaml.Unmarshal(moduleFile, &kcpModuleCRD)).To(Succeed())

	kcpEnv = &envtest.Environment{
		CRDDirectoryPaths:     []string{filepath.Join(integration.GetProjectRoot(), "config", "crd", "bases")},
		CRDs:                  append([]*apiextensionsv1.CustomResourceDefinition{kcpModuleCRD}, externalCRDs...),
		ErrorIfCRDPathMissing: true,
	}

	restCfg, err = kcpEnv.Start()
	Expect(err).NotTo(HaveOccurred())
	Expect(restCfg).NotTo(BeNil())

	Expect(api.AddToScheme(k8sclientscheme.Scheme)).NotTo(HaveOccurred())
	Expect(apiextensionsv1.AddToScheme(k8sclientscheme.Scheme)).NotTo(HaveOccurred())
	Expect(istioscheme.AddToScheme(k8sclientscheme.Scheme)).NotTo(HaveOccurred())
	Expect(certmanagerv1.AddToScheme(k8sclientscheme.Scheme)).NotTo(HaveOccurred())

	// +kubebuilder:scaffold:scheme

	metricsBindAddress, found := os.LookupEnv("metrics-bind-address")
	if !found {
		metricsBindAddress = ":0"
	}

	mgr, err = ctrl.NewManager(
		restCfg, ctrl.Options{
			Metrics: metricsserver.Options{
				BindAddress: metricsBindAddress,
			},
			Scheme: k8sclientscheme.Scheme,
			Cache:  internal.GetCacheOptions(false, "istio-system", ControlPlaneNamespace),
		})
	Expect(err).ToNot(HaveOccurred())

	kcpClient = mgr.GetClient()

	intervals := queue.RequeueIntervals{
		Success: 1 * time.Second,
		Busy:    100 * time.Millisecond,
		Error:   100 * time.Millisecond,
		Warning: 100 * time.Millisecond,
	}

	// This k8sClient is used to install external resources
	k8sClient, err := client.New(restCfg, client.Options{Scheme: k8sclientscheme.Scheme})
	Expect(err).NotTo(HaveOccurred())
	Expect(k8sClient).NotTo(BeNil())

	Expect(createNamespace(ctx, istioSystemNs, kcpClient)).To(Succeed())
	Expect(createNamespace(ctx, ControlPlaneNamespace, kcpClient)).To(Succeed())

	istioResources, err = deserializeIstioResources()
	Expect(err).NotTo(HaveOccurred())
	for _, istioResource := range istioResources {
		Expect(k8sClient.Create(ctx, istioResource)).To(Succeed())
	}

	skrChartCfg := watcher.SkrWebhookManagerConfig{
		SKRWatcherPath:         skrWatcherPath,
		SkrWebhookMemoryLimits: "200Mi",
		SkrWebhookCPULimits:    "1",
		RemoteSyncNamespace:    flags.DefaultRemoteSyncNamespace,
	}

	certificateConfig := watcher.CertificateConfig{
		IstioNamespace:      istioSystemNs,
		RemoteSyncNamespace: flags.DefaultRemoteSyncNamespace,
		CACertificateName:   caCertificateName,
		AdditionalDNSNames:  []string{},
		Duration:            1 * time.Hour,
		RenewBefore:         5 * time.Minute,
	}

	gatewayConfig := watcher.GatewayConfig{
		IstioGatewayName:          gatewayName,
		IstioGatewayNamespace:     ControlPlaneNamespace,
		LocalGatewayPortOverwrite: "",
	}

	resolvedKcpAddr, err := gatewayConfig.ResolveKcpAddr(mgr)
	testEventRec := event.NewRecorderWrapper(mgr.GetEventRecorderFor(shared.OperatorName))
	testSkrContextFactory = testskrcontext.NewDualClusterFactory(kcpClient.Scheme(), testEventRec)
	Expect(err).ToNot(HaveOccurred())
	skrWebhookChartManager, err := watcher.NewSKRWebhookManifestManager(
		kcpClient,
		testSkrContextFactory,
		skrChartCfg, certificateConfig, resolvedKcpAddr)
	Expect(err).ToNot(HaveOccurred())

	noOpMetricsFunc := func(kymaName, moduleName string) {}
	modulesStatusService := modules.NewModulesStatusService(kcpClient, noOpMetricsFunc)
	err = (&kyma.Reconciler{
<<<<<<< HEAD
		Client:               kcpClient,
		SkrContextFactory:    testSkrContextFactory,
		Event:                testEventRec,
		RequeueIntervals:     intervals,
		SKRWebhookManager:    skrWebhookChartManager,
		DescriptorProvider:   provider.NewCachedDescriptorProvider(),
		SyncRemoteCrds:       remote.NewSyncCrdsUseCase(kcpClient, testSkrContextFactory, nil),
		ModulesStatusService: modulesStatusService,
		RemoteSyncNamespace:  flags.DefaultRemoteSyncNamespace,
		InKCPMode:            true,
		Metrics:              metrics.NewKymaMetrics(metrics.NewSharedMetrics()),
		RemoteCatalog:        remote.NewRemoteCatalogFromKyma(kcpClient, testSkrContextFactory, flags.DefaultRemoteSyncNamespace),
=======
		Client:              kcpClient,
		SkrContextFactory:   testSkrContextFactory,
		Event:               testEventRec,
		RequeueIntervals:    intervals,
		SKRWebhookManager:   skrWebhookChartManager,
		DescriptorProvider:  provider.NewCachedDescriptorProvider(),
		SyncRemoteCrds:      remote.NewSyncCrdsUseCase(kcpClient, testSkrContextFactory, nil),
		RemoteSyncNamespace: flags.DefaultRemoteSyncNamespace,
		Metrics:             metrics.NewKymaMetrics(metrics.NewSharedMetrics()),
		RemoteCatalog: remote.NewRemoteCatalogFromKyma(kcpClient, testSkrContextFactory,
			flags.DefaultRemoteSyncNamespace),
>>>>>>> e2c3cf3a
	}).SetupWithManager(mgr, ctrlruntime.Options{}, kyma.SetupOptions{ListenerAddr: listenerAddr})
	Expect(err).ToNot(HaveOccurred())

	err = (&watcherctrl.Reconciler{
		Client:                mgr.GetClient(),
		RestConfig:            mgr.GetConfig(),
		Event:                 event.NewRecorderWrapper(mgr.GetEventRecorderFor("watcher")),
		Scheme:                k8sclientscheme.Scheme,
		RequeueIntervals:      intervals,
		IstioGatewayNamespace: ControlPlaneNamespace,
	}).SetupWithManager(
		mgr, ctrlruntime.Options{
			MaxConcurrentReconciles: 1,
		},
	)
	Expect(err).ToNot(HaveOccurred())
	Eventually(CreateNamespace, Timeout, Interval).
		WithContext(ctx).
		WithArguments(kcpClient, ControlPlaneNamespace).Should(Succeed())
	go func() {
		defer GinkgoRecover()
		err = mgr.Start(ctx)
		Expect(err).ToNot(HaveOccurred(), "failed to run manager")
	}()
})

var _ = AfterSuite(func() {
	By("tearing down the test environment")
	// clean up istio resources
	for _, istioResource := range istioResources {
		Eventually(DeleteCR, Timeout, Interval).
			WithContext(ctx).
			WithArguments(kcpClient, istioResource).Should(Succeed())
	}
	// cancel environment context
	cancel()

	Expect(kcpEnv.Stop()).To(Succeed())
	Expect(testSkrContextFactory.Stop()).To(Succeed())
})

func createNamespace(ctx context.Context, namespace string, k8sClient client.Client) error {
	ns := &apicorev1.Namespace{
		ObjectMeta: apimetav1.ObjectMeta{
			Name: namespace,
		},
	}
	return k8sClient.Create(ctx, ns)
}<|MERGE_RESOLUTION|>--- conflicted
+++ resolved
@@ -17,7 +17,6 @@
 
 import (
 	"context"
-	"github.com/kyma-project/lifecycle-manager/internal/service/kyma/status/modules"
 	"os"
 	"path/filepath"
 	"testing"
@@ -46,6 +45,9 @@
 	"github.com/kyma-project/lifecycle-manager/api/shared"
 	"github.com/kyma-project/lifecycle-manager/internal"
 	"github.com/kyma-project/lifecycle-manager/internal/controller/kyma"
+	"github.com/kyma-project/lifecycle-manager/internal/service/kyma/status/modules/generator"
+	"github.com/kyma-project/lifecycle-manager/internal/service/kyma/status/modules/generator/fromerror"
+	"github.com/kyma-project/lifecycle-manager/internal/service/kyma/status/modules"
 	watcherctrl "github.com/kyma-project/lifecycle-manager/internal/controller/watcher"
 	"github.com/kyma-project/lifecycle-manager/internal/descriptor/provider"
 	"github.com/kyma-project/lifecycle-manager/internal/event"
@@ -205,9 +207,9 @@
 	Expect(err).ToNot(HaveOccurred())
 
 	noOpMetricsFunc := func(kymaName, moduleName string) {}
-	modulesStatusService := modules.NewModulesStatusService(kcpClient, noOpMetricsFunc)
+	moduleStatusGen := generator.NewModuleStatusGenerator(fromerror.GenerateModuleStatusFromError)
+	modulesStatusService := modules.NewModulesStatusService(moduleStatusGen, kcpClient, noOpMetricsFunc)
 	err = (&kyma.Reconciler{
-<<<<<<< HEAD
 		Client:               kcpClient,
 		SkrContextFactory:    testSkrContextFactory,
 		Event:                testEventRec,
@@ -217,22 +219,8 @@
 		SyncRemoteCrds:       remote.NewSyncCrdsUseCase(kcpClient, testSkrContextFactory, nil),
 		ModulesStatusService: modulesStatusService,
 		RemoteSyncNamespace:  flags.DefaultRemoteSyncNamespace,
-		InKCPMode:            true,
 		Metrics:              metrics.NewKymaMetrics(metrics.NewSharedMetrics()),
 		RemoteCatalog:        remote.NewRemoteCatalogFromKyma(kcpClient, testSkrContextFactory, flags.DefaultRemoteSyncNamespace),
-=======
-		Client:              kcpClient,
-		SkrContextFactory:   testSkrContextFactory,
-		Event:               testEventRec,
-		RequeueIntervals:    intervals,
-		SKRWebhookManager:   skrWebhookChartManager,
-		DescriptorProvider:  provider.NewCachedDescriptorProvider(),
-		SyncRemoteCrds:      remote.NewSyncCrdsUseCase(kcpClient, testSkrContextFactory, nil),
-		RemoteSyncNamespace: flags.DefaultRemoteSyncNamespace,
-		Metrics:             metrics.NewKymaMetrics(metrics.NewSharedMetrics()),
-		RemoteCatalog: remote.NewRemoteCatalogFromKyma(kcpClient, testSkrContextFactory,
-			flags.DefaultRemoteSyncNamespace),
->>>>>>> e2c3cf3a
 	}).SetupWithManager(mgr, ctrlruntime.Options{}, kyma.SetupOptions{ListenerAddr: listenerAddr})
 	Expect(err).ToNot(HaveOccurred())
 

--- conflicted
+++ resolved
@@ -16,11 +16,8 @@
 	"k8s.io/apimachinery/pkg/types"
 
 	"github.com/kyma-project/lifecycle-manager/api/v1beta2"
-<<<<<<< HEAD
 	declarative "github.com/kyma-project/lifecycle-manager/internal/declarative/v2"
-=======
 	. "github.com/kyma-project/lifecycle-manager/pkg/testutils"
->>>>>>> 5685495e
 	"github.com/kyma-project/lifecycle-manager/pkg/util"
 	. "github.com/onsi/ginkgo/v2"
 	. "github.com/onsi/gomega"
@@ -31,7 +28,6 @@
 )
 
 var (
-<<<<<<< HEAD
 	errKymaNotInExpectedState      = errors.New("kyma CR not in expected state")
 	errManifestNotInExpectedState  = errors.New("manifest CR not in expected state")
 	errModuleNotExisting           = errors.New("module does not exists in KymaCR")
@@ -41,10 +37,6 @@
 	errGettingManifestFromKymaCR   = errors.New("manifest object key could not be parsed from kyma module status")
 	errResourceParseFromManifest   = errors.New("resource object key could not be parsed from kyma module status")
 	errUnexpectedDeletionTimestamp = errors.New("manifest has unexpected deletion timestamp")
-=======
-	errKymaNotInExpectedState = errors.New("kyma CR not in expected state")
-	errModuleNotExisting      = errors.New("module does not exists in KymaCR")
->>>>>>> 5685495e
 )
 
 const (

package e2e_test

import (
	"context"
	"errors"
	"fmt"
	"io"
	"net/http"
	"regexp"
	"strconv"
	"strings"
	"time"

	"github.com/kyma-project/lifecycle-manager/pkg/testutils"

	"k8s.io/apimachinery/pkg/runtime/schema"

	v2 "github.com/kyma-project/lifecycle-manager/internal/declarative/v2"

	"k8s.io/apimachinery/pkg/apis/meta/v1/unstructured"

	"github.com/kyma-project/lifecycle-manager/api/v1beta2"
	. "github.com/kyma-project/lifecycle-manager/pkg/testutils"
	"github.com/kyma-project/lifecycle-manager/pkg/util"
	. "github.com/onsi/ginkgo/v2"
	. "github.com/onsi/gomega"

	corev1 "k8s.io/api/core/v1"
	metav1 "k8s.io/apimachinery/pkg/apis/meta/v1"
	"sigs.k8s.io/controller-runtime/pkg/client"
)

var (
<<<<<<< HEAD
	errKymaNotInExpectedState          = errors.New("kyma CR not in expected state")
	errManifestNotInExpectedState      = errors.New("manifest CR not in expected state")
	errModuleNotExisting               = errors.New("module does not exists in KymaCR")
	errKymaNotDeleted                  = errors.New("kyma CR not deleted")
	errSampleCRDeletionTimestampSet    = errors.New("sample CR has set DeletionTimeStamp")
	errSampleCRDeletionTimestampNotSet = errors.New("sample CR has not set DeletionTimeStamp")
	errManifestDeletionTimestampSet    = errors.New("manifest CR has set DeletionTimeStamp")
	errResourceExists                  = errors.New("resource still exists")
=======
	errKymaNotInExpectedState = errors.New("kyma CR not in expected state")
	errModuleNotExisting      = errors.New("module does not exists in KymaCR")
>>>>>>> 5685495e
)

const (
	localHostname         = "0.0.0.0"
	k3dHostname           = "host.k3d.internal"
	defaultRemoteKymaName = "default"
	timeout               = 10 * time.Second
	interval              = 1 * time.Second
	remoteNamespace       = "kyma-system"
	controlPlaneNamespace = "kcp-system"
)

<<<<<<< HEAD
func CheckManifestIsInState(ctx context.Context,
	kymaName, moduleName string,
=======
func InitEmptyKymaBeforeAll(kyma *v1beta2.Kyma) {
	BeforeAll(func() {
		Eventually(CreateKymaSecret).
			WithContext(ctx).
			WithArguments(kyma.GetName(), kyma.GetNamespace(), controlPlaneClient).
			Should(Succeed())
		Eventually(controlPlaneClient.Create).
			WithContext(ctx).
			WithArguments(kyma).
			Should(Succeed())
		By("verifying kyma is ready")
		Eventually(CheckKymaIsInState).
			WithContext(ctx).
			WithArguments(kyma.GetName(), kyma.GetNamespace(), controlPlaneClient, v1beta2.StateReady).
			Should(Succeed())
		By("verifying remote kyma is ready")
		Eventually(CheckRemoteKymaCR).
			WithContext(ctx).
			WithArguments(remoteNamespace, []v1beta2.Module{}, runtimeClient, v1beta2.StateReady).
			Should(Succeed())
	})
}

func CleanupKymaAfterAll(kyma *v1beta2.Kyma) {
	AfterAll(func() {
		By("When delete KCP Kyma")
		Eventually(DeleteKymaByForceRemovePurgeFinalizer).
			WithContext(ctx).
			WithArguments(controlPlaneClient, kyma).
			Should(Succeed())

		By("Then SKR Kyma deleted")
		Eventually(KymaDeleted).
			WithContext(ctx).
			WithArguments(kyma.GetName(), kyma.GetNamespace(), runtimeClient).
			Should(Succeed())
		By("Then KCP Kyma deleted")
		Eventually(KymaDeleted).
			WithContext(ctx).
			WithArguments(kyma.GetName(), kyma.GetNamespace(), controlPlaneClient).
			Should(Succeed())
	})
}

func CheckKymaIsInState(ctx context.Context,
	kymaName, kymaNamespace string,
>>>>>>> 5685495e
	k8sClient client.Client,
	expectedState v2.State,
) error {
	manifest := v1beta2.Manifest{}
	manifests := &v1beta2.ManifestList{}
	if err := k8sClient.List(ctx, manifests); err != nil {
		return err
	}
	for _, m := range manifests.Items {
		if strings.Contains(m.Name, kymaName) && strings.Contains(m.Name, moduleName) {
			manifest = m
			break
		}
	}

	if manifest.Status.State != expectedState {
		return fmt.Errorf("%w: expect %s, but in %s",
			errManifestNotInExpectedState, expectedState, manifest.Status.State)
	}
	return nil
}

func ManifestNoDeletionTimeStampSet(ctx context.Context,
	kymaName, moduleName string,
	k8sClient client.Client,
) error {
	manifest := v1beta2.Manifest{}
	manifests := &v1beta2.ManifestList{}
	if err := k8sClient.List(ctx, manifests); err != nil {
		return err
	}
	for _, m := range manifests.Items {
		if strings.Contains(m.Name, kymaName) && strings.Contains(m.Name, moduleName) {
			manifest = m
			break
		}
	}

	if !manifest.ObjectMeta.DeletionTimestamp.IsZero() {
		return errManifestDeletionTimestampSet
	}
	return nil
}

func CheckIfExists(ctx context.Context, name, namespace, group, version, kind string, clnt client.Client) error {
	resourceCR := &unstructured.Unstructured{}
	resourceCR.SetGroupVersionKind(schema.GroupVersionKind{
		Group:   group,
		Version: version,
		Kind:    kind,
	})
	return clnt.Get(ctx, client.ObjectKey{Name: name, Namespace: namespace}, resourceCR)
}

func CheckIfNotExists(ctx context.Context, name, namespace, group, version, kind string, clnt client.Client) error {
	resourceCR := &unstructured.Unstructured{}
	resourceCR.SetGroupVersionKind(schema.GroupVersionKind{
		Group:   group,
		Version: version,
		Kind:    kind,
	})
	err := clnt.Get(ctx, client.ObjectKey{Name: name, Namespace: namespace}, resourceCR)
	if util.IsNotFound(err) {
		return nil
	}
	return fmt.Errorf("%w: %s %s/%s should be deleted", errResourceExists, kind, namespace, name)
}

func CreateKymaSecret(ctx context.Context, kymaName, kymaNamespace string, k8sClient client.Client) error {
	patchedRuntimeConfig := strings.ReplaceAll(string(*runtimeConfig), localHostname, k3dHostname)
	secret := &corev1.Secret{
		ObjectMeta: metav1.ObjectMeta{
			Name:      kymaName,
			Namespace: kymaNamespace,
			Labels: map[string]string{
				v1beta2.KymaName:  kymaName,
				v1beta2.ManagedBy: v1beta2.OperatorName,
			},
		},
		Data: map[string][]byte{"config": []byte(patchedRuntimeConfig)},
	}
	return k8sClient.Create(ctx, secret)
}

func CheckRemoteKymaCR(ctx context.Context,
	kymaNamespace string, wantedModules []v1beta2.Module, k8sClient client.Client, expectedState v1beta2.State,
) error {
	kyma := &v1beta2.Kyma{}
	err := k8sClient.Get(ctx, client.ObjectKey{Name: defaultRemoteKymaName, Namespace: kymaNamespace}, kyma)
	if err != nil {
		return err
	}

	for _, wantedModule := range wantedModules {
		exists := false
		for _, givenModule := range kyma.Spec.Modules {
			if givenModule.Name == wantedModule.Name &&
				givenModule.Channel == wantedModule.Channel {
				exists = true
				break
			}
		}
		if !exists {
			return fmt.Errorf("%w: %s/%s", errModuleNotExisting, wantedModule.Name, wantedModule.Channel)
		}
	}
	if kyma.Status.State != expectedState {
		return fmt.Errorf("%w: expect %s, but in %s",
			errKymaNotInExpectedState, expectedState, kyma.Status.State)
	}
	return nil
}

func DeleteKymaSecret(ctx context.Context, kymaName, kymaNamespace string, k8sClient client.Client) error {
	secret := &corev1.Secret{}
	err := k8sClient.Get(ctx, client.ObjectKey{Name: kymaName, Namespace: kymaNamespace}, secret)
	if util.IsNotFound(err) {
		return nil
	}
	Expect(err).ToNot(HaveOccurred())
	return k8sClient.Delete(ctx, secret)
}

func EnableModule(ctx context.Context,
	kymaName, kymaNamespace, moduleName, moduleChannel string,
	k8sClient client.Client,
) error {
	kyma := &v1beta2.Kyma{}
	if err := k8sClient.Get(ctx, client.ObjectKey{Name: kymaName, Namespace: kymaNamespace}, kyma); err != nil {
		return err
	}
	GinkgoWriter.Printf("kyma %v\n", kyma)
	kyma.Spec.Modules = append(kyma.Spec.Modules, v1beta2.Module{
		Name:    moduleName,
		Channel: moduleChannel,
	})
	return k8sClient.Update(ctx, kyma)
}

func DisableModule(ctx context.Context, kymaName, kymaNamespace, moduleName string, k8sClient client.Client) error {
	kyma := &v1beta2.Kyma{}
	if err := k8sClient.Get(ctx, client.ObjectKey{Name: kymaName, Namespace: kymaNamespace}, kyma); err != nil {
		return err
	}
	GinkgoWriter.Printf("kyma %v\n", kyma)

	for i, module := range kyma.Spec.Modules {
		if module.Name == moduleName {
			kyma.Spec.Modules = removeModuleWithIndex(kyma.Spec.Modules, i)
			break
		}
	}
	return k8sClient.Update(ctx, kyma)
}

func removeModuleWithIndex(s []v1beta2.Module, index int) []v1beta2.Module {
	return append(s[:index], s[index+1:]...)
}

func SetFinalizer(name, namespace, group, version, kind string, finalizers []string, clnt client.Client) error {
	resourceCR := &unstructured.Unstructured{}
	resourceCR.SetGroupVersionKind(schema.GroupVersionKind{
		Group:   group,
		Version: version,
		Kind:    kind,
	})
	if err := clnt.Get(ctx,
		client.ObjectKey{Name: name, Namespace: namespace}, resourceCR); err != nil {
		return err
	}

	resourceCR.SetFinalizers(finalizers)
	return clnt.Update(ctx, resourceCR)
}

func GetKymaStateMetricCount(ctx context.Context, kymaName, state string) (int, error) {
	clnt := &http.Client{}
	request, err := http.NewRequestWithContext(ctx, http.MethodGet, "http://localhost:9081/metrics", nil)
	if err != nil {
		return 0, err
	}
	response, err := clnt.Do(request)
	if err != nil {
		return 0, err
	}
	defer response.Body.Close()
	bodyBytes, err := io.ReadAll(response.Body)
	if err != nil {
		return 0, err
	}
	bodyString := string(bodyBytes)

	re := regexp.MustCompile(
		`lifecycle_mgr_kyma_state{instance_id="[^"]+",kyma_name="` + kymaName + `",shoot="[^"]+",state="` + state +
			`"} (\d+)`)
	match := re.FindStringSubmatch(bodyString)
	if len(match) > 1 {
		count, err := strconv.Atoi(match[1])
		if err != nil {
			return 0, err
		}
		return count, nil
	}

	return 0, nil
}

func CheckSampleCRIsInState(ctx context.Context, name, namespace string, clnt client.Client,
	expectedState string,
) error {
	return testutils.CRIsInState(ctx,
		"operator.kyma-project.io", "v1alpha1", "Sample",
		name, namespace,
		[]string{"status", "status"},
		clnt,
		expectedState)
}

func SampleCRNoDeletionTimeStampSet(ctx context.Context, name, namespace string, clnt client.Client) error {
	deletionTimestampFromCR, err := testutils.GetDeletionTimeStamp(ctx, "operator.kyma-project.io", "v1alpha1",
		"Sample", name, namespace, clnt)
	if err != nil {
		return err
	}

	if deletionTimestampFromCR != "" {
		return errSampleCRDeletionTimestampSet
	}
	return nil
}

func SampleCRDeletionTimeStampSet(ctx context.Context, name, namespace string, clnt client.Client) error {
	deletionTimestampFromCR, err := testutils.GetDeletionTimeStamp(ctx, "operator.kyma-project.io", "v1alpha1",
		"Sample", name, namespace, clnt)
	if err != nil {
		return err
	}

	if deletionTimestampFromCR == "" {
		return errSampleCRDeletionTimestampNotSet
	}
	return nil
}<|MERGE_RESOLUTION|>--- conflicted
+++ resolved
@@ -31,7 +31,6 @@
 )
 
 var (
-<<<<<<< HEAD
 	errKymaNotInExpectedState          = errors.New("kyma CR not in expected state")
 	errManifestNotInExpectedState      = errors.New("manifest CR not in expected state")
 	errModuleNotExisting               = errors.New("module does not exists in KymaCR")
@@ -40,10 +39,8 @@
 	errSampleCRDeletionTimestampNotSet = errors.New("sample CR has not set DeletionTimeStamp")
 	errManifestDeletionTimestampSet    = errors.New("manifest CR has set DeletionTimeStamp")
 	errResourceExists                  = errors.New("resource still exists")
-=======
 	errKymaNotInExpectedState = errors.New("kyma CR not in expected state")
 	errModuleNotExisting      = errors.New("module does not exists in KymaCR")
->>>>>>> 5685495e
 )
 
 const (
@@ -56,10 +53,6 @@
 	controlPlaneNamespace = "kcp-system"
 )
 
-<<<<<<< HEAD
-func CheckManifestIsInState(ctx context.Context,
-	kymaName, moduleName string,
-=======
 func InitEmptyKymaBeforeAll(kyma *v1beta2.Kyma) {
 	BeforeAll(func() {
 		Eventually(CreateKymaSecret).
@@ -104,9 +97,8 @@
 	})
 }
 
-func CheckKymaIsInState(ctx context.Context,
-	kymaName, kymaNamespace string,
->>>>>>> 5685495e
+func CheckManifestIsInState(ctx context.Context,
+	kymaName, moduleName string,
 	k8sClient client.Client,
 	expectedState v2.State,
 ) error {

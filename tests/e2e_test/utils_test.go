--- conflicted
+++ resolved
@@ -31,17 +31,9 @@
 	localHostname         = "0.0.0.0"
 	k3dHostname           = "host.k3d.internal"
 	defaultRemoteKymaName = "default"
-<<<<<<< HEAD
-
-	timeout       = 10 * time.Second
-	statusTimeout = 2 * time.Minute
-	interval      = 1 * time.Second
-	readyTimeout  = 2 * time.Minute
-=======
 	timeout               = 10 * time.Second
 	interval              = 1 * time.Second
 	remoteNamespace       = "kyma-system"
->>>>>>> 720a204c
 )
 
 func CheckKymaIsInState(ctx context.Context,

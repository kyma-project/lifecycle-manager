--- conflicted
+++ resolved
@@ -202,7 +202,6 @@
 	return k8sClient.Delete(ctx, secret)
 }
 
-<<<<<<< HEAD
 func EnableModule(ctx context.Context,
 	kymaName, kymaNamespace, moduleName, moduleChannel string,
 	k8sClient client.Client,
@@ -261,8 +260,6 @@
 	return append(s[:index], s[index+1:]...)
 }
 
-=======
->>>>>>> fa322b5f
 func SetFinalizer(name, namespace, group, version, kind string, finalizers []string, clnt client.Client) error {
 	resourceCR := &unstructured.Unstructured{}
 	resourceCR.SetGroupVersionKind(schema.GroupVersionKind{

--- conflicted
+++ resolved
@@ -11,19 +11,16 @@
 	"strings"
 	"time"
 
-<<<<<<< HEAD
+	"k8s.io/apimachinery/pkg/apis/meta/v1/unstructured"
+
+	"k8s.io/apimachinery/pkg/types"
+
 	"k8s.io/apimachinery/pkg/runtime/schema"
 
 	v2 "github.com/kyma-project/lifecycle-manager/internal/declarative/v2"
 
 	"k8s.io/apimachinery/pkg/apis/meta/v1/unstructured"
 
-=======
-	"k8s.io/apimachinery/pkg/apis/meta/v1/unstructured"
-
-	"k8s.io/apimachinery/pkg/types"
-
->>>>>>> 6de67a34
 	"github.com/kyma-project/lifecycle-manager/api/v1beta2"
 	declarative "github.com/kyma-project/lifecycle-manager/internal/declarative/v2"
 	. "github.com/kyma-project/lifecycle-manager/pkg/testutils"
@@ -37,7 +34,6 @@
 )
 
 var (
-<<<<<<< HEAD
 	errKymaNotInExpectedState          = errors.New("kyma CR not in expected state")
 	errManifestNotInExpectedState      = errors.New("manifest CR not in expected state")
 	errModuleNotExisting               = errors.New("module does not exists in KymaCR")
@@ -45,7 +41,6 @@
 	errSampleCRDeletionTimestampNotSet = errors.New("sample CR has not set DeletionTimeStamp")
 	errManifestDeletionTimestampSet    = errors.New("manifest CR has set DeletionTimeStamp")
 	errResourceExists                  = errors.New("resource still exists")
-=======
 	errKymaNotInExpectedState      = errors.New("kyma CR not in expected state")
 	errManifestNotInExpectedState  = errors.New("manifest CR not in expected state")
 	errModuleNotExisting           = errors.New("module does not exists in KymaCR")
@@ -54,7 +49,6 @@
 	errGettingManifestFromKymaCR   = errors.New("manifest object key could not be parsed from kyma module status")
 	errResourceParseFromManifest   = errors.New("resource object key could not be parsed from kyma module status")
 	errUnexpectedDeletionTimestamp = errors.New("manifest has unexpected deletion timestamp")
->>>>>>> 6de67a34
 )
 
 const (
@@ -129,7 +123,6 @@
 	return nil
 }
 
-<<<<<<< HEAD
 func ManifestNoDeletionTimeStampSet(ctx context.Context,
 	kymaName, kymaNamespace, moduleName string,
 	clnt client.Client,
@@ -137,7 +130,14 @@
 	manifest, err := GetManifest(ctx, clnt, kymaName, kymaNamespace, moduleName)
 	if err != nil {
 		return err
-=======
+	}
+
+	if !manifest.ObjectMeta.DeletionTimestamp.IsZero() {
+		return errManifestDeletionTimestampSet
+	}
+	return nil
+}
+
 func CheckManifestIsInState(ctx context.Context,
 	manifestObjKey types.NamespacedName,
 	k8sClient client.Client,
@@ -169,19 +169,6 @@
 		return nil
 	}
 	return fmt.Errorf("unexpected result: %w", errUnexpectedDeletionTimestamp)
-}
-
-func getManifestCRs(ctx context.Context, k8sClient client.Client) (string, error) {
-	manifests := &v1beta2.ManifestList{}
-	if err := k8sClient.List(ctx, manifests); err != nil {
-		return "", err
->>>>>>> 6de67a34
-	}
-
-	if !manifest.ObjectMeta.DeletionTimestamp.IsZero() {
-		return errManifestDeletionTimestampSet
-	}
-	return nil
 }
 
 func CheckIfExists(ctx context.Context, name, namespace, group, version, kind string, clnt client.Client) error {
@@ -347,43 +334,6 @@
 	return 0, nil
 }
 
-<<<<<<< HEAD
-func CheckSampleCRIsInState(ctx context.Context, name, namespace string, clnt client.Client,
-	expectedState string,
-) error {
-	return CRIsInState(ctx,
-		"operator.kyma-project.io", "v1alpha1", "Sample",
-		name, namespace,
-		[]string{"status", "status"},
-		clnt,
-		expectedState)
-}
-
-func SampleCRNoDeletionTimeStampSet(ctx context.Context, name, namespace string, clnt client.Client) error {
-	deletionTimestampFromCR, err := GetDeletionTimeStamp(ctx, "operator.kyma-project.io", "v1alpha1",
-		"Sample", name, namespace, clnt)
-	if err != nil {
-		return err
-	}
-
-	if deletionTimestampFromCR != "" {
-		return errSampleCRDeletionTimestampSet
-	}
-	return nil
-}
-
-func SampleCRDeletionTimeStampSet(ctx context.Context, name, namespace string, clnt client.Client) error {
-	deletionTimestampFromCR, err := GetDeletionTimeStamp(ctx, "operator.kyma-project.io", "v1alpha1",
-		"Sample", name, namespace, clnt)
-	if err != nil {
-		return err
-	}
-
-	if deletionTimestampFromCR == "" {
-		return errSampleCRDeletionTimestampNotSet
-	}
-	return nil
-=======
 func GetManifestObjectKey(ctx context.Context, k8sClient client.Client, kymaName, kymaNamespace, moduleName string) (
 	*types.NamespacedName, error,
 ) {
@@ -480,5 +430,41 @@
 		}
 	}
 	return fmt.Errorf("error checking kyma module state: %w", errModuleNotFound)
->>>>>>> 6de67a34
+}
+
+func CheckSampleCRIsInState(ctx context.Context, name, namespace string, clnt client.Client,
+	expectedState string,
+) error {
+	return CRIsInState(ctx,
+		"operator.kyma-project.io", "v1alpha1", "Sample",
+		name, namespace,
+		[]string{"status", "status"},
+		clnt,
+		expectedState)
+}
+
+func SampleCRNoDeletionTimeStampSet(ctx context.Context, name, namespace string, clnt client.Client) error {
+	deletionTimestampFromCR, err := GetDeletionTimeStamp(ctx, "operator.kyma-project.io", "v1alpha1",
+		"Sample", name, namespace, clnt)
+	if err != nil {
+		return err
+	}
+
+	if deletionTimestampFromCR != "" {
+		return errSampleCRDeletionTimestampSet
+	}
+	return nil
+}
+
+func SampleCRDeletionTimeStampSet(ctx context.Context, name, namespace string, clnt client.Client) error {
+	deletionTimestampFromCR, err := GetDeletionTimeStamp(ctx, "operator.kyma-project.io", "v1alpha1",
+		"Sample", name, namespace, clnt)
+	if err != nil {
+		return err
+	}
+
+	if deletionTimestampFromCR == "" {
+		return errSampleCRDeletionTimestampNotSet
+	}
+	return nil
 }
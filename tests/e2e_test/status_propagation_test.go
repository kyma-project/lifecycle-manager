--- conflicted
+++ resolved
@@ -18,40 +18,6 @@
 	InitEmptyKymaBeforeAll(kyma)
 	CleanupKymaAfterAll(kyma)
 
-<<<<<<< HEAD
-	It("Should create empty Kyma CR on remote cluster", func() {
-		Eventually(CreateKymaSecret).
-			WithContext(ctx).
-			WithArguments(kyma.GetName(), kyma.GetNamespace(), controlPlaneClient).
-			Should(Succeed())
-		Eventually(controlPlaneClient.Create).
-			WithContext(ctx).
-			WithArguments(kyma).
-			Should(Succeed())
-		By("verifying kyma is ready")
-		Eventually(testutils.IsKymaInState).
-			WithContext(ctx).
-			WithArguments(kyma.GetName(), kyma.GetNamespace(), controlPlaneClient, v1beta2.StateReady).
-			Should(Succeed())
-		By("verifying remote kyma is ready")
-		Eventually(CheckRemoteKymaCR).
-			WithContext(ctx).
-			WithArguments(remoteNamespace, []v1beta2.Module{}, runtimeClient, v1beta2.StateReady).
-			Should(Succeed())
-	})
-
-	It("Should enable Template Operator and Kyma should result in Warning status", func() {
-		By("Enabling Template Operator")
-		Eventually(EnableModule).
-			WithContext(ctx).
-			WithArguments(defaultRemoteKymaName, remoteNamespace, "template-operator", "regular", runtimeClient).
-			Should(Succeed())
-		By("Checking state of kyma")
-		Eventually(testutils.IsKymaInState).
-			WithContext(ctx).
-			WithArguments(kyma.GetName(), kyma.GetNamespace(), controlPlaneClient, v1beta2.StateWarning).
-			Should(Succeed())
-=======
 	Context("Given Template Operator Default CR", func() {
 		It("When enable Template Operator", func() {
 			Eventually(EnableModule).
@@ -92,7 +58,6 @@
 				WithArguments(kyma.GetName(), kyma.GetNamespace(), controlPlaneClient, v1beta2.StateWarning).
 				Should(Succeed())
 		})
->>>>>>> 5685495e
 	})
 
 	It("When disable Template Operator", func() {
@@ -100,13 +65,8 @@
 			WithContext(ctx).
 			WithArguments(defaultRemoteKymaName, remoteNamespace, moduleName, runtimeClient).
 			Should(Succeed())
-<<<<<<< HEAD
-		By("Checking state of kyma")
-		Eventually(testutils.IsKymaInState).
-=======
 		By("Then module state of KCP in Ready")
 		Eventually(CheckKymaIsInState).
->>>>>>> 5685495e
 			WithContext(ctx).
 			WithArguments(kyma.GetName(), kyma.GetNamespace(), controlPlaneClient, v1beta2.StateReady).
 			Should(Succeed())

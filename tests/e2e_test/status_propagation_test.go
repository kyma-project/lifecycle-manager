--- conflicted
+++ resolved
@@ -74,7 +74,11 @@
 			Should(Succeed())
 	})
 
-<<<<<<< HEAD
+	It("Kyma CR should be removed", func() {
+		Eventually(CheckKCPKymaCRDeleted).
+			WithContext(ctx).
+			WithArguments(kyma.GetName(), kyma.GetNamespace(), controlPlaneClient).
+			Should(Succeed())
 	})
 
 var _ = Describe("Resource State 'Warning' should be propagated to Kyma CR Module Status",
@@ -170,14 +174,4 @@
 				WithArguments(kyma.GetName(), kyma.GetNamespace(), controlPlaneClient).
 				Should(Succeed())
 		})
-
-	})
-=======
-	It("Kyma CR should be removed", func() {
-		Eventually(CheckKCPKymaCRDeleted).
-			WithContext(ctx).
-			WithArguments(kyma.GetName(), kyma.GetNamespace(), controlPlaneClient).
-			Should(Succeed())
-	})
-})
->>>>>>> c66ed445
+	})
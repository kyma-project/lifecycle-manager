--- conflicted
+++ resolved
@@ -9,24 +9,9 @@
 	. "github.com/onsi/gomega"
 )
 
-<<<<<<< HEAD
-var _ = Describe("Warning Status Propagation",
-	Ordered, func() {
-		channel := "regular"
-		kyma := testutils.NewKymaForE2E("kyma-sample", "kcp-system", channel)
-		GinkgoWriter.Printf("kyma before create %v\n", kyma)
-		remoteNamespace := "kyma-system"
-
-		BeforeAll(func() {
-			// make sure we can list Kymas to ensure CRDs have been installed
-			err := controlPlaneClient.List(ctx, &v1beta2.KymaList{})
-			Expect(meta.IsNoMatchError(err)).To(BeFalse())
-		})
-=======
 var _ = Describe("Warning Status Propagation", Ordered, func() {
 	kyma := testutils.NewKymaForE2E("kyma-sample", "kcp-system", "regular")
 	GinkgoWriter.Printf("kyma before create %v\n", kyma)
->>>>>>> 720a204c
 
 	BeforeAll(func() {
 		// make sure we can list Kymas to ensure CRDs have been installed

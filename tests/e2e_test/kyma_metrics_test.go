package e2e_test

import (
	"github.com/kyma-project/lifecycle-manager/api/v1beta2"
	. "github.com/kyma-project/lifecycle-manager/pkg/testutils"
	. "github.com/onsi/ginkgo/v2"
	. "github.com/onsi/gomega"
	"k8s.io/apimachinery/pkg/api/meta"
)

var _ = Describe("Kyma Metrics", Ordered, func() {
<<<<<<< HEAD
	kyma := NewKymaForE2E("kyma-sample", "kcp-system", "regular")
=======
	kyma := testutils.NewKymaWithSyncLabel("kyma-sample", "kcp-system", "regular",
		v1beta2.SyncStrategyLocalSecret)
>>>>>>> 76179f9b
	GinkgoWriter.Printf("kyma before create %v\n", kyma)

	BeforeAll(func() {
		// make sure we can list Kymas to ensure CRDs have been installed
		err := controlPlaneClient.List(ctx, &v1beta2.KymaList{})
		Expect(meta.IsNoMatchError(err)).To(BeFalse())
	})

	It("Should create empty Kyma CR", func() {
		Eventually(CreateKymaSecret).
			WithContext(ctx).
			WithArguments(kyma.GetName(), kyma.GetNamespace(), controlPlaneClient).
			Should(Succeed())
		Eventually(controlPlaneClient.Create).
			WithContext(ctx).
			WithArguments(kyma).
			Should(Succeed())
		By("verifying kyma is ready")
		Eventually(CheckKymaIsInState).
			WithContext(ctx).
			WithArguments(kyma.GetName(), kyma.GetNamespace(), controlPlaneClient, v1beta2.StateReady).
			Should(Succeed())
		By("verifying remote kyma is ready")
		Eventually(CheckRemoteKymaCR).
			WithContext(ctx).
			WithArguments(remoteNamespace, []v1beta2.Module{}, runtimeClient, v1beta2.StateReady).
			Should(Succeed())
	})

	It("Kyma reconciliation should remove metric when Kyma CR deleted ", func() {
		By("getting the current kyma Ready state metric count")
		kymaStateReadyCount, err := GetKymaStateMetricCount(ctx, kyma.GetName(), "Ready")
		Expect(err).Should(Not(HaveOccurred()))
		GinkgoWriter.Printf("Kyma State Ready Metric count before CR deletion: %d", kymaStateReadyCount)
		Expect(kymaStateReadyCount).Should(Equal(1))

		By("deleting KCP Kyma")
		Eventually(controlPlaneClient.Delete).
			WithContext(ctx).
			WithArguments(kyma).
			Should(Succeed())

		By("waiting for Kyma CR to be removed")
		Eventually(KymaDeleted).
			WithContext(ctx).
			WithArguments(kyma.GetName(), kyma.GetNamespace(), controlPlaneClient).
			Should(Succeed())

		By("should decrease the metric count")
		for _, state := range []string{"Deleting", "Warning", "Ready", "Processing", "Error"} {
			count, err := GetKymaStateMetricCount(ctx, kyma.GetName(), state)
			Expect(err).Should(Not(HaveOccurred()))
			GinkgoWriter.Printf("Kyma %s State Metric count after CR deletion: %d", state, count)
			Expect(count).Should(Equal(0))
		}
	})
})<|MERGE_RESOLUTION|>--- conflicted
+++ resolved
@@ -9,12 +9,8 @@
 )
 
 var _ = Describe("Kyma Metrics", Ordered, func() {
-<<<<<<< HEAD
-	kyma := NewKymaForE2E("kyma-sample", "kcp-system", "regular")
-=======
-	kyma := testutils.NewKymaWithSyncLabel("kyma-sample", "kcp-system", "regular",
+	kyma := NewKymaWithSyncLabel("kyma-sample", "kcp-system", "regular",
 		v1beta2.SyncStrategyLocalSecret)
->>>>>>> 76179f9b
 	GinkgoWriter.Printf("kyma before create %v\n", kyma)
 
 	BeforeAll(func() {

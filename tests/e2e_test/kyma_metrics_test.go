package e2e_test

import (
	"github.com/kyma-project/lifecycle-manager/api/v1beta2"
	. "github.com/kyma-project/lifecycle-manager/pkg/testutils"
	. "github.com/onsi/ginkgo/v2"
	. "github.com/onsi/gomega"
)

var _ = Describe("Kyma Metrics", Ordered, func() {
	kyma := NewKymaWithSyncLabel("kyma-sample", "kcp-system", "regular",
		v1beta2.SyncStrategyLocalSecret)
	GinkgoWriter.Printf("kyma before create %v\n", kyma)

<<<<<<< HEAD
	BeforeAll(func() {
		// make sure we can list Kymas to ensure CRDs have been installed
		err := controlPlaneClient.List(ctx, &v1beta2.KymaList{})
		Expect(meta.IsNoMatchError(err)).To(BeFalse())
	})

	It("Should create empty Kyma CR", func() {
		Eventually(CreateKymaSecret).
			WithContext(ctx).
			WithArguments(kyma.GetName(), kyma.GetNamespace(), controlPlaneClient).
			Should(Succeed())
		Eventually(controlPlaneClient.Create).
			WithContext(ctx).
			WithArguments(kyma).
			Should(Succeed())
		By("verifying kyma is ready")
		Eventually(testutils.IsKymaInState).
			WithContext(ctx).
			WithArguments(kyma.GetName(), kyma.GetNamespace(), controlPlaneClient, v1beta2.StateReady).
			Should(Succeed())
		By("verifying remote kyma is ready")
		Eventually(CheckRemoteKymaCR).
			WithContext(ctx).
			WithArguments(remoteNamespace, []v1beta2.Module{}, runtimeClient, v1beta2.StateReady).
			Should(Succeed())
	})
=======
	InitEmptyKymaBeforeAll(kyma)
>>>>>>> 5685495e

	It("Kyma reconciliation should remove metric when Kyma CR deleted ", func() {
		By("getting the current kyma Ready state metric count")
		kymaStateReadyCount, err := GetKymaStateMetricCount(ctx, kyma.GetName(), "Ready")
		Expect(err).Should(Not(HaveOccurred()))
		GinkgoWriter.Printf("Kyma State Ready Metric count before CR deletion: %d", kymaStateReadyCount)
		Expect(kymaStateReadyCount).Should(Equal(1))

		By("deleting KCP Kyma")
		Eventually(DeleteKymaByForceRemovePurgeFinalizer).
			WithContext(ctx).
			WithArguments(controlPlaneClient, kyma).
			Should(Succeed())

		By("waiting for Kyma CR to be removed")
		Eventually(KymaDeleted).
			WithContext(ctx).
			WithArguments(kyma.GetName(), kyma.GetNamespace(), controlPlaneClient).
			Should(Succeed())

		By("should decrease the metric count")
		for _, state := range []string{"Deleting", "Warning", "Ready", "Processing", "Error"} {
			count, err := GetKymaStateMetricCount(ctx, kyma.GetName(), state)
			Expect(err).Should(Not(HaveOccurred()))
			GinkgoWriter.Printf("Kyma %s State Metric count after CR deletion: %d", state, count)
			Expect(count).Should(Equal(0))
		}
	})
})<|MERGE_RESOLUTION|>--- conflicted
+++ resolved
@@ -12,36 +12,7 @@
 		v1beta2.SyncStrategyLocalSecret)
 	GinkgoWriter.Printf("kyma before create %v\n", kyma)
 
-<<<<<<< HEAD
-	BeforeAll(func() {
-		// make sure we can list Kymas to ensure CRDs have been installed
-		err := controlPlaneClient.List(ctx, &v1beta2.KymaList{})
-		Expect(meta.IsNoMatchError(err)).To(BeFalse())
-	})
-
-	It("Should create empty Kyma CR", func() {
-		Eventually(CreateKymaSecret).
-			WithContext(ctx).
-			WithArguments(kyma.GetName(), kyma.GetNamespace(), controlPlaneClient).
-			Should(Succeed())
-		Eventually(controlPlaneClient.Create).
-			WithContext(ctx).
-			WithArguments(kyma).
-			Should(Succeed())
-		By("verifying kyma is ready")
-		Eventually(testutils.IsKymaInState).
-			WithContext(ctx).
-			WithArguments(kyma.GetName(), kyma.GetNamespace(), controlPlaneClient, v1beta2.StateReady).
-			Should(Succeed())
-		By("verifying remote kyma is ready")
-		Eventually(CheckRemoteKymaCR).
-			WithContext(ctx).
-			WithArguments(remoteNamespace, []v1beta2.Module{}, runtimeClient, v1beta2.StateReady).
-			Should(Succeed())
-	})
-=======
 	InitEmptyKymaBeforeAll(kyma)
->>>>>>> 5685495e
 
 	It("Kyma reconciliation should remove metric when Kyma CR deleted ", func() {
 		By("getting the current kyma Ready state metric count")

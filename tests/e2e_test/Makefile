.DEFAULT_GOAL := test

# Mark all the targets in the file as PHONY ones.
# Effectively, all the targets passed to the make during the invocation are
# passed through the MAKECMDGOALS special variable. So, the instruction below
# defines the targets mentioned above as phony ones.
#
# The test target is explicitly listed because it is subject to omission.
.PHONY: test $(MAKECMDGOALS)

# Get the currently used golang install path (in GOPATH/bin, unless GOBIN is set)
ifeq (,$(shell go env GOBIN))
GOBIN=$(shell go env GOPATH)/bin
else
GOBIN=$(shell go env GOBIN)
endif

## Location to install local dependencies to.
LOCALBIN ?= $(shell pwd)/../../bin
$(LOCALBIN):
	mkdir -p $(LOCALBIN)

# Setting SHELL to bash allows bash commands to be executed by recipes.
# This is a requirement for 'setup-envtest.sh' in the test target.
# Options are set to exit when a recipe line exits non-zero or a piped command fails.
SHELL = /usr/bin/env bash -o pipefail
.SHELLFLAGS = -ec

# Ginkgo binary metadata.
GINKGO ?= $(LOCALBIN)/ginkgo
GINKGO_VERSION ?= v2.12.0

##@ General

# The help target prints out all targets with their descriptions organized
# beneath their categories. The categories are represented by '##@' and the
# target descriptions by '##'. The awk commands is responsible for reading the
# entire set of makefiles included in this invocation, looking for lines of the
# file as xyz: ## something, and then pretty-format the target and help. Then,
# if there's a line with ##@ something, that gets pretty-printed as a category.
# More info on the usage of ANSI control characters for terminal formatting:
# https://en.wikipedia.org/wiki/ANSI_escape_code#SGR_parameters
# More info on the awk command:
# http://linuxcommand.org/lc3_adv_awk.php

help: ## Display this help.
	@awk 'BEGIN {FS = ":.*##"; printf "\nUsage:\n  make \033[36m<target>\033[0m\n"} /^[a-zA-Z_0-9-]+:.*?##/ { printf "  \033[36m%-15s\033[0m %s\n", $$1, $$2 } /^##@/ { printf "\n\033[1m%s\033[0m\n", substr($$0, 5) } ' $(MAKEFILE_LIST)

ginkgo: $(GINKGO) ## Download local ginkgo binary if necessary.
$(GINKGO): $(LOCALBIN)
	@test -s $(GINKGO) && $(GINKGO) version | grep -q $(GINKGO_VERSION) || \
	GOBIN=$(LOCALBIN) go install github.com/onsi/ginkgo/v2/ginkgo@$(GINKGO_VERSION)

e2e-coverage: ginkgo ## Generate the effective Acceptance Criteria for all the test suites.
	@# for file in        - Iterates over all the E2E test suite files.
	@#     ginkgo outline - Exports the Ginkgo DSL outline for a file.
	@#     awk            - Cherry-picks only the Ginkgo DSL nodes (Describe, It, By, etc.) and respective descriptions.
	@#     tail           - Drops the outline header.
	@#     sed            - Adjusts the scenarios to the Gherkin syntax.

	@for file in $(shell ls *_test.go | grep -v suite_test.go | grep -v utils_test.go) ; do \
        $(GINKGO) outline --format indent $$file  | \
			awk -F "," '{print $$1" "$$2}' | \
			tail -n +2 | \
			sed -r 's/(By|Context|Describe|It) (Given|When|Then|And|Describe)/\2/' ; \
    done

##@ E2E Tests

test: watcher-enqueue kyma-deletion module-status-propagation

kyma-deletion:
	go test -timeout 20m -ginkgo.v -ginkgo.focus "KCP Kyma CR Deletion"

kyma-metrics:
	go test -timeout 20m -ginkgo.v -ginkgo.focus "Kyma Metrics"

watcher-enqueue:
	go test -timeout 20m -ginkgo.v -ginkgo.focus "Enqueue Event from Watcher"

module-status-propagation:
	go test -timeout 20m -ginkgo.v -ginkgo.focus "Warning Status Propagation"

module-without-default-cr:
	go test -timeout 20m -ginkgo.v -ginkgo.focus "Module Without Default CR"

non-blocking-deletion:
	go test -timeout 20m -ginkgo.v -ginkgo.focus "Non Blocking Kyma Module Deletion"

purge-controller:
	go test  -timeout 20m -ginkgo.v -ginkgo.focus "Purge Controller"

purge-metrics:
	go test -timeout 20m -ginkgo.v -ginkgo.focus "Purge Metrics"

module-upgrade:
	go test -timeout 20m -ginkgo.v -ginkgo.focus "Module Upgrade"

ca-certificate-rotation:
<<<<<<< HEAD
	go test -timeout 20m -ginkgo.v -ginkgo.focus "CA Certificate Rotation"

self-signed-certificate-rotation:
	go test -timeout 20m -ginkgo.v -ginkgo.focus "Self Signed Certificate Rotation"
=======
	go test -timeout 20m -ginkgo.v -ginkgo.focus "CA Certificate Rotation"
>>>>>>> 43561431
<|MERGE_RESOLUTION|>--- conflicted
+++ resolved
@@ -97,11 +97,7 @@
 	go test -timeout 20m -ginkgo.v -ginkgo.focus "Module Upgrade"
 
 ca-certificate-rotation:
-<<<<<<< HEAD
 	go test -timeout 20m -ginkgo.v -ginkgo.focus "CA Certificate Rotation"
 
 self-signed-certificate-rotation:
-	go test -timeout 20m -ginkgo.v -ginkgo.focus "Self Signed Certificate Rotation"
-=======
-	go test -timeout 20m -ginkgo.v -ginkgo.focus "CA Certificate Rotation"
->>>>>>> 43561431
+	go test -timeout 20m -ginkgo.v -ginkgo.focus "Self Signed Certificate Rotation"
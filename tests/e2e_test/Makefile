.DEFAULT_GOAL := test

# Mark all the targets in the file as PHONY ones.
# Effectively, all the targets passed to the make during the invocation are
# passed through the MAKECMDGOALS special variable. So, the instruction below
# defines the targets mentioned above as phony ones.
#
# The test target is explicitly listed because it is subject to omission.
.PHONY: test $(MAKECMDGOALS)

# Get the currently used golang install path (in GOPATH/bin, unless GOBIN is set)
ifeq (,$(shell go env GOBIN))
GOBIN=$(shell go env GOPATH)/bin
else
GOBIN=$(shell go env GOBIN)
endif

## Location to install local dependencies to.
LOCALBIN ?= $(shell pwd)/../../bin
$(LOCALBIN):
	mkdir -p $(LOCALBIN)

# Setting SHELL to bash allows bash commands to be executed by recipes.
# This is a requirement for 'setup-envtest.sh' in the test target.
# Options are set to exit when a recipe line exits non-zero or a piped command fails.
SHELL = /usr/bin/env bash -o pipefail
.SHELLFLAGS = -ec

# Ginkgo binary metadata.
GINKGO ?= $(LOCALBIN)/ginkgo
GINKGO_VERSION ?= v2.12.0

##@ General

# The help target prints out all targets with their descriptions organized
# beneath their categories. The categories are represented by '##@' and the
# target descriptions by '##'. The awk commands is responsible for reading the
# entire set of makefiles included in this invocation, looking for lines of the
# file as xyz: ## something, and then pretty-format the target and help. Then,
# if there's a line with ##@ something, that gets pretty-printed as a category.
# More info on the usage of ANSI control characters for terminal formatting:
# https://en.wikipedia.org/wiki/ANSI_escape_code#SGR_parameters
# More info on the awk command:
# http://linuxcommand.org/lc3_adv_awk.php

help: ## Display this help.
	@awk 'BEGIN {FS = ":.*##"; printf "\nUsage:\n  make \033[36m<target>\033[0m\n"} /^[a-zA-Z_0-9-]+:.*?##/ { printf "  \033[36m%-15s\033[0m %s\n", $$1, $$2 } /^##@/ { printf "\n\033[1m%s\033[0m\n", substr($$0, 5) } ' $(MAKEFILE_LIST)

ginkgo: $(GINKGO) ## Download local ginkgo binary if necessary.
$(GINKGO): $(LOCALBIN)
	@test -s $(GINKGO) && $(GINKGO) version | grep -q $(GINKGO_VERSION) || \
	GOBIN=$(LOCALBIN) go install github.com/onsi/ginkgo/v2/ginkgo@$(GINKGO_VERSION)

e2e-coverage: ginkgo ## Generate the effective Acceptance Criteria for all the test suites.
	@for file in $(shell ls *_test.go | grep -v suite_test.go) ; do \
        $(GINKGO) outline --format indent $$file  | awk -F "," '{print $$1" "$$2}' | tail -n +2 ; \
    done

##@ E2E Tests

test: watcher-enqueue kyma-deletion module-status-propagation

kyma-deletion:
	go test -timeout 20m -ginkgo.v -ginkgo.focus "KCP Kyma CR Deletion"

kyma-metrics:
	go test -ginkgo.v -ginkgo.focus "Kyma Metrics"

watcher-enqueue:
	go test -ginkgo.v -ginkgo.focus "Enqueue Event from Watcher"

<<<<<<< HEAD
module-status-propagation: ## Runs the Status Propagation E2E Test
	go test -ginkgo.v -ginkgo.focus "Warning Status Propagation"

purge-controller:
	go test -ginkgo.v -ginkgo.focus "Purge Controller"
=======
module-status-propagation:
	go test -ginkgo.v -ginkgo.focus "Warning Status Propagation"

module-without-default-cr:
	go test -ginkgo.v -ginkgo.focus "Module Without Default CR"
>>>>>>> 5685495e
<|MERGE_RESOLUTION|>--- conflicted
+++ resolved
@@ -69,16 +69,11 @@
 watcher-enqueue:
 	go test -ginkgo.v -ginkgo.focus "Enqueue Event from Watcher"
 
-<<<<<<< HEAD
-module-status-propagation: ## Runs the Status Propagation E2E Test
-	go test -ginkgo.v -ginkgo.focus "Warning Status Propagation"
-
-purge-controller:
-	go test -ginkgo.v -ginkgo.focus "Purge Controller"
-=======
 module-status-propagation:
 	go test -ginkgo.v -ginkgo.focus "Warning Status Propagation"
 
 module-without-default-cr:
 	go test -ginkgo.v -ginkgo.focus "Module Without Default CR"
->>>>>>> 5685495e
+
+purge-controller:
+	go test -ginkgo.v -ginkgo.focus "Purge Controller"
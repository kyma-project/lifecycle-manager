--- conflicted
+++ resolved
@@ -75,10 +75,8 @@
 module-without-default-cr:
 	go test -ginkgo.v -ginkgo.focus "Module Without Default CR"
 
-<<<<<<< HEAD
-purge-controller:
-	go test -ginkgo.v -ginkgo.focus "Purge Controller"
-=======
 non-blocking-deletion: ## Runs the Status Propagation E2E Test
 	go test -ginkgo.focus "Non Blocking Kyma Module Deletion"
->>>>>>> 36ee99d7
+
+purge-controller:
+	go test -ginkgo.v -ginkgo.focus "Purge Controller"
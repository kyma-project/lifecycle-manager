--- conflicted
+++ resolved
@@ -11,12 +11,8 @@
 )
 
 var _ = Describe("KCP Kyma CR Deletion", Ordered, func() {
-<<<<<<< HEAD
-	kyma := NewKymaForE2E("kyma-sample", "kcp-system", "regular")
-=======
-	kyma := testutils.NewKymaWithSyncLabel("kyma-sample", "kcp-system", "regular",
+	kyma := NewKymaWithSyncLabel("kyma-sample", "kcp-system", "regular",
 		v1beta2.SyncStrategyLocalSecret)
->>>>>>> 76179f9b
 	GinkgoWriter.Printf("kyma before create %v\n", kyma)
 
 	BeforeAll(func() {

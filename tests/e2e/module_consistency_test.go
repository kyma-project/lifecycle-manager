--- conflicted
+++ resolved
@@ -38,11 +38,7 @@
 			By("And Module Operator Deployment is ready")
 			Eventually(DeploymentIsReady).
 				WithContext(ctx).
-<<<<<<< HEAD
-				WithArguments(skrClient, ModuleDeploymentName, TestModuleResourceNamespace).
-=======
-				WithArguments(runtimeClient, ModuleResourceName, TestModuleResourceNamespace).
->>>>>>> bdc734d7
+				WithArguments(skrClient, ModuleResourceName, TestModuleResourceNamespace).
 				Should(Succeed())
 
 			By("And KCP Kyma CR is in \"Ready\" State")
@@ -82,11 +78,7 @@
 
 			Eventually(StopDeployment).
 				WithContext(ctx).
-<<<<<<< HEAD
-				WithArguments(skrClient, ModuleDeploymentName, TestModuleResourceNamespace).
-=======
-				WithArguments(runtimeClient, ModuleResourceName, TestModuleResourceNamespace).
->>>>>>> bdc734d7
+				WithArguments(skrClient, ModuleResourceName, TestModuleResourceNamespace).
 				Should(Succeed())
 
 			Eventually(SetSkipLabelToManifest).
@@ -98,11 +90,7 @@
 		It("Then Module Operator has been reset", func() {
 			Eventually(DeploymentIsReady).
 				WithContext(ctx).
-<<<<<<< HEAD
-				WithArguments(skrClient, ModuleDeploymentName, TestModuleResourceNamespace).
-=======
-				WithArguments(runtimeClient, ModuleResourceName, TestModuleResourceNamespace).
->>>>>>> bdc734d7
+				WithArguments(skrClient, ModuleResourceName, TestModuleResourceNamespace).
 				Should(Succeed())
 		})
 	})

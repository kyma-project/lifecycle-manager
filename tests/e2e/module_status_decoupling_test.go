package e2e_test

import (
	"context"

	"k8s.io/apimachinery/pkg/apis/meta/v1/unstructured"

	"github.com/kyma-project/lifecycle-manager/api/shared"
	"github.com/kyma-project/lifecycle-manager/api/v1beta2"

	. "github.com/onsi/ginkgo/v2"
	. "github.com/onsi/gomega"

	. "github.com/kyma-project/lifecycle-manager/pkg/testutils"
	templatev1alpha1 "github.com/kyma-project/template-operator/api/v1alpha1"
)

type ResourceKind string

const (
	DeploymentKind  ResourceKind = "Deployment"
	StatefulSetKind ResourceKind = "StatefulSet"
)

func RunModuleStatusDecouplingTest(resourceKind ResourceKind) {
	kyma := NewKymaWithSyncLabel("kyma-sample", ControlPlaneNamespace, v1beta2.DefaultChannel)
	module := NewTemplateOperator(v1beta2.DefaultChannel)
	moduleWrongConfig := NewTestModuleWithFixName("template-operator-misconfigured", "regular")
	moduleCR := NewTestModuleCR(RemoteNamespace)
	InitEmptyKymaBeforeAll(kyma)
	CleanupKymaAfterAll(kyma)

	Context("Given SKR Cluster", func() {
		It("When Kyma Module is enabled", func() {
			Eventually(EnableModule).
				WithContext(ctx).
				WithArguments(skrClient, defaultRemoteKymaName, RemoteNamespace, module).
				Should(Succeed())
		})

		checkModuleStatus(module, moduleCR, kyma, shared.StateReady)

		It("And Module Resource is ready", func() {
			switch resourceKind {
			case DeploymentKind:
				Eventually(DeploymentIsReady).
					WithContext(ctx).
					WithArguments(runtimeClient, ModuleResourceName, TestModuleResourceNamespace).
					Should(Succeed())
			case StatefulSetKind:
				Eventually(StatefulSetIsReady).
					WithContext(ctx).
					WithArguments(runtimeClient, ModuleResourceName, TestModuleResourceNamespace).
					Should(Succeed())
			}
		})

		It("When Kyma Module is disabled", func() {
			Eventually(DisableModule).
				WithContext(ctx).
				WithArguments(skrClient, defaultRemoteKymaName, RemoteNamespace, module.Name).
				Should(Succeed())
		})

		It("Then KCP Kyma CR is in a \"Processing\" State", func() {
			Eventually(KymaIsInState).
				WithContext(ctx).
				WithArguments(kyma.GetName(), kyma.GetNamespace(), kcpClient, shared.StateProcessing).
				Should(Succeed())
			Consistently(KymaIsInState).
				WithContext(ctx).
				WithArguments(kyma.GetName(), kyma.GetNamespace(), kcpClient, shared.StateProcessing).
				Should(Succeed())

			By("And Module Manifest CR is in a \"Deleting\" State")
			Eventually(CheckManifestIsInState).
				WithContext(ctx).
				WithArguments(kyma.GetName(), kyma.GetNamespace(), module.Name, kcpClient,
					shared.StateDeleting).
				Should(Succeed())
			Consistently(CheckManifestIsInState).
				WithContext(ctx).
				WithArguments(kyma.GetName(), kyma.GetNamespace(), module.Name, kcpClient,
					shared.StateDeleting).
				Should(Succeed())
		})

		It("When blocking finalizers from Module CR get removed", func() {
			var finalizers []string
			Eventually(SetFinalizer).
				WithContext(ctx).
				WithArguments(TestModuleCRName, RemoteNamespace, "operator.kyma-project.io", "v1alpha1",
					string(templatev1alpha1.SampleKind), finalizers, skrClient).
				Should(Succeed())
		})

		It("Then Module CR, Module Operator Resource and Manifest CR are removed", func() {
			Eventually(CheckIfExists).
				WithContext(ctx).
				WithArguments(TestModuleCRName, RemoteNamespace,
					"operator.kyma-project.io", "v1alpha1", string(templatev1alpha1.SampleKind), skrClient).
				Should(Equal(ErrNotFound))

<<<<<<< HEAD
			Eventually(DeploymentIsReady).
				WithContext(ctx).
				WithArguments(skrClient, ModuleDeploymentName, TestModuleResourceNamespace).
				Should(Equal(ErrNotFound))
=======
			switch resourceKind {
			case DeploymentKind:
				Eventually(DeploymentIsReady).
					WithContext(ctx).
					WithArguments(runtimeClient, ModuleResourceName, TestModuleResourceNamespace).
					Should(Equal(ErrNotFound))
			case StatefulSetKind:
				Eventually(StatefulSetIsReady).
					WithContext(ctx).
					WithArguments(runtimeClient, ModuleResourceName, TestModuleResourceNamespace).
					Should(Equal(ErrNotFound))
			}
>>>>>>> bdc734d7

			Eventually(NoManifestExist).
				WithContext(ctx).
				WithArguments(kcpClient).
				Should(Succeed())

			By("And KCP Kyma CR is in \"Ready\" State")
			Eventually(KymaIsInState).
				WithContext(ctx).
				WithArguments(kyma.GetName(), kyma.GetNamespace(), kcpClient, shared.StateReady).
				Should(Succeed())
		})
	})

	Context("Given SKR Cluster", func() {
		It("When Kyma Module with wrong configured image is enabled", func() {
			Eventually(EnableModule).
				WithContext(ctx).
				WithArguments(skrClient, defaultRemoteKymaName, RemoteNamespace, moduleWrongConfig).
				Should(Succeed())
		})

		checkModuleStatus(moduleWrongConfig, moduleCR, kyma, shared.StateError)

		It("When Kyma Module is disabled", func() {
			Eventually(DisableModule).
				WithContext(ctx).
				WithArguments(skrClient, defaultRemoteKymaName, RemoteNamespace, moduleWrongConfig.Name).
				Should(Succeed())
		})

		It("Then Module CR, Module Operator Deployment and Manifest CR are removed", func() {
			Eventually(CheckIfExists).
				WithContext(ctx).
				WithArguments(TestModuleCRName, RemoteNamespace,
					"operator.kyma-project.io", "v1alpha1", string(templatev1alpha1.SampleKind), skrClient).
				Should(Equal(ErrNotFound))

<<<<<<< HEAD
			Eventually(DeploymentIsReady).
				WithContext(ctx).
				WithArguments(skrClient, ModuleDeploymentName, TestModuleResourceNamespace).
				Should(Equal(ErrNotFound))
=======
			switch resourceKind {
			case DeploymentKind:
				Eventually(DeploymentIsReady).
					WithContext(ctx).
					WithArguments(runtimeClient, ModuleResourceName, TestModuleResourceNamespace).
					Should(Equal(ErrNotFound))
			case StatefulSetKind:
				Eventually(StatefulSetIsReady).
					WithContext(ctx).
					WithArguments(runtimeClient, ModuleResourceName, TestModuleResourceNamespace).
					Should(Equal(ErrNotFound))
			}
>>>>>>> bdc734d7

			Eventually(NoManifestExist).
				WithContext(ctx).
				WithArguments(kcpClient).
				Should(Succeed())

			By("And KCP Kyma CR is in \"Ready\" State")
			Eventually(KymaIsInState).
				WithContext(ctx).
				WithArguments(kyma.GetName(), kyma.GetNamespace(), kcpClient, shared.StateReady).
				Should(Succeed())
		})
	})
}

func checkModuleStatus(module v1beta2.Module, moduleCR *unstructured.Unstructured, kyma *v1beta2.Kyma,
	expectedState shared.State,
) {
	It("Then Module CR exists", func() {
		Eventually(ModuleCRExists).
			WithContext(ctx).
			WithArguments(skrClient, moduleCR).
			Should(Succeed())

		By("And resource is defined in Manifest CR")
		Eventually(func(g Gomega, ctx context.Context) {
			resource, err := GetManifestResource(ctx, kcpClient,
				kyma.GetName(), kyma.GetNamespace(), module.Name)
			Expect(err).ToNot(HaveOccurred())
			Expect(resource.GetName()).To(Equal(moduleCR.GetName()))
			Expect(resource.GetNamespace()).To(Equal(moduleCR.GetNamespace()))
			Expect(resource.GroupVersionKind().Version).To(Equal(moduleCR.GroupVersionKind().Version))
			Expect(resource.GroupVersionKind().Group).To(Equal(moduleCR.GroupVersionKind().Group))
			Expect(resource.GroupVersionKind().Kind).To(Equal(moduleCR.GroupVersionKind().Kind))
		}).WithContext(ctx).Should(Succeed())

		By("And Module in KCP Kyma CR is in " + string(expectedState) + " State")
		Eventually(CheckModuleState).
			WithContext(ctx).
			WithArguments(kcpClient, kyma.GetName(), kyma.GetNamespace(),
				module.Name, expectedState).
			Should(Succeed())

		By("And KCP kyma CR is in " + string(expectedState) + " State")
		Eventually(KymaIsInState).
			WithContext(ctx).
			WithArguments(kyma.GetName(), kyma.GetNamespace(), kcpClient, expectedState).
			Should(Succeed())
	})
}<|MERGE_RESOLUTION|>--- conflicted
+++ resolved
@@ -45,12 +45,12 @@
 			case DeploymentKind:
 				Eventually(DeploymentIsReady).
 					WithContext(ctx).
-					WithArguments(runtimeClient, ModuleResourceName, TestModuleResourceNamespace).
+					WithArguments(skrClient, ModuleResourceName, TestModuleResourceNamespace).
 					Should(Succeed())
 			case StatefulSetKind:
 				Eventually(StatefulSetIsReady).
 					WithContext(ctx).
-					WithArguments(runtimeClient, ModuleResourceName, TestModuleResourceNamespace).
+					WithArguments(skrClient, ModuleResourceName, TestModuleResourceNamespace).
 					Should(Succeed())
 			}
 		})
@@ -101,25 +101,18 @@
 					"operator.kyma-project.io", "v1alpha1", string(templatev1alpha1.SampleKind), skrClient).
 				Should(Equal(ErrNotFound))
 
-<<<<<<< HEAD
-			Eventually(DeploymentIsReady).
-				WithContext(ctx).
-				WithArguments(skrClient, ModuleDeploymentName, TestModuleResourceNamespace).
-				Should(Equal(ErrNotFound))
-=======
 			switch resourceKind {
 			case DeploymentKind:
 				Eventually(DeploymentIsReady).
 					WithContext(ctx).
-					WithArguments(runtimeClient, ModuleResourceName, TestModuleResourceNamespace).
+					WithArguments(skrClient, ModuleResourceName, TestModuleResourceNamespace).
 					Should(Equal(ErrNotFound))
 			case StatefulSetKind:
 				Eventually(StatefulSetIsReady).
 					WithContext(ctx).
-					WithArguments(runtimeClient, ModuleResourceName, TestModuleResourceNamespace).
+					WithArguments(skrClient, ModuleResourceName, TestModuleResourceNamespace).
 					Should(Equal(ErrNotFound))
 			}
->>>>>>> bdc734d7
 
 			Eventually(NoManifestExist).
 				WithContext(ctx).
@@ -158,25 +151,18 @@
 					"operator.kyma-project.io", "v1alpha1", string(templatev1alpha1.SampleKind), skrClient).
 				Should(Equal(ErrNotFound))
 
-<<<<<<< HEAD
-			Eventually(DeploymentIsReady).
-				WithContext(ctx).
-				WithArguments(skrClient, ModuleDeploymentName, TestModuleResourceNamespace).
-				Should(Equal(ErrNotFound))
-=======
 			switch resourceKind {
 			case DeploymentKind:
 				Eventually(DeploymentIsReady).
 					WithContext(ctx).
-					WithArguments(runtimeClient, ModuleResourceName, TestModuleResourceNamespace).
+					WithArguments(skrClient, ModuleResourceName, TestModuleResourceNamespace).
 					Should(Equal(ErrNotFound))
 			case StatefulSetKind:
 				Eventually(StatefulSetIsReady).
 					WithContext(ctx).
-					WithArguments(runtimeClient, ModuleResourceName, TestModuleResourceNamespace).
+					WithArguments(skrClient, ModuleResourceName, TestModuleResourceNamespace).
 					Should(Equal(ErrNotFound))
 			}
->>>>>>> bdc734d7
 
 			Eventually(NoManifestExist).
 				WithContext(ctx).

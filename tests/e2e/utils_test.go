package e2e_test

import (
	"context"
	"errors"
	"fmt"
	"strings"
	"time"

	templatev1alpha1 "github.com/kyma-project/template-operator/api/v1alpha1"
	apicorev1 "k8s.io/api/core/v1"
	apimetav1 "k8s.io/apimachinery/pkg/apis/meta/v1"
	"k8s.io/apimachinery/pkg/apis/meta/v1/unstructured"
	"k8s.io/apimachinery/pkg/runtime/schema"
	"sigs.k8s.io/controller-runtime/pkg/client"

	"github.com/kyma-project/lifecycle-manager/api/shared"
	"github.com/kyma-project/lifecycle-manager/api/v1beta2"
	skrwebhookresources "github.com/kyma-project/lifecycle-manager/internal/service/watcher/resources"
	. "github.com/kyma-project/lifecycle-manager/pkg/testutils"
	"github.com/kyma-project/lifecycle-manager/pkg/util"
	. "github.com/kyma-project/lifecycle-manager/tests/e2e/commontestutils"

<<<<<<< HEAD
	. "github.com/kyma-project/lifecycle-manager/pkg/testutils"
	. "github.com/kyma-project/lifecycle-manager/tests/e2e/commontestutils"
=======
>>>>>>> c4f117a1
	. "github.com/onsi/ginkgo/v2"
	. "github.com/onsi/gomega"
)

var (
	errKymaNotInExpectedState   = errors.New("kyma CR not in expected state")
	errModuleNotExisting        = errors.New("module does not exists in KymaCR")
	errLabelNotExistOnNamespace = errors.New("label does not exist on namespace")
	ErrLabelNotExistOnCR        = errors.New("label does not exist on CustomResource")
)

const (
	localHostname           = "0.0.0.0"
	skrHostname             = "skr.cluster.local"
	defaultRemoteKymaName   = "default"
	EventuallyTimeout       = 10 * time.Second
	ConsistentDuration      = 20 * time.Second
	interval                = 500 * time.Millisecond
	moduleCRFinalizer       = "cr-finalizer"
	ModuleVersionToBeUsed   = "1.0.3"
	NewerVersion            = "2.4.2-e2e-test"
	MisconfiguredModuleName = "template-operator-misconfigured"
)

func InitEmptyKymaBeforeAll(kyma *v1beta2.Kyma) {
	BeforeAll(func() {
		By("When a KCP Kyma CR is created on the KCP cluster")
		Eventually(CreateKymaSecret).
			WithContext(ctx).
			WithArguments(kyma.GetName(), kyma.GetNamespace(), kcpClient).
			Should(Succeed())
		Eventually(kcpClient.Create).
			WithContext(ctx).
			WithArguments(kyma).
			Should(Succeed())
		By("Then the Kyma CR is in a \"Ready\" State on the KCP cluster ")
		Eventually(KymaIsInState).
			WithContext(ctx).
			WithArguments(kyma.GetName(), kyma.GetNamespace(), kcpClient, shared.StateReady).
			Should(Succeed())
		By("And the Kyma CR is in \"Ready\" State on the SKR cluster")
		Eventually(CheckRemoteKymaCR).
			WithContext(ctx).
			WithArguments(RemoteNamespace, []v1beta2.Module{}, skrClient, shared.StateReady).
			Should(Succeed())
		By("And Runtime Watcher deployment is up and running in SKR", func() {
			Eventually(CheckPodLogs).
				WithContext(ctx).
				WithArguments(RemoteNamespace, skrwebhookresources.SkrResourceName, "server",
					"Starting server for validation endpoint", skrRESTConfig,
					skrClient, &apimetav1.Time{Time: time.Now().Add(-5 * time.Minute)}).
				Should(Succeed())
		})
	})
}

func CleanupKymaAfterAll(kyma *v1beta2.Kyma) {
	AfterAll(func() {
		By("When delete KCP Kyma")
		Eventually(DeleteKymaByForceRemovePurgeFinalizer).
			WithContext(ctx).
			WithArguments(kcpClient, kyma).
			Should(Succeed())

		By("Then SKR Kyma deleted")
		Eventually(KymaDeleted).
			WithContext(ctx).
			WithArguments(kyma.GetName(), kyma.GetNamespace(), skrClient).
			Should(Succeed())
		By("Then KCP Kyma deleted")
		Eventually(KymaDeleted).
			WithContext(ctx).
			WithArguments(kyma.GetName(), kyma.GetNamespace(), kcpClient).
			Should(Succeed())
	})
}

func CheckIfExists(ctx context.Context, name, namespace, group, version, kind string, clnt client.Client) error {
	resourceCR := &unstructured.Unstructured{}
	resourceCR.SetGroupVersionKind(schema.GroupVersionKind{
		Group:   group,
		Version: version,
		Kind:    kind,
	})

	err := clnt.Get(ctx, client.ObjectKey{Name: name, Namespace: namespace}, resourceCR)
	return CRExists(resourceCR, err)
}

func CreateKymaSecret(ctx context.Context, kymaName, kymaNamespace string, k8sClient client.Client) error {
	patchedRuntimeConfig := strings.ReplaceAll(string(*skrConfig), localHostname, skrHostname)
	secret := &apicorev1.Secret{
		ObjectMeta: apimetav1.ObjectMeta{
			Name:      kymaName,
			Namespace: kymaNamespace,
			Labels: map[string]string{
				shared.KymaName: kymaName,
			},
		},
		Data: map[string][]byte{"config": []byte(patchedRuntimeConfig)},
	}
	return k8sClient.Create(ctx, secret)
}

func CreateInvalidKymaSecret(ctx context.Context, kymaName, kymaNamespace string, k8sClient client.Client) error {
	invalidRuntimeConfig := strings.ReplaceAll(string(*skrConfig), localHostname, "non.existent.url")
	secret := &apicorev1.Secret{
		ObjectMeta: apimetav1.ObjectMeta{
			Name:      kymaName,
			Namespace: kymaNamespace,
			Labels: map[string]string{
				shared.KymaName: kymaName,
			},
		},
		Data: map[string][]byte{"config": []byte(invalidRuntimeConfig)},
	}
	return k8sClient.Create(ctx, secret)
}

func CheckRemoteKymaCR(ctx context.Context,
	kymaNamespace string, wantedModules []v1beta2.Module, k8sClient client.Client, expectedState shared.State,
) error {
	kyma := &v1beta2.Kyma{}
	err := k8sClient.Get(ctx, client.ObjectKey{Name: defaultRemoteKymaName, Namespace: kymaNamespace}, kyma)
	if err != nil {
		return err
	}

	for _, wantedModule := range wantedModules {
		exists := false
		for _, givenModule := range kyma.Spec.Modules {
			if givenModule.Name == wantedModule.Name &&
				givenModule.Channel == wantedModule.Channel {
				exists = true
				break
			}
		}
		if !exists {
			return fmt.Errorf("%w: %s/%s", errModuleNotExisting, wantedModule.Name, wantedModule.Channel)
		}
	}
	if kyma.Status.State != expectedState {
		return fmt.Errorf("%w: expect %s, but in %s",
			errKymaNotInExpectedState, expectedState, kyma.Status.State)
	}
	return nil
}

func EnsureNamespaceHasCorrectLabels(ctx context.Context, clnt client.Client, kymaNamespace string,
	labels map[string]string,
) error {
	var namespace apicorev1.Namespace
	err := clnt.Get(ctx, client.ObjectKey{Name: kymaNamespace}, &namespace)
	if err != nil {
		return fmt.Errorf("failed to get namespace %s: %w", kymaNamespace, err)
	}

	if namespace.Labels == nil {
		return errLabelNotExistOnNamespace
	}

	for k, v := range labels {
		if namespace.Labels[k] != v {
			return fmt.Errorf("label %s has value %s, expected %s", k, namespace.Labels[k], v)
		}
	}

	return nil
}

func DeleteKymaSecret(ctx context.Context, kymaName, kymaNamespace string, k8sClient client.Client) error {
	secret := &apicorev1.Secret{}
	err := k8sClient.Get(ctx, client.ObjectKey{Name: kymaName, Namespace: kymaNamespace}, secret)
	if util.IsNotFound(err) {
		return nil
	}
	Expect(err).ToNot(HaveOccurred())
	return k8sClient.Delete(ctx, secret)
}

func SetFinalizer(name, namespace, group, version, kind string, finalizers []string, clnt client.Client) error {
	resourceCR := &unstructured.Unstructured{}
	resourceCR.SetGroupVersionKind(schema.GroupVersionKind{
		Group:   group,
		Version: version,
		Kind:    kind,
	})
	err := clnt.Get(ctx,
		client.ObjectKey{Name: name, Namespace: namespace}, resourceCR)
	if err != nil {
		return err
	}

	resourceCR.SetFinalizers(finalizers)
	return clnt.Update(ctx, resourceCR)
}

func CheckSampleCRIsInState(ctx context.Context, name, namespace string, clnt client.Client,
	expectedState shared.State,
) error {
	return CRIsInState(ctx,
		"operator.kyma-project.io", "v1alpha1", string(templatev1alpha1.SampleKind),
		name, namespace,
		[]string{"status", "state"},
		clnt,
		expectedState)
}

func CheckSampleCRHasExpectedLabel(ctx context.Context, name, namespace string, clnt client.Client,
	labelKey, labelValue string,
) error {
	customResource, err := GetCR(ctx, clnt, client.ObjectKey{Name: name, Namespace: namespace}, schema.GroupVersionKind{
		Group:   templatev1alpha1.GroupVersion.Group,
		Version: templatev1alpha1.GroupVersion.Version,
		Kind:    string(templatev1alpha1.SampleKind),
	})
	if err != nil {
		return err
	}

	labels := customResource.GetLabels()
	if labels == nil || labels[labelKey] != labelValue {
		return ErrLabelNotExistOnCR
	}

	return nil
}<|MERGE_RESOLUTION|>--- conflicted
+++ resolved
@@ -21,11 +21,6 @@
 	"github.com/kyma-project/lifecycle-manager/pkg/util"
 	. "github.com/kyma-project/lifecycle-manager/tests/e2e/commontestutils"
 
-<<<<<<< HEAD
-	. "github.com/kyma-project/lifecycle-manager/pkg/testutils"
-	. "github.com/kyma-project/lifecycle-manager/tests/e2e/commontestutils"
-=======
->>>>>>> c4f117a1
 	. "github.com/onsi/ginkgo/v2"
 	. "github.com/onsi/gomega"
 )
@@ -178,8 +173,7 @@
 	labels map[string]string,
 ) error {
 	var namespace apicorev1.Namespace
-	err := clnt.Get(ctx, client.ObjectKey{Name: kymaNamespace}, &namespace)
-	if err != nil {
+	if err := clnt.Get(ctx, client.ObjectKey{Name: kymaNamespace}, &namespace); err != nil {
 		return fmt.Errorf("failed to get namespace %s: %w", kymaNamespace, err)
 	}
 
@@ -213,9 +207,8 @@
 		Version: version,
 		Kind:    kind,
 	})
-	err := clnt.Get(ctx,
-		client.ObjectKey{Name: name, Namespace: namespace}, resourceCR)
-	if err != nil {
+	if err := clnt.Get(ctx,
+		client.ObjectKey{Name: name, Namespace: namespace}, resourceCR); err != nil {
 		return err
 	}
 

package e2e_test

import (
	"context"
	"errors"
	"fmt"
	"os/exec"
	"time"

	apiappsv1 "k8s.io/api/apps/v1"
	apinetworkv1 "k8s.io/api/networking/v1"
	apimetav1 "k8s.io/apimachinery/pkg/apis/meta/v1"
	"k8s.io/apimachinery/pkg/types"
	"sigs.k8s.io/controller-runtime/pkg/client"

	"github.com/kyma-project/lifecycle-manager/api/shared"
	"github.com/kyma-project/lifecycle-manager/api/v1beta2"
<<<<<<< HEAD
	skrwebhookresources "github.com/kyma-project/lifecycle-manager/pkg/watcher/skr_webhook_resources"
=======
	skrwebhookresources "github.com/kyma-project/lifecycle-manager/internal/service/watcher/resources"
	. "github.com/kyma-project/lifecycle-manager/pkg/testutils"
	. "github.com/kyma-project/lifecycle-manager/tests/e2e/commontestutils"
>>>>>>> c4f117a1

	. "github.com/onsi/ginkgo/v2"
	. "github.com/onsi/gomega"

	. "github.com/kyma-project/lifecycle-manager/pkg/testutils"
	. "github.com/kyma-project/lifecycle-manager/tests/e2e/commontestutils"
)

const (
	watcherCrName            = "klm-watcher"
	testDenyAllNetworkPolicy = "kyma-project.io--deny-all-ingress"
)

var errWatcherDeploymentNotReady = errors.New("watcher Deployment is not ready")

var _ = Describe("Enqueue Event from Watcher", Ordered, func() {
	kyma := NewKymaWithNamespaceName("kyma-sample", ControlPlaneNamespace, v1beta2.DefaultChannel)
	GinkgoWriter.Printf("kyma before create %v\n", kyma)
	incomingRequestMsg := fmt.Sprintf("event received from SKR, adding %s/%s to queue",
		kyma.GetNamespace(), kyma.GetName())

	InitEmptyKymaBeforeAll(kyma)
	secretName := types.NamespacedName{
		Name:      skrwebhookresources.SkrTLSName,
		Namespace: RemoteNamespace,
	}

	Context("Given SKR Cluster with TLS Secret", func() {
		It("When Runtime Watcher deployment is ready", func() {
			Eventually(checkWatcherDeploymentReady).
				WithContext(ctx).
				WithArguments(skrwebhookresources.SkrResourceName, RemoteNamespace, skrClient).
				Should(Succeed())

			By("And Network Policy is created")
			Eventually(NetworkPolicyExists).
				WithContext(ctx).
				WithArguments(skrClient, skrwebhookresources.ApiServerNetworkPolicyName, RemoteNamespace).
				Should(Succeed())
			Eventually(NetworkPolicyExists).
				WithContext(ctx).
				WithArguments(skrClient, skrwebhookresources.SeedToWatcherNetworkPolicyName, RemoteNamespace).
				Should(Succeed())
			Eventually(NetworkPolicyExists).
				WithContext(ctx).
				WithArguments(skrClient, skrwebhookresources.WatcherToDNSNetworkPolicyName, RemoteNamespace).
				Should(Succeed())
			Eventually(NetworkPolicyExists).
				WithContext(ctx).
				WithArguments(skrClient, skrwebhookresources.MetricsToWatcherPolicyName, RemoteNamespace).
				Should(Succeed())

			By("And Runtime Watcher deployment is deleted")
			Eventually(deleteWatcherDeployment).
				WithContext(ctx).
				WithArguments(skrwebhookresources.SkrResourceName, RemoteNamespace, skrClient).
				Should(Succeed())
		})

		It("Then Runtime Watcher deployment is ready again", func() {
			Eventually(checkWatcherDeploymentReady).
				WithContext(ctx).
				WithArguments(skrwebhookresources.SkrResourceName, RemoteNamespace, skrClient).
				Should(Succeed())
		})

		It("When TLS Secret is deleted on SKR Cluster", func() {
			Eventually(CertificateSecretExists).
				WithContext(ctx).
				WithArguments(secretName, skrClient).
				Should(Succeed())
			Eventually(DeleteCertificateSecret).
				WithContext(ctx).
				WithArguments(secretName, skrClient).
				Should(Succeed())
		})

		It("Then TLS Secret is recreated", func() {
			Eventually(CertificateSecretExists).
				WithContext(ctx).
				WithArguments(secretName, skrClient).
				Should(Succeed())
		})

		It("When deny-all network policy is applied", func() {
			networkPolicy := &apinetworkv1.NetworkPolicy{
				ObjectMeta: apimetav1.ObjectMeta{
					Name:      testDenyAllNetworkPolicy,
					Namespace: RemoteNamespace,
				},
				Spec: apinetworkv1.NetworkPolicySpec{
					PodSelector: apimetav1.LabelSelector{},
					PolicyTypes: []apinetworkv1.PolicyType{
						apinetworkv1.PolicyTypeIngress,
						apinetworkv1.PolicyTypeEgress,
					},
				},
			}
			Eventually(CreateNetworkPolicy).
				WithContext(ctx).
				WithArguments(skrClient, networkPolicy).
				Should(Succeed())
			Eventually(NetworkPolicyExists).
				WithContext(ctx).
				WithArguments(skrClient, testDenyAllNetworkPolicy, RemoteNamespace).
				Should(Succeed())
		})

		timeNow := &apimetav1.Time{Time: time.Now()}
		It("When spec of SKR Kyma CR is changed", func() {
			GinkgoWriter.Println(fmt.Sprintf("Spec watching logs since %s: ", timeNow))
			switchedChannel := FastChannel
			Eventually(changeRemoteKymaChannel).
				WithContext(ctx).
				WithArguments(RemoteNamespace, switchedChannel, skrClient).
				Should(Succeed())
		})

		It("Then new reconciliation gets triggered for KCP Kyma CR", func() {
			Eventually(CheckPodLogs).
				WithContext(ctx).
				WithArguments(ControlPlaneNamespace, KLMPodPrefix, KLMPodContainer, incomingRequestMsg, kcpRESTConfig,
					kcpClient, timeNow).
				Should(Succeed())
		})

		time.Sleep(1 * time.Second)
		patchingTimestamp := &apimetav1.Time{Time: time.Now()}
		GinkgoWriter.Println(fmt.Sprintf("Status subresource watching logs since %s: ", patchingTimestamp))
		It("When Runtime Watcher spec field is changed to status", func() {
			Expect(updateWatcherSpecField(ctx, kcpClient, watcherCrName)).
				Should(Succeed())

			By("And SKR Kyma CR Status is updated")
			Eventually(updateRemoteKymaStatusSubresource).
				WithContext(ctx).
				WithArguments(skrClient, RemoteNamespace).
				Should(Succeed())
		})

		It("Then new reconciliation gets triggered for KCP Kyma CR", func() {
			Eventually(CheckPodLogs).
				WithContext(ctx).
				WithArguments(ControlPlaneNamespace, KLMPodPrefix, KLMPodContainer, incomingRequestMsg, kcpRESTConfig,
					kcpClient, patchingTimestamp).
				Should(Succeed())
		})

		It("When SKR Cluster is removed", func() {
			cmd := exec.Command("sh", "../../scripts/tests/remove_skr_host_from_coredns.sh")
			out, err := cmd.CombinedOutput()
			Expect(err).NotTo(HaveOccurred())
			GinkgoWriter.Printf(string(out))
			cmd = exec.Command("k3d", "cluster", "rm", "skr")
			out, err = cmd.CombinedOutput()
			Expect(err).NotTo(HaveOccurred())
			GinkgoWriter.Printf(string(out))

			By("And skip-reconciliation label is added to KCP Kyma CR")
			Eventually(UpdateKymaLabel).
				WithContext(ctx).
				WithArguments(kcpClient, kyma.GetName(), kyma.GetNamespace(), shared.SkipReconcileLabel,
					shared.EnableLabelValue).
				Should(Succeed())

			By("And KCP Kyma CR is deleted")
			Eventually(DeleteKyma).
				WithContext(ctx).
				WithArguments(kcpClient, kyma, apimetav1.DeletePropagationBackground).
				Should(Succeed())

			By("And Kubeconfig Secret is deleted")
			Eventually(DeleteKymaSecret).
				WithContext(ctx).
				WithArguments(kyma.GetName(), kyma.GetNamespace(), kcpClient).
				Should(Succeed())

			By("And skip-reconciliation label is removed from KCP Kyma CR")
			Eventually(UpdateKymaLabel).
				WithContext(ctx).
				WithArguments(kcpClient, kyma.GetName(), kyma.GetNamespace(), shared.SkipReconcileLabel,
					shared.DisableLabelValue).
				Should(Succeed())
		})

		It("Then KCP Kyma CR is deleted", func() {
			Eventually(KymaDeleted).
				WithContext(ctx).
				WithArguments(kyma.GetName(), kyma.GetNamespace(), kcpClient).
				Should(Succeed())

			By("And KCP TLS Certificate and Secret are deleted")
			secretNamespacedName := types.NamespacedName{
				Name:      kyma.Name + "-webhook-tls",
				Namespace: IstioNamespace,
			}
			Eventually(CertificateSecretExists).
				WithContext(ctx).
				WithArguments(secretNamespacedName, kcpClient).
				Should(Equal(ErrSecretNotFound))

			Eventually(CertificateExists).
				WithContext(ctx).
				WithArguments(secretNamespacedName, kcpClient).
				Should(Equal(ErrCertificateNotFound))
		})
	})
})

func changeRemoteKymaChannel(ctx context.Context, kymaNamespace, channel string, k8sClient client.Client) error {
	kyma := &v1beta2.Kyma{}
	err := k8sClient.Get(ctx,
		client.ObjectKey{Name: defaultRemoteKymaName, Namespace: kymaNamespace},
		kyma)
	if err != nil {
		return err
	}

	kyma.Spec.Channel = channel

	return k8sClient.Update(ctx, kyma)
}

func deleteWatcherDeployment(ctx context.Context, watcherName, watcherNamespace string, k8sClient client.Client) error {
	watcherDeployment := &apiappsv1.Deployment{
		ObjectMeta: apimetav1.ObjectMeta{
			Name:      watcherName,
			Namespace: watcherNamespace,
		},
	}
	return k8sClient.Delete(ctx, watcherDeployment)
}

func checkWatcherDeploymentReady(ctx context.Context,
	deploymentName, deploymentNamespace string, k8sClient client.Client,
) error {
	watcherDeployment := &apiappsv1.Deployment{}
	err := k8sClient.Get(ctx,
		client.ObjectKey{Name: deploymentName, Namespace: deploymentNamespace},
		watcherDeployment,
	)
	if err != nil {
		return err
	}

	if watcherDeployment.Status.ReadyReplicas != 1 {
		return fmt.Errorf("%w: %s/%s", errWatcherDeploymentNotReady, deploymentNamespace, deploymentName)
	}

	return nil
}

func updateRemoteKymaStatusSubresource(k8sClient client.Client, kymaNamespace string) error {
	kyma := &v1beta2.Kyma{}
	err := k8sClient.Get(ctx, client.ObjectKey{Name: defaultRemoteKymaName, Namespace: kymaNamespace}, kyma)
	if err != nil {
		return fmt.Errorf("failed to get Kyma %w", err)
	}

	kyma.Status.State = shared.StateWarning
	kyma.Status.LastOperation = shared.LastOperation{
		Operation:      "Updated Kyma Status subresource for test",
		LastUpdateTime: apimetav1.NewTime(time.Now()),
	}
	kyma.ManagedFields = nil
	err = k8sClient.Status().Update(ctx, kyma)
	if err != nil {
		return fmt.Errorf("kyma status subresource could not be updated: %w", err)
	}

	return nil
}

func updateWatcherSpecField(ctx context.Context, k8sClient client.Client, name string) error {
	watcherCR := &v1beta2.Watcher{}
	err := k8sClient.Get(ctx,
		client.ObjectKey{Name: name, Namespace: ControlPlaneNamespace},
		watcherCR)
	if err != nil {
		return fmt.Errorf("failed to get Kyma %w", err)
	}
	watcherCR.Spec.Field = v1beta2.StatusField
	err = k8sClient.Update(ctx, watcherCR)
	if err != nil {
		return fmt.Errorf("failed to update watcher spec.field: %w", err)
	}
	return nil
}<|MERGE_RESOLUTION|>--- conflicted
+++ resolved
@@ -15,19 +15,12 @@
 
 	"github.com/kyma-project/lifecycle-manager/api/shared"
 	"github.com/kyma-project/lifecycle-manager/api/v1beta2"
-<<<<<<< HEAD
-	skrwebhookresources "github.com/kyma-project/lifecycle-manager/pkg/watcher/skr_webhook_resources"
-=======
 	skrwebhookresources "github.com/kyma-project/lifecycle-manager/internal/service/watcher/resources"
 	. "github.com/kyma-project/lifecycle-manager/pkg/testutils"
 	. "github.com/kyma-project/lifecycle-manager/tests/e2e/commontestutils"
->>>>>>> c4f117a1
 
 	. "github.com/onsi/ginkgo/v2"
 	. "github.com/onsi/gomega"
-
-	. "github.com/kyma-project/lifecycle-manager/pkg/testutils"
-	. "github.com/kyma-project/lifecycle-manager/tests/e2e/commontestutils"
 )
 
 const (
@@ -233,10 +226,9 @@
 
 func changeRemoteKymaChannel(ctx context.Context, kymaNamespace, channel string, k8sClient client.Client) error {
 	kyma := &v1beta2.Kyma{}
-	err := k8sClient.Get(ctx,
+	if err := k8sClient.Get(ctx,
 		client.ObjectKey{Name: defaultRemoteKymaName, Namespace: kymaNamespace},
-		kyma)
-	if err != nil {
+		kyma); err != nil {
 		return err
 	}
 
@@ -259,11 +251,10 @@
 	deploymentName, deploymentNamespace string, k8sClient client.Client,
 ) error {
 	watcherDeployment := &apiappsv1.Deployment{}
-	err := k8sClient.Get(ctx,
+	if err := k8sClient.Get(ctx,
 		client.ObjectKey{Name: deploymentName, Namespace: deploymentNamespace},
 		watcherDeployment,
-	)
-	if err != nil {
+	); err != nil {
 		return err
 	}
 
@@ -287,8 +278,7 @@
 		LastUpdateTime: apimetav1.NewTime(time.Now()),
 	}
 	kyma.ManagedFields = nil
-	err = k8sClient.Status().Update(ctx, kyma)
-	if err != nil {
+	if err := k8sClient.Status().Update(ctx, kyma); err != nil {
 		return fmt.Errorf("kyma status subresource could not be updated: %w", err)
 	}
 
@@ -304,8 +294,7 @@
 		return fmt.Errorf("failed to get Kyma %w", err)
 	}
 	watcherCR.Spec.Field = v1beta2.StatusField
-	err = k8sClient.Update(ctx, watcherCR)
-	if err != nil {
+	if err = k8sClient.Update(ctx, watcherCR); err != nil {
 		return fmt.Errorf("failed to update watcher spec.field: %w", err)
 	}
 	return nil

--- conflicted
+++ resolved
@@ -143,14 +143,10 @@
 	$(GO_TEST) "Module Install By Version"
 
 legacy-istio-gateway-secret-rotation:
-<<<<<<< HEAD
-	$(GO_TEST) "Legacy Istio Gateway Secret Rotation"
-=======
-	go test -timeout 20m -ginkgo.v -ginkgo.focus "Legacy Istio Gateway Secret Rotation With Cert-Manager"
+	$(GO_TEST) "Legacy Istio Gateway Secret Rotation With Cert-Manager"
 
 legacy-istio-gateway-secret-rotation-gcm:
-	go test -timeout 20m -ginkgo.v -ginkgo.focus "Legacy Istio Gateway Secret Rotation With GCM"
->>>>>>> be6e250e
+	$(GO_TEST) "Legacy Istio Gateway Secret Rotation With GCM"
 
 self-signed-certificate-rotation:
 	$(GO_TEST) "Self Signed Certificate Rotation"
@@ -204,8 +200,4 @@
 	$(GO_TEST) "Blocking Module Deletion With Multiple Module CRs with Ignore Policy"
 
 module-transferred-to-another-oci-registry:
-<<<<<<< HEAD
-	$(GO_TEST) "Module Transferred to Another OCI Registry"
-=======
-	go test -timeout 20m -ginkgo.v -ginkgo.focus "Module Transferred to Another OCI Registry"
->>>>>>> be6e250e
+	$(GO_TEST) "Module Transferred to Another OCI Registry"
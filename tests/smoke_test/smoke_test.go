--- conflicted
+++ resolved
@@ -17,10 +17,7 @@
 	"github.com/kyma-project/lifecycle-manager/api/v1beta2"
 	v2 "github.com/kyma-project/lifecycle-manager/internal/declarative/v2"
 	"github.com/kyma-project/lifecycle-manager/pkg/module/common"
-<<<<<<< HEAD
-=======
 	"github.com/kyma-project/lifecycle-manager/pkg/testutils/builder"
->>>>>>> 76179f9b
 	"github.com/kyma-project/lifecycle-manager/pkg/util"
 	"gopkg.in/yaml.v3"
 	appsv1 "k8s.io/api/apps/v1"
@@ -282,13 +279,8 @@
 		t.Helper()
 		restConfig := getRestConfig(t, cfg)
 		if err := wait.For(func(ctx context.Context) (bool, error) {
-<<<<<<< HEAD
-			obj := builder.NewDefaultCRBuilder().WithNamespace(namespace).Build()
-			err := restConfig.Get(ctx, name, namespace, &obj)
-=======
 			obj := builder.NewModuleCRBuilder().WithNamespace(namespace).Build()
 			err := restConfig.Get(ctx, name, namespace, obj)
->>>>>>> 76179f9b
 			if util.IsNotFound(err) {
 				return true, nil
 			}

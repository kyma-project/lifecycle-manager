name: TestSuite E2E

on:
  push:
    branches: [ "main" ]
    paths:
      - 'go.mod'
      - 'go.sum'
      - 'Makefile'
      - '**.go'
      - '**.ya?ml'
  pull_request:
    branches: [ "main" ]
    paths:
      - 'go.mod'
      - 'go.sum'
      - 'Makefile'
      - '**.sh'
      - '**.go'
      - '**.ya?ml'
jobs:
  wait-for-img:
    name: "Wait for Image Build"
    runs-on: ubuntu-latest
    steps:
      - uses: autotelic/action-wait-for-status-check@v1
        id: wait-for-build
        with:
          token: ${{ secrets.GITHUB_TOKEN }}
          # Context for which we should look for the matching status
          statusName: ${{ (github.event_name == 'pull_request') && 'pull-lifecycle-mgr-build' || 'main-lifecycle-mgr-build' }}
          timeoutSeconds: 900
          intervalSeconds: 10
      - name: Exit If Failing Build Requirement
        if: steps.wait-for-build.outputs.state != 'success'
        run: |
          echo "Image build did not succeed, skipping E2E Test!"
          exit 1

  e2e-integration:
    strategy:
      matrix:
<<<<<<< HEAD
        e2e-test: ["watcher-enqueue", "kyma-deletion", "module-status-propagation", "kyma-metrics", "non-blocking-deletion"]
        cli-stability: [ "unstable" ]
    name: "Run E2E tests"
=======
        e2e-test: ["watcher-enqueue", "kyma-deletion", "module-status-propagation", "kyma-metrics", "module-without-default-cr"]
    name: "E2E"
>>>>>>> 5685495e
    needs: [wait-for-img]
    runs-on: ubuntu-latest
    timeout-minutes: 20
    env:
      K3D_VERSION: v5.4.7
      ISTIO_VERSION: 1.17.1
      CM_VERSION: v1.12.3
      KLM_VERSION_TAG: latest
      KLM_IMAGE_REPO: prod
    steps:
      - name: Install prerequisites
        run: |
          sudo add-apt-repository ppa:longsleep/golang-backports -y
          sudo apt update -y
          sudo apt install git curl wget make bash golang-go -y
      - name: Install Istio CLI
        run: |
          curl -L https://istio.io/downloadIstio | TARGET_ARCH=x86_64 sh -
          chmod +x istio-$ISTIO_VERSION/bin/istioctl
          mv istio-$ISTIO_VERSION/bin/istioctl /usr/local/bin
      - name: Install kubectl
        run: |
          curl -LO "https://dl.k8s.io/release/$(curl -L -s https://dl.k8s.io/release/stable.txt)/bin/linux/amd64/kubectl"
          chmod +x kubectl
          mv kubectl /usr/local/bin
      - name: Install Kyma CLI
        run: |
          wget -q https://storage.googleapis.com/kyma-cli-unstable/kyma-linux
          chmod +x kyma-linux && mv kyma-linux /usr/local/bin/kyma-unstable
          echo "PATH=/usr/local/bin/kyma-unstable" >> $GITHUB_OUTPUT
      - run: ln -s /usr/local/bin/kyma-unstable /usr/local/bin/kyma
      - name: Install Cert Manager Command Line Tool
        run: |
          OS=$(go env GOOS); ARCH=$(go env GOARCH); curl -fsSL -o cmctl.tar.gz https://github.com/cert-manager/cert-manager/releases/latest/download/cmctl-$OS-$ARCH.tar.gz
          tar xzf cmctl.tar.gz
          sudo mv cmctl /usr/local/bin
      - name: Install k3d
        run: wget -qO - https://raw.githubusercontent.com/k3d-io/k3d/main/install.sh | TAG=$K3D_VERSION bash
      - name: Provision SKR cluster
        run: |
          k3d cluster create skr -p 10080:80@loadbalancer -p 10443:443@loadbalancer --k3s-arg '--disable=traefik@server:0'
      - name: Provision KCP cluster
        run: |
          kyma provision k3d --name=kcp -p 9443:443@loadbalancer -p 9080:80@loadbalancer -p 9081:8080@loadbalancer --ci --registry-port 5111
      - name: Update Kubeconfigs
        run: k3d kubeconfig merge -a -d
      - name: Export required Kubeconfig Env vars
        run: |
          echo "KCP_KUBECONFIG=$(k3d kubeconfig write kcp)" >> $GITHUB_ENV
          echo "SKR_KUBECONFIG=$(k3d kubeconfig write skr)" >> $GITHUB_ENV
      - name: Patch /etc/hosts
        run: |
          FILE=/etc/hosts
          if [ -f "$FILE" ]; then
              sudo echo "127.0.0.1 k3d-kcp-registry" | sudo tee -a $FILE
          else
              echo "$FILE does not exist."
              exit 1
          fi
          echo "/etc/hosts file patched"
      - name: Switch kubeconfig context to KCP cluster
        run: kubectl config use-context k3d-kcp
      - name: Deploy Istio on KCP Cluster
        run: |
          istioctl install --set profile=demo -y
      - name: Deploy Cert Manager on KCP Cluster
        run: |
          kubectl apply -f https://github.com/cert-manager/cert-manager/releases/download/$CM_VERSION/cert-manager.yaml
          cmctl check api --wait=2m
      - name: Checkout lifecycle-manager
        uses: actions/checkout@v3
        with:
          path: lifecycle-manager
      - name: Set up Go
        uses: actions/setup-go@v4
        with:
          go-version: '1.21'
      - name: Override Kustomize Controller Image TAG and Image repository environment variables in Pull Request to PR Image
        if: ${{ github.event_name == 'pull_request' }}
        run: |
          echo "KLM_VERSION_TAG=PR-${{ github.event.pull_request.number }}" >> $GITHUB_ENV
          echo "KLM_IMAGE_REPO=dev" >> $GITHUB_ENV
      - name: Deploy LM local testing kustomize
        working-directory: ./lifecycle-manager
        run: |
          maxRetry=5
          for retry in $(seq 1 $maxRetry)
          do
            if make local-deploy-with-watcher IMG=europe-docker.pkg.dev/kyma-project/$KLM_IMAGE_REPO/lifecycle-manager:$KLM_VERSION_TAG; then
              echo "KLM deployed successfully"
              exit 0
            elif [[ $retry -lt $maxRetry ]]; then
              echo "Deploy encountered some error, will retry after 20 seconds"
              sleep 20
            else
              echo "KLM deployment failed"
              exit 1
            fi
          done
      - name: Checkout template-operator
        uses: actions/checkout@v3
<<<<<<< HEAD
        if: ${{ matrix.e2e-test == 'module-status-propagation' || matrix.e2e-test == 'non-blocking-deletion' }}
=======
        if: ${{ matrix.e2e-test == 'module-status-propagation' || 'module-without-default-cr' }}
>>>>>>> 5685495e
        with:
          repository: kyma-project/template-operator
          path: template-operator
      - name: Create Template Operator Module
        working-directory: ./template-operator
        if: ${{ matrix.e2e-test == 'non-blocking-deletion' }}
        run: |
          kyma alpha create module --module-config-file ./module-config-no-cr.yaml --path . --registry k3d-kcp-registry:5111 --insecure --name kyma-project.io/module/template-operator
          sed -i 's/k3d-kcp-registry:5111/k3d-kcp-registry:5000/g' ./template.yaml
          kubectl config use-context k3d-kcp
          kubectl get crds
          kubectl apply -f template.yaml
      - name: Create Template Operator Module with final state `Warning`
        working-directory: ./template-operator
        if: ${{ matrix.e2e-test == 'module-status-propagation' }}
        run: |
          pushd config/default
          echo "- op: replace
            path: /spec/template/spec/containers/0/args/1
            value: --final-state=Warning" >> warning_patch.yaml
          cat warning_patch.yaml
          kustomize edit add patch --path warning_patch.yaml --kind Deployment
          popd
          kyma alpha create module --kubebuilder-project  --channel=regular --name kyma.project.io/module/template-operator --version 1.1.1 --path . --registry k3d-kcp-registry:5111 --insecure --module-archive-version-overwrite /
          sed -i 's/k3d-kcp-registry:5111/k3d-kcp-registry:5000/g' ./template.yaml
          kubectl config use-context k3d-kcp
          kubectl get crds
          kubectl apply -f template.yaml
      - name: Create Template Operator Module without default CR
        working-directory: ./template-operator
        if: ${{ matrix.e2e-test == 'module-without-default-cr' }}
        run: |
          make build-manifests
          echo "name: kyma-project.io/module/template-operator
          channel: regular
          version: v1.0.0
          manifest: template-operator.yaml
          security: sec-scanners-config.yaml
          annotations:
            operator.kyma-project.io/doc-url: https://kyma-project.io" >> module-config-no-cr.yaml
          kyma alpha create module \
          --module-config-file ./module-config-no-cr.yaml \
          --path . \
          --registry k3d-kcp-registry:5111 \
          --insecure
          sed -i 's/k3d-kcp-registry:5111/k3d-kcp-registry:5000/g' ./template.yaml
          kubectl config use-context k3d-kcp
          kubectl get crds
          kubectl apply -f template.yaml
      - name: Expose Metrics Endpoint
        working-directory: ./lifecycle-manager
        if: ${{ matrix.e2e-test == 'kyma-metrics' }}
        run: |
          kubectl patch svc klm-metrics-service -p '{"spec": {"type": "LoadBalancer"}}' -n kcp-system
      - name: Run ${{ matrix.e2e-test }}
        working-directory: ./lifecycle-manager
        run: |
          make -C tests/e2e_test ${{ matrix.e2e-test }}<|MERGE_RESOLUTION|>--- conflicted
+++ resolved
@@ -40,14 +40,8 @@
   e2e-integration:
     strategy:
       matrix:
-<<<<<<< HEAD
-        e2e-test: ["watcher-enqueue", "kyma-deletion", "module-status-propagation", "kyma-metrics", "non-blocking-deletion"]
-        cli-stability: [ "unstable" ]
-    name: "Run E2E tests"
-=======
-        e2e-test: ["watcher-enqueue", "kyma-deletion", "module-status-propagation", "kyma-metrics", "module-without-default-cr"]
+        e2e-test: ["watcher-enqueue", "kyma-deletion", "module-status-propagation", "kyma-metrics", "module-without-default-cr", "non-blocking-deletion"]
     name: "E2E"
->>>>>>> 5685495e
     needs: [wait-for-img]
     runs-on: ubuntu-latest
     timeout-minutes: 20
@@ -149,11 +143,7 @@
           done
       - name: Checkout template-operator
         uses: actions/checkout@v3
-<<<<<<< HEAD
-        if: ${{ matrix.e2e-test == 'module-status-propagation' || matrix.e2e-test == 'non-blocking-deletion' }}
-=======
-        if: ${{ matrix.e2e-test == 'module-status-propagation' || 'module-without-default-cr' }}
->>>>>>> 5685495e
+        if: ${{ matrix.e2e-test == 'module-status-propagation' || matrix.e2e-test == 'module-without-default-cr' || matrix.e2e-test == 'non-blocking-deletion'}}
         with:
           repository: kyma-project/template-operator
           path: template-operator

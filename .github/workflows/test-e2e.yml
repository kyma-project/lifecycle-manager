--- conflicted
+++ resolved
@@ -36,12 +36,8 @@
                     "purge-controller",
                     "purge-metrics",
                     "module-upgrade",
-<<<<<<< HEAD
-                    "skip-manifest-reconciliation"
-                    "certificate-rotation"
-=======
+                    "skip-manifest-reconciliation",
                     "ca-certificate-rotation"
->>>>>>> 43561431
         ]
     name: "E2E"
     needs: [wait-for-img]

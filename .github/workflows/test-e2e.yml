--- conflicted
+++ resolved
@@ -40,11 +40,7 @@
   e2e-integration:
     strategy:
       matrix:
-<<<<<<< HEAD
-        e2e-test: ["watcher-enqueue", "kyma-deletion", "module-status-propagation", "kyma-metrics", "module-without-default-cr", "non-blocking-deletion", "module-deletion-status-propagation"]
-=======
-        e2e-test: [ "watcher-enqueue", "kyma-deletion", "module-status-propagation", "kyma-metrics", "module-without-default-cr" ]
->>>>>>> 3135c732
+        e2e-test: ["watcher-enqueue", "kyma-deletion", "module-status-propagation", "kyma-metrics", "module-without-default-cr", "non-blocking-deletion"]
     name: "E2E"
     needs: [wait-for-img]
     runs-on: ubuntu-latest
@@ -147,16 +143,12 @@
           done
       - name: Checkout template-operator
         uses: actions/checkout@v3
-<<<<<<< HEAD
-        if: ${{ matrix.e2e-test == 'module-status-propagation' || 'module-without-default-cr' || 'non-blocking-deletion' || 'module-deletion-status-propagation'}}
-=======
->>>>>>> 3135c732
+        if: ${{ matrix.e2e-test == 'module-status-propagation' || 'module-without-default-cr' || 'non-blocking-deletion' }}
         with:
           repository: kyma-project/template-operator
           path: template-operator
       - name: Create Template Operator Module
         working-directory: ./template-operator
-<<<<<<< HEAD
         if: ${{ matrix.e2e-test == 'non-blocking-deletion' }}
         run: |
           make build-manifests
@@ -167,10 +159,7 @@
           kubectl apply -f template.yaml
       - name: Create Template Operator Module with final state `Warning`
         working-directory: ./template-operator
-        if: ${{ matrix.e2e-test == 'module-status-propagation' || 'module-deletion-status-propagation' }}
-=======
         if: ${{ matrix.e2e-test == 'module-status-propagation'}}
->>>>>>> 3135c732
         run: |
           pushd config/default
           echo "- op: replace

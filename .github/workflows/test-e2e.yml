--- conflicted
+++ resolved
@@ -37,13 +37,9 @@
                     "purge-controller",
                     "purge-metrics",
                     "module-upgrade",
-<<<<<<< HEAD
                     "skip-manifest-reconciliation",
-                    "ca-certificate-rotation"
-=======
                     "ca-certificate-rotation",
                     "self-signed-certificate-rotation"
->>>>>>> 9b528fea
         ]
     name: "E2E"
     needs: [wait-for-img]

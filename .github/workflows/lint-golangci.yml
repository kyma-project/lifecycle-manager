name: Lint golangci

on:
  pull_request:
    branches: [ "main" ]
<<<<<<< HEAD
    paths:
      - 'go.mod'
      - 'go.sum'
      - 'Makefile'
      - '**.sh'
      - '**.go'
      - '**.ya?ml'
=======
>>>>>>> bdc47384
  workflow_dispatch:
jobs:
  golangci:
    name: lint
    runs-on: ubuntu-latest
    steps:
      - uses: actions/checkout@v3
      - uses: actions/setup-go@v4
        with:
          go-version: '1.21'
          cache: false
      - name: golangci-lint
        uses: golangci/golangci-lint-action@v3
        with:
          version: v1.55.0
          args: --verbose<|MERGE_RESOLUTION|>--- conflicted
+++ resolved
@@ -3,16 +3,6 @@
 on:
   pull_request:
     branches: [ "main" ]
-<<<<<<< HEAD
-    paths:
-      - 'go.mod'
-      - 'go.sum'
-      - 'Makefile'
-      - '**.sh'
-      - '**.go'
-      - '**.ya?ml'
-=======
->>>>>>> bdc47384
   workflow_dispatch:
 jobs:
   golangci:

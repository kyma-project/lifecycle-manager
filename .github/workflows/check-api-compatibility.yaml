name: "Check API Version Compatibility"

on:
  pull_request:
    branches: [ "main" ]

jobs:
  check-api-version-diff:
    name: Diff API Versions
    runs-on: ubuntu-latest
    steps:
      - name: Checkout lifecycle-manager
        uses: actions/checkout@v4

      - name: Install Dependencies
        run: |
          sudo snap install dyff

      - name: Compare CRD Versions
        run: |
          set -e
          CONFIG_FILE=api-version-compatibility-config.yaml
          CRD_PATH=./config/crd/bases
          
          for file in $CRD_PATH/*.yaml; do
            filename=$(basename $file | sed 's/.yaml//')
            versions=$(yq e '.spec.versions[].name' "$file" | sort -r)
            versions=($versions)
            for ((i=0; i<${#versions[@]}-1; i++)); do
              v1=${versions[i+1]}
              v2=${versions[i]}
          
              exclusions_v1=$(yq e ".\"$(basename $file)\".exclusions.$v1[]" $CONFIG_FILE)
              exclusions_v2=$(yq e ".\"$(basename $file)\".exclusions.$v2[]" $CONFIG_FILE)
<<<<<<< HEAD
              
=======
          
>>>>>>> 30587e6c
              yq e ".spec.versions.[] | select(.name == \"$v1\") | .schema.openAPIV3Schema.properties" "$file" > "${filename}_${v1}.yaml"
              for exclusion in $exclusions_v1; do
                yq e "del($exclusion)" -i "${filename}_${v1}.yaml"
              done
          
              yq e ".spec.versions.[] | select(.name == \"$v2\") | .schema.openAPIV3Schema.properties" "$file" > "${filename}_${v2}.yaml"
              for exclusion in $exclusions_v2; do
                yq e "del($exclusion)" -i "${filename}_${v2}.yaml"
              done
          
              if ! dyff between "${filename}_${v1}.yaml" "${filename}_${v2}.yaml" --exclude-regexp ".*description" --set-exit-code; then
                echo "Difference found between versions $v1 and $v2 in $file"
                echo "To add an exclusion, update $CONFIG_FILE with the necessary exclusions."
                exit 1
              fi
              done
          done<|MERGE_RESOLUTION|>--- conflicted
+++ resolved
@@ -32,11 +32,7 @@
           
               exclusions_v1=$(yq e ".\"$(basename $file)\".exclusions.$v1[]" $CONFIG_FILE)
               exclusions_v2=$(yq e ".\"$(basename $file)\".exclusions.$v2[]" $CONFIG_FILE)
-<<<<<<< HEAD
               
-=======
-          
->>>>>>> 30587e6c
               yq e ".spec.versions.[] | select(.name == \"$v1\") | .schema.openAPIV3Schema.properties" "$file" > "${filename}_${v1}.yaml"
               for exclusion in $exclusions_v1; do
                 yq e "del($exclusion)" -i "${filename}_${v1}.yaml"

--- conflicted
+++ resolved
@@ -32,33 +32,6 @@
       fail-fast: false
       matrix:
         e2e-test:
-<<<<<<< HEAD
-        - watcher-enqueue
-        - kyma-deprovision-with-foreground-propagation
-        - kyma-deprovision-with-background-propagation
-        - module-status-decoupling-with-statefulset
-        - module-status-decoupling-with-deployment
-        - kyma-metrics
-        - module-without-default-cr
-        - module-consistency
-        - non-blocking-deletion
-        - upgrade-under-deletion
-        - purge-controller
-        - purge-metrics
-        - module-upgrade-channel-switch
-        - module-upgrade-new-version
-        - unmanage-module
-        - skip-manifest-reconciliation
-        - ca-certificate-rotation
-        - self-signed-certificate-rotation
-        - mandatory-module
-        - mandatory-module-metrics
-        - misconfigured-kyma-secret
-        - rbac-privileges
-        - ocm-compatible-module-template
-        - modulereleasemeta-with-obsolete-moduletemplate
-        - modulereleasemeta-watch-trigger
-=======
           - watcher-enqueue
           - kyma-deprovision-with-foreground-propagation
           - kyma-deprovision-with-background-propagation
@@ -84,7 +57,8 @@
           - ocm-compatible-module-template
           - modulereleasemeta-with-obsolete-moduletemplate
           - modulereleasemeta-sync
->>>>>>> de3a208f
+          - modulereleasemeta-watch-trigger
+
     runs-on: ubuntu-latest
     timeout-minutes: 20
     steps:

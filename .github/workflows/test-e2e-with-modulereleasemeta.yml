name: TestSuite E2E with ModuleReleaseMeta

on:
  workflow_dispatch:
    inputs:
      image_tag:
        description: With image tag for KLM image
        required: true
      k8s_version:
        description: "With Kubernetes version (format: X.Y.Z)"
        required: false
  pull_request:
    types: [opened, edited, synchronize, reopened, ready_for_review]
jobs:
  wait-for-image-build:
    name: Wait for image build
    runs-on: ubuntu-latest
    steps:
      - name: Checkout code
        uses: actions/checkout@v4
        with:
          fetch-depth: 0
      - name: Set Image
        run: |
          if [ -n "${{ github.event.pull_request.head.sha }}" ]; then
            echo "IMAGE=europe-docker.pkg.dev/kyma-project/dev/lifecycle-manager:${{ github.event.pull_request.head.sha }}" >> $GITHUB_ENV
          else
            # Manually executed workflow should use the latest image of main branch
            echo "IMAGE=europe-docker.pkg.dev/kyma-project/prod/lifecycle-manager:latest" >> $GITHUB_ENV
          fi
      - name: Wait for the Docker image
        timeout-minutes: 20
        env:
          ITERATIONS: 40
          SLEEP_SECONDS: 30
<<<<<<< HEAD
        run: ./.github/scripts/release/wait_for_image.sh ${{ env.IMAGE }} ${{ env.ITERATIONS }} ${{ env.SLEEP_SECONDS}}
=======
        run: ./.github/scripts/release/wait_for_image.sh ${{ env.IMAGE_REPO }}:${{ github.event.inputs.image_tag || github.event.pull_request.head.sha }} ${{ env.ITERATIONS }} ${{ env.SLEEP_SECONDS}}
>>>>>>> 8ea2adb6
  e2e-integration:
    name: E2E With ModuleReleaseMeta
    needs: wait-for-image-build
    strategy:
      fail-fast: false
      matrix:
        e2e-test:
          - watcher-enqueue
          - kyma-deprovision-with-foreground-propagation
          - kyma-deprovision-with-background-propagation
          - module-status-decoupling-with-statefulset
          - module-status-decoupling-with-deployment
          - kyma-metrics
          - module-without-default-cr
          - module-consistency
          - non-blocking-deletion
          - modulereleasemeta-upgrade-under-deletion
          - purge-controller
          - purge-metrics
          - module-upgrade-channel-switch
          - modulereleasemeta-module-upgrade-new-version
          - unmanage-module
          - skip-manifest-reconciliation
          - ca-certificate-rotation
          - istio-gateway-secret-rotation
          - self-signed-certificate-rotation
          - mandatory-module
          - mandatory-module-metrics
          - misconfigured-kyma-secret
          - rbac-privileges
          - modulereleasemeta-with-obsolete-moduletemplate
          - modulereleasemeta-sync
          - modulereleasemeta-watch-trigger

    runs-on: ubuntu-latest
    timeout-minutes: 20
    steps:
      - name: Checkout lifecycle-manager
        uses: actions/checkout@v4
        with:
          path: lifecycle-manager

      - name: Checkout template-operator
        uses: actions/checkout@v4
        with:
          repository: kyma-project/template-operator
          path: template-operator

      - name: Get configuration
        uses: ./lifecycle-manager/.github/actions/get-configuration
        id: configuration

      - name: Setup tools
        uses: ./lifecycle-manager/.github/actions/setup-tools
        with:
          k8s_version: ${{ steps.configuration.outputs.k8s_version }}
          istio_version: ${{ steps.configuration.outputs.istio_version }}
          k3d_version: ${{ steps.configuration.outputs.k3d_version }}
          modulectl_version: ${{ steps.configuration.outputs.modulectl_version }}
          go-version-file: lifecycle-manager/go.mod
          cache-dependency-path: lifecycle-manager/go.sum

      - name: Setup test clusters
        uses: ./lifecycle-manager/.github/actions/setup-test-clusters
        with:
          k8s_version: ${{ steps.configuration.outputs.k8s_version }}
          cert_manager_version: ${{ steps.configuration.outputs.cert_manager_version }}

      - name: Deploy lifecycle-manager
        uses: ./lifecycle-manager/.github/actions/deploy-lifecycle-manager-e2e
        with:
          klm_version_tag: ${{ steps.configuration.outputs.klm_version_tag }}
          klm_image_repo: ${{ steps.configuration.outputs.klm_image_repo }}

      - name: Deploy template-operator
        uses: ./lifecycle-manager/.github/actions/deploy-template-operator-with-modulereleasemeta
        env:
          ModuleDeploymentName: template-operator-controller-manager
          ModuleDeploymentNameInNewerVersion: template-operator-v2-controller-manager
          ModuleDeploymentNameInOlderVersion: template-operator-v1-controller-manager
          NewerVersion: 2.4.2-e2e-test
          OlderVersion: 1.1.1-e2e-test
          VersionForStatefulSetInWarning: 1.0.0-warning-statefulset
          VersionForDeploymentInWarning: 1.0.0-warning-deployment
          VersionForMisconfiguredDeploymentImage: 1.0.0-misconfigured-deployment
          VersionForMisconfiguredStatefulSetImage: 1.0.0-misconfigured-statefulset
          VersionForNoDefaultCR: 1.0.0-no-default-cr
          MisconfiguredModuleName: template-operator-misconfigured
          ModuleName: template-operator
      - name: Run '${{ matrix.e2e-test }}' test
        working-directory: lifecycle-manager
        run: |
          make -C tests/e2e ${{ matrix.e2e-test }}<|MERGE_RESOLUTION|>--- conflicted
+++ resolved
@@ -3,9 +3,6 @@
 on:
   workflow_dispatch:
     inputs:
-      image_tag:
-        description: With image tag for KLM image
-        required: true
       k8s_version:
         description: "With Kubernetes version (format: X.Y.Z)"
         required: false
@@ -33,11 +30,7 @@
         env:
           ITERATIONS: 40
           SLEEP_SECONDS: 30
-<<<<<<< HEAD
         run: ./.github/scripts/release/wait_for_image.sh ${{ env.IMAGE }} ${{ env.ITERATIONS }} ${{ env.SLEEP_SECONDS}}
-=======
-        run: ./.github/scripts/release/wait_for_image.sh ${{ env.IMAGE_REPO }}:${{ github.event.inputs.image_tag || github.event.pull_request.head.sha }} ${{ env.ITERATIONS }} ${{ env.SLEEP_SECONDS}}
->>>>>>> 8ea2adb6
   e2e-integration:
     name: E2E With ModuleReleaseMeta
     needs: wait-for-image-build

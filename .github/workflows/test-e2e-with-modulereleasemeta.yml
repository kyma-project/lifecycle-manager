name: TestSuite E2E with ModuleReleaseMeta

env:
  IMAGE_REPO: europe-docker.pkg.dev/kyma-project/dev/lifecycle-manager
on:
  workflow_dispatch:
    inputs:
      k8s_version:
        description: With Kubernetes version
        required: false
  pull_request:
    types: [opened, edited, synchronize, reopened, ready_for_review]
jobs:
  wait-for-image-build:
    name: Wait for image build
    runs-on: ubuntu-latest
    steps:
    - name: Checkout code
      uses: actions/checkout@v4
      with:
        fetch-depth: 0
    - name: Wait for the Docker image
      timeout-minutes: 20
      env:
        ITERATIONS: 40
        SLEEP_SECONDS: 30
      run: ./.github/scripts/release/wait_for_image.sh ${{ env.IMAGE_REPO }}:${{ github.event.pull_request.head.sha }} ${{ env.ITERATIONS }} ${{ env.SLEEP_SECONDS}}
  e2e-integration:
    name: E2E With ModuleReleaseMeta
    needs: wait-for-image-build
    strategy:
      fail-fast: false
      matrix:
        e2e-test:
        - watcher-enqueue
        - kyma-deprovision-with-foreground-propagation
        - kyma-deprovision-with-background-propagation
        - module-status-decoupling-with-statefulset
        - module-status-decoupling-with-deployment
        - kyma-metrics
        - module-without-default-cr
        - module-consistency
        - non-blocking-deletion
        - upgrade-under-deletion
        - purge-controller
        - purge-metrics
        - module-upgrade-channel-switch
        - module-upgrade-new-version
        - unmanage-module
        - skip-manifest-reconciliation
        - ca-certificate-rotation
        - self-signed-certificate-rotation
        - mandatory-module
        - mandatory-module-metrics
        - misconfigured-kyma-secret
        - rbac-privileges
        - ocm-compatible-module-template
        - modulereleasemeta-with-obsolete-moduletemplate
        - modulereleasemeta-watch-trigger
    runs-on: ubuntu-latest
    timeout-minutes: 20
    steps:
    - name: Checkout lifecycle-manager
      uses: actions/checkout@v4
      with:
        path: lifecycle-manager

    - name: Checkout template-operator
      uses: actions/checkout@v4
      with:
        repository: kyma-project/template-operator
        path: template-operator

    - name: Get configuration
      uses: ./lifecycle-manager/.github/actions/get-configuration
      id: configuration

<<<<<<< HEAD
    - name: Setup tools
      uses: ./lifecycle-manager/.github/actions/setup-tools
      with:
        k8s_version: ${{ steps.configuration.outputs.k8s_version }}
        istio_version: ${{ steps.configuration.outputs.istio_version }}
        k3d_version: ${{ steps.configuration.outputs.k3d_version }}
        go-version-file: lifecycle-manager/go.mod
        cache-dependency-path: lifecycle-manager/go.sum
=======
      - name: Setup tools
        uses: ./lifecycle-manager/.github/actions/setup-tools
        with:
          k8s_version: ${{ steps.configuration.outputs.k8s_version }}
          istio_version: ${{ steps.configuration.outputs.istio_version }}
          k3d_version: ${{ steps.configuration.outputs.k3d_version }}
          modulectl_version: ${{ steps.configuration.outputs.modulectl_version }}
          go-version-file: lifecycle-manager/go.mod
          cache-dependency-path: lifecycle-manager/go.sum
>>>>>>> 0cb4df0b

    - name: Setup test clusters
      uses: ./lifecycle-manager/.github/actions/setup-test-clusters
      with:
        k8s_version: ${{ steps.configuration.outputs.k8s_version }}
        cert_manager_version: ${{ steps.configuration.outputs.cert_manager_version }}

    - name: Deploy lifecycle-manager
      uses: ./lifecycle-manager/.github/actions/deploy-lifecycle-manager-e2e
      with:
        klm_version_tag: ${{ steps.configuration.outputs.klm_version_tag }}
        klm_image_repo: ${{ steps.configuration.outputs.klm_image_repo }}

    - name: Deploy template-operator
      uses: ./lifecycle-manager/.github/actions/deploy-template-operator-with-modulereleasemeta

    - name: Run '${{ matrix.e2e-test }}' test
      working-directory: lifecycle-manager
      run: |
        make -C tests/e2e ${{ matrix.e2e-test }}<|MERGE_RESOLUTION|>--- conflicted
+++ resolved
@@ -75,26 +75,15 @@
       uses: ./lifecycle-manager/.github/actions/get-configuration
       id: configuration
 
-<<<<<<< HEAD
     - name: Setup tools
       uses: ./lifecycle-manager/.github/actions/setup-tools
       with:
         k8s_version: ${{ steps.configuration.outputs.k8s_version }}
         istio_version: ${{ steps.configuration.outputs.istio_version }}
         k3d_version: ${{ steps.configuration.outputs.k3d_version }}
+        modulectl_version: ${{ steps.configuration.outputs.modulectl_version }}
         go-version-file: lifecycle-manager/go.mod
         cache-dependency-path: lifecycle-manager/go.sum
-=======
-      - name: Setup tools
-        uses: ./lifecycle-manager/.github/actions/setup-tools
-        with:
-          k8s_version: ${{ steps.configuration.outputs.k8s_version }}
-          istio_version: ${{ steps.configuration.outputs.istio_version }}
-          k3d_version: ${{ steps.configuration.outputs.k3d_version }}
-          modulectl_version: ${{ steps.configuration.outputs.modulectl_version }}
-          go-version-file: lifecycle-manager/go.mod
-          cache-dependency-path: lifecycle-manager/go.sum
->>>>>>> 0cb4df0b
 
     - name: Setup test clusters
       uses: ./lifecycle-manager/.github/actions/setup-test-clusters

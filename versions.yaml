# defines the versions of the tools used in the project
certManager: "1.18.1"
gardenerCertManager: "0.17.5"
controllerTools: "0.18.0"
docker: "27.5.1"
<<<<<<< HEAD
go: "1.24.5"
golangciLint: "2.3.1"
=======
go: "1.24.6"
golangciLint: "2.1.6"
>>>>>>> c4f117a1
istio: "1.24.1"
k3d: "5.8.3"
k8s: "1.32.2" # kubernetes version used in e2e tests
envtest_k8s: "1.32.0" # kubernetes version used in integration tests
kubectl: "1.31.3"
kustomize: "5.4.3"
modulectl: "1.2.2"
yq: "4.45.1"
envtest: "0.21"<|MERGE_RESOLUTION|>--- conflicted
+++ resolved
@@ -3,13 +3,8 @@
 gardenerCertManager: "0.17.5"
 controllerTools: "0.18.0"
 docker: "27.5.1"
-<<<<<<< HEAD
-go: "1.24.5"
+go: "1.24.6"
 golangciLint: "2.3.1"
-=======
-go: "1.24.6"
-golangciLint: "2.1.6"
->>>>>>> c4f117a1
 istio: "1.24.1"
 k3d: "5.8.3"
 k8s: "1.32.2" # kubernetes version used in e2e tests

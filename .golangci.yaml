linters:
  enable-all: true
  disable:
    - contextcheck # too many false positives
    - deadcode # deprecated (since v1.49.0) and replaced by 'unused'
<<<<<<< HEAD
    - depguard # checks if package imports are in a list of acceptable packages, we don't maintain such a list
=======
    - depguard # checks if package imports are whitelisted
>>>>>>> e66f5f54
    - exhaustivestruct # deprecated (since v1.46.0) and replaced by 'exhaustruct'
    - exhaustruct # TODO enable and fix, use regex to exclude certain cases
    - gci # keep disabled for now since it will autofix all imports and result in a git dirty state
    - godox # TODO enable and fix
    - golint # deprecated (since v1.41.0) and replaced by 'revive'
    - ifshort # deprecated (since v1.48.0)
    - interfacer # deprecated (since v1.38.0)
    - ireturn # TODO enable and fix
    - maligned # deprecated (since v1.38.0)
    - nlreturn # too strict and mostly code is not more readable
    - nosnakecase  # deprecated (since v1.48.1) and replaced by 'revive'
    - scopelint # deprecated (since v1.39.0) and replaced by 'exportloopref'
    - structcheck # deprecated (since v1.49.0) and replaced by 'unused'
    - sqlclosecheck # not needed for this project
    - varcheck # deprecated (since v1.49.0) and replaced by 'unused'
    - wsl # too strict and mostly code is not more readable
    - wrapcheck # TODO enable and fix
linters-settings:
  cyclop:
    max-complexity: 20
  gci:
    sections:
      - standard
      - default
      - prefix(github.com/kyma-project)
  gomoddirectives:
    replace-allow-list:
      - github.com/Venafi/vcert/v4
  ireturn:
    allow:
      - anon
      - error
      - empty
      - stdlib
      - Client
      - record.EventRecorder
      - client.Object
issues:
  max-issues-per-linter: 0
  max-same-issues: 0
output:
  sort-results: true
run:
  timeout: 15m
  skip-files:
    - zz_generated.deepcopy.go<|MERGE_RESOLUTION|>--- conflicted
+++ resolved
@@ -3,11 +3,7 @@
   disable:
     - contextcheck # too many false positives
     - deadcode # deprecated (since v1.49.0) and replaced by 'unused'
-<<<<<<< HEAD
-    - depguard # checks if package imports are in a list of acceptable packages, we don't maintain such a list
-=======
     - depguard # checks if package imports are whitelisted
->>>>>>> e66f5f54
     - exhaustivestruct # deprecated (since v1.46.0) and replaced by 'exhaustruct'
     - exhaustruct # TODO enable and fix, use regex to exclude certain cases
     - gci # keep disabled for now since it will autofix all imports and result in a git dirty state

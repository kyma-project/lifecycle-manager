version: "2"
linters:
  default: all
  disable:
    - contextcheck # too many false positives
    - depguard # checks if package imports are whitelisted
    - exhaustruct # too subjective and harms code readability
    - nlreturn # too strict and mostly code is not more readable
    - paralleltest # should be enabled consciously for long running tests
<<<<<<< HEAD
    - recvcheck
    - lll # revive.line-length-limit serve same purpose
=======
>>>>>>> e062a1ed
    - sqlclosecheck # not needed for this project
    - wsl # too strict and mostly code is not more readable
    - wsl_v5 # too strict
    - noinlineerr # we want to keep inlining
  settings:
    recvcheck:
      disable-builtin: true
      # User-defined method exclusions.
      # The format is `struct_name.method_name` (ex: `Foo.MethodName`).
      # A wildcard `*` can use as a struct name (ex: `*.MethodName`).
      # Default: []
      exclusions:
        - "ResourceList.append"
        - "*.DeepCopyInto"
        - "*.DeepCopy"
        - "*.DeepCopyObject"
    cyclop:
      max-complexity: 20
    exhaustruct:
      exclude:
        - gdfs
    funlen:
      lines: 80
    gomoddirectives:
      replace-allow-list:
        - github.com/kyma-project/lifecycle-manager/api
      replace-local: true
    importas:
      alias:
        - pkg: github.com/kyma-project/template-operator/api/v1alpha1
          alias: templatev1alpha1
        - pkg: github.com/gardener/cert-management/pkg/apis/cert/v1alpha1
          alias: gcertv1alpha1
        - pkg: github.com/gardener/cert-management/pkg/client/cert/clientset/versioned/typed/cert/v1alpha1
          alias: gcertclientv1alpha1
        - pkg: github.com/cert-manager/cert-manager/pkg/apis/certmanager/v1
          alias: certmanagerv1
        - pkg: github.com/cert-manager/cert-manager/pkg/apis/meta/v1
          alias: certmanagermetav1
        - pkg: github.com/cert-manager/cert-manager/pkg/client/clientset/versioned/typed/certmanager/v1
          alias: certmanagerclientv1
        - pkg: github.com/google/go-containerregistry/pkg/v1
          alias: containerregistryv1
        - pkg: github.com/kyma-project/lifecycle-manager/internal/controller/common/metrics
          alias: commonmetrics
        - pkg: github.com/kyma-project/lifecycle-manager/internal/declarative/v2
          alias: declarativev2
        - pkg: github.com/kyma-project/lifecycle-manager/tests/integration/declarative
          alias: declarativetest
        - pkg: github.com/kyma-project/lifecycle-manager/tests/integration/controller/manifest
          alias: manifesttest
        - pkg: github.com/kyma-project/runtime-watcher/listener/pkg/v2/event
          alias: watcherevent
        - pkg: github.com/kyma-project/runtime-watcher/listener/pkg/metrics
          alias: watchermetrics
        - pkg: ocm.software/ocm/api/ocm/compdesc/meta/v1
          alias: ocmmetav1
        - pkg: ocm.software/ocm/api/ocm/compdesc/versions/v2
          alias: compdescv2
        - pkg: istio.io/api/networking/v1beta1
          alias: istioapiv1beta1
        - pkg: istio.io/client-go/pkg/apis/networking/v1beta1
          alias: istioclientapiv1beta1
        - pkg: istio.io/client-go/pkg/clientset/versioned
          alias: istioclient
        - pkg: istio.io/client-go/pkg/clientset/versioned/scheme
          alias: istioscheme
        - pkg: k8s.io/api/admission/v1
          alias: apiadmissionv1
        - pkg: k8s.io/api/admissionregistration/v1
          alias: admissionregistrationv1
        - pkg: k8s.io/api/apps/v1
          alias: apiappsv1
        - pkg: k8s.io/api/core/v1
          alias: apicorev1
        - pkg: k8s.io/api/rbac/v1
          alias: apirbacv1
        - pkg: k8s.io/apiextensions-apiserver/pkg/apis/apiextensions/v1
          alias: apiextensionsv1
        - pkg: k8s.io/apimachinery/pkg/api/errors
          alias: apierrors
        - pkg: k8s.io/apimachinery/pkg/apis/meta/v1
          alias: apimetav1
        - pkg: k8s.io/apimachinery/pkg/labels
          alias: k8slabels
        - pkg: k8s.io/apimachinery/pkg/runtime
          alias: machineryruntime
        - pkg: k8s.io/apimachinery/pkg/util/runtime
          alias: machineryutilruntime
        - pkg: k8s.io/apimachinery/pkg/util/yaml
          alias: machineryaml
        - pkg: k8s.io/client-go/kubernetes/scheme
          alias: k8sclientscheme
        - pkg: k8s.io/client-go/kubernetes/typed/core/v1
          alias: k8scorev1
        - pkg: sigs.k8s.io/controller-runtime
          alias: ctrl
        - pkg: sigs.k8s.io/controller-runtime/pkg/controller
          alias: ctrlruntime
        - pkg: sigs.k8s.io/controller-runtime/pkg/log
          alias: logf
        - pkg: sigs.k8s.io/controller-runtime/pkg/metrics
          alias: ctrlmetrics
        - pkg: sigs.k8s.io/controller-runtime/pkg/metrics/server
          alias: metricsserver
        - pkg: github.com/prometheus/client_model/go
          alias: prometheusclient
        - pkg: github.com/kyma-project/lifecycle-manager/tests/integration/commontestutils/skrcontextimpl
          alias: testskrcontext
        - pkg: github.com/kyma-project/lifecycle-manager/internal/controller/watcher
          alias: watcherctrl
        - pkg: github.com/kyma-project/lifecycle-manager/internal/gatewaysecret/client
          alias: gatewaysecretclient
        - pkg: github.com/kyma-project/lifecycle-manager/internal/gatewaysecret/handler
          alias: gatewaysecrethandler
        - pkg: github.com/kyma-project/lifecycle-manager/pkg/module/common
          alias: modulecommon
        - pkg: github.com/kyma-project/lifecycle-manager/internal/repository/kyma
          alias: kymarepository
        - pkg: github.com/kyma-project/lifecycle-manager/internal/repository/secret
          alias: secretrepository
        - pkg: k8s.io/api/networking/v1
          alias: apinetworkv1
        - pkg: github.com/kyma-project/lifecycle-manager/internal/service/watcher/resources
          alias: skrwebhookresources
        - pkg: github.com/kyma-project/lifecycle-manager/internal/service/watcher/certificate/renewal/certmanager
          alias: certmanagerrenewal
        - pkg: github.com/kyma-project/lifecycle-manager/internal/repository/watcher/certificate/errors
          alias: certerror
        - pkg: github.com/kyma-project/lifecycle-manager/internal/repository/watcher/certificate/certmanager/certificate
          alias: certmanagercertificate
        - pkg: github.com/kyma-project/lifecycle-manager/internal/repository/watcher/certificate/gcm/certificate
          alias: gcmcertificate
        - pkg: github.com/kyma-project/lifecycle-manager/internal/service/skrclient/cache
          alias: skrclientcache
      no-unaliased: true
      no-extra-aliases: true
    ireturn:
      allow:
        - anon
        - error
        - empty
        - stdlib
        - Client
        - record.EventRecorder
        - client.Object
        - schema.ObjectKind
        - runtime.Object
        - meta.RESTMapper
        - client.SubResourceWriter
        - openapi.Resources
        - validation.Schema
        - discovery.CachedDiscoveryInterface
        - machineryruntime.Object
        - v1.Layer
        - authn.Keychain
        - ratelimiter.RateLimiter
    nestif:
      min-complexity: 6
    nolintlint:
      require-explanation: true
    revive:
      severity: error
      rules:
        - name: comment-spacings
          disabled: true
        - name: dot-imports
          severity: warning
          disabled: true
        - name: line-length-limit
          arguments:
            - 120
          severity: warning
    staticcheck:
      dot-import-whitelist:
        - github.com/onsi/ginkgo/v2
        - github.com/onsi/gomega
    varnamelen:
      ignore-names:
        - ok
      ignore-type-assert-ok: true
      ignore-map-index-ok: true
      ignore-chan-recv-ok: true
    wrapcheck:
      ignore-package-globs:
        - github.com/kyma-project/lifecycle-manager/pkg/*
        - github.com/kyma-project/lifecycle-manager/internal/*
  exclusions:
    generated: lax
    presets:
      - comments
      - common-false-positives
      - legacy
      - std-error-handling
    rules:
      - linters:
          - err113
          - fatcontext
          - forcetypeassert
          - funlen
          - gochecknoglobals
          - goconst
          - maintidx
          - nilnil
          - wrapcheck
        path: _test\.go
      - linters:
          - err113
          - wrapcheck
        path: pkg/testutils/
      - linters:
          - err113
          - wrapcheck
        path: tests/e2e/commontestutils/
      - linters:
          - err113
          - wrapcheck
        path: tests/integration/commontestutils/
      - linters:
          - importas
        text: has alias "" which is not part of config
      - linters:
          - lll
        source: "^// +kubebuilder: "
      - linters:
          - lll
        source: "^// http "
    paths:
      - zz_generated.deepcopy.go
      - third_party$
      - builtin$
      - examples$
      - .*/mock_.*.go$
      - .*/mock/.*.go$
issues:
  max-issues-per-linter: 0
  max-same-issues: 0
formatters:
  enable:
    - gci
    - gofmt
    - gofumpt
    - goimports
  settings:
    gci:
      sections:
        - standard
        - default
        - prefix(github.com/kyma-project/lifecycle-manager)
        - blank
        - dot
      custom-order: true
  exclusions:
    generated: lax
    paths:
      - zz_generated.deepcopy.go
      - third_party$
      - builtin$
      - examples$
      - tests/e2e/
      - tests/integration/<|MERGE_RESOLUTION|>--- conflicted
+++ resolved
@@ -7,11 +7,7 @@
     - exhaustruct # too subjective and harms code readability
     - nlreturn # too strict and mostly code is not more readable
     - paralleltest # should be enabled consciously for long running tests
-<<<<<<< HEAD
-    - recvcheck
     - lll # revive.line-length-limit serve same purpose
-=======
->>>>>>> e062a1ed
     - sqlclosecheck # not needed for this project
     - wsl # too strict and mostly code is not more readable
     - wsl_v5 # too strict

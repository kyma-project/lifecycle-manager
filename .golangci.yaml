linters:
  enable-all: true
  disable:
    - contextcheck # too many false positives
    - depguard # checks if package imports are whitelisted
    - exhaustruct # too subjective and harms code readability
    - lll
    - nlreturn # too strict and mostly code is not more readable
    - sqlclosecheck # not needed for this project
    - tenv # deprecated, feature already covered by another linter
    - paralleltest # should be enabled consciously for long running tests
    - recvcheck # too many changes required, created an issue to enable this explicitly
    - wsl # too strict and mostly code is not more readable
linters-settings:
  gomoddirectives:
    replace-local: true
    replace-allow-list:
      - github.com/kyma-project/lifecycle-manager/api
  stylecheck:
    dot-import-whitelist:
      - github.com/onsi/ginkgo/v2
      - github.com/onsi/gomega
  revive:
    severity: error
    rules:
      - name: comment-spacings
        disabled: true
      - name: dot-imports
        severity: warning
        disabled: true
      - name: line-length-limit
        severity: warning
        disabled: true
        arguments: [120]
  funlen:
    lines: 80
  cyclop:
    max-complexity: 20
  nestif:
    min-complexity: 6
  gci:
    sections:
      - standard # Standard packages.
      - default # Imports that could not be matched to another section type.
      - prefix(github.com/kyma-project/lifecycle-manager) # Imports with the specified prefix.
      - blank # Blank imports.
      - dot # Dot imports.
    custom-order: true
    skip-generated: true
  nolintlint:
    require-explanation: true
  importas:
    no-unaliased: true
    no-extra-aliases: true
    alias:
      - pkg: github.com/kyma-project/template-operator/api/v1alpha1
        alias: templatev1alpha1
      - pkg: github.com/gardener/cert-management/pkg/apis/cert/v1alpha1
        alias: gcertv1alpha1
      - pkg: github.com/gardener/cert-management/pkg/client/cert/clientset/versioned/typed/cert/v1alpha1
        alias: gcertclientv1alpha1
      - pkg: github.com/cert-manager/cert-manager/pkg/apis/certmanager/v1
        alias: certmanagerv1
      - pkg: github.com/cert-manager/cert-manager/pkg/apis/meta/v1
        alias: certmanagermetav1
      - pkg: github.com/cert-manager/cert-manager/pkg/client/clientset/versioned/typed/certmanager/v1
        alias: certmanagerclientv1
      - pkg: github.com/google/go-containerregistry/pkg/v1
        alias: containerregistryv1
      - pkg: github.com/kyma-project/lifecycle-manager/internal/controller/common/metrics
        alias: commonmetrics
      - pkg: github.com/kyma-project/lifecycle-manager/internal/declarative/v2
        alias: declarativev2
      - pkg: github.com/kyma-project/lifecycle-manager/tests/integration/declarative
        alias: declarativetest
      - pkg: github.com/kyma-project/lifecycle-manager/tests/integration/controller/manifest
        alias: manifesttest
      - pkg: github.com/kyma-project/runtime-watcher/listener/pkg/event
        alias: watcherevent
      - pkg: github.com/kyma-project/runtime-watcher/listener/pkg/metrics
        alias: watchermetrics
      - pkg: ocm.software/ocm/api/ocm/compdesc/meta/v1
        alias: ocmmetav1
      - pkg: ocm.software/ocm/api/ocm/compdesc/versions/v2
        alias: compdescv2
      - pkg: istio.io/api/networking/v1beta1
        alias: istioapiv1beta1
      - pkg: istio.io/client-go/pkg/apis/networking/v1beta1
        alias: istioclientapiv1beta1
      - pkg: istio.io/client-go/pkg/clientset/versioned
        alias: istioclient
      - pkg: istio.io/client-go/pkg/clientset/versioned/scheme
        alias: istioscheme
      - pkg: k8s.io/api/admission/v1
        alias: apiadmissionv1
      - pkg: k8s.io/api/admissionregistration/v1
        alias: admissionregistrationv1
      - pkg: k8s.io/api/apps/v1
        alias: apiappsv1
      - pkg: k8s.io/api/core/v1
        alias: apicorev1
      - pkg: k8s.io/api/rbac/v1
        alias: apirbacv1
      - pkg: k8s.io/apiextensions-apiserver/pkg/apis/apiextensions/v1
        alias: apiextensionsv1
      - pkg: k8s.io/apimachinery/pkg/api/errors
        alias: apierrors
      - pkg: k8s.io/apimachinery/pkg/apis/meta/v1
        alias: apimetav1
      - pkg: k8s.io/apimachinery/pkg/labels
        alias: k8slabels
      - pkg: k8s.io/apimachinery/pkg/runtime
        alias: machineryruntime
      - pkg: k8s.io/apimachinery/pkg/util/runtime
        alias: machineryutilruntime
      - pkg: k8s.io/apimachinery/pkg/util/yaml
        alias: machineryaml
      - pkg: k8s.io/client-go/kubernetes/scheme
        alias: k8sclientscheme
      - pkg: k8s.io/client-go/kubernetes/typed/core/v1
        alias: k8scorev1
      - pkg: sigs.k8s.io/controller-runtime
        alias: ctrl
      - pkg: sigs.k8s.io/controller-runtime/pkg/controller
        alias: ctrlruntime
      - pkg: sigs.k8s.io/controller-runtime/pkg/log
        alias: logf
      - pkg: sigs.k8s.io/controller-runtime/pkg/metrics
        alias: ctrlmetrics
      - pkg: sigs.k8s.io/controller-runtime/pkg/metrics/server
        alias: metricsserver
      - pkg: github.com/prometheus/client_model/go
        alias: prometheusclient
      - pkg: github.com/kyma-project/lifecycle-manager/tests/integration/commontestutils/skrcontextimpl
        alias: testskrcontext
      - pkg: github.com/kyma-project/lifecycle-manager/internal/controller/watcher
        alias: watcherctrl
      - pkg: github.com/kyma-project/lifecycle-manager/internal/gatewaysecret/client
        alias: gatewaysecretclient
      - pkg: github.com/kyma-project/lifecycle-manager/internal/gatewaysecret/handler
        alias: gatewaysecrethandler
      - pkg: github.com/kyma-project/lifecycle-manager/pkg/module/common
        alias: modulecommon
<<<<<<< HEAD
      - pkg: k8s.io/api/networking/v1
        alias: apinetworkv1
=======
      - pkg: github.com/kyma-project/lifecycle-manager/internal/repository/kyma
        alias: kymarepository
>>>>>>> a647a4df
  ireturn:
    allow:
      - anon
      - error
      - empty
      - stdlib
      - Client
      - record.EventRecorder
      - client.Object
      - schema.ObjectKind #api/v1beta2/moduletemplate_types.go
      - runtime.Object #api/v1beta2/moduletemplate_types.go
      - meta.RESTMapper #internal/declarative/v2/client_proxy.go, internal/declarative/v2/rest_getter_proxy.go
      - client.SubResourceWriter #internal/declarative/v2/client_proxy.go
      - openapi.Resources #internal/declarative/v2/kube_factory_proxy.go
      - validation.Schema #internal/declarative/v2/kube_factory_proxy.go
      - discovery.CachedDiscoveryInterface #internal/declarative/v2/rest_getter_proxy.go
      - machineryruntime.Object #internal/declarative/v2/ssa.go
      - v1.Layer #internal/manifest/parse.go, tests/integration/controller/manifest/manifest.go
      - authn.Keychain #internal/manifest/spec_resolver.go, pkg/ocmextensions/cred.go
      - ratelimiter.RateLimiter #internal/rate_limiter.go
  wrapcheck:
    ignorePackageGlobs:
      - github.com/kyma-project/lifecycle-manager/pkg/*
      - github.com/kyma-project/lifecycle-manager/internal/*
  varnamelen:
    ignore-names:
      - ok # Ignore "ok" variables as return values of functions
    # Ignore "ok" variables that hold the bool return value of a type assertion. (defaults to false)
    ignore-type-assert-ok: true
    # Ignore "ok" variables that hold the bool return value of a map index. (defaults to false)
    ignore-map-index-ok: true
    # Ignore "ok" variables that hold the bool return value of a channel receive. (defaults to false)
    ignore-chan-recv-ok: true
  exhaustruct:
    exclude:
      - gdfs
issues:
  exclude-files:
    - zz_generated.deepcopy.go
  exclude-rules:
    - path: "_test\\.go"
      linters:
        - wrapcheck # Errors do not need to be wrapped in unit and integration tests
        - err113 # Dynamic error creation in unit and integration tests is ok
        - gochecknoglobals # Does not apply to unit and integration tests
        - funlen # Table driven unit and integration tests exceed function length by design
        - maintidx # Table driven unit and integration tests exceed maintainability index by design
        - nilnil # Test mocks will use nilnil return values purposely
        - fatcontext # Tests will use fatcontext for convenience
        - goconst # Tests will use repetetive values all the time
    - path: "pkg/testutils/"
      linters:
        - wrapcheck # Errors do not need to be wrapped in unit and integration test utils
        - err113 # Dynamic error creation in unit and integration test utils is ok
    - path: "tests/e2e/commontestutils/"
      linters:
        - wrapcheck # Errors do not need to be wrapped in e2e test utils
        - err113 # Dynamic error creation in e2e test utils is ok
    - path: "tests/integration/commontestutils/"
      linters:
        - wrapcheck # Errors do not need to be wrapped in integration test utils
        - err113 # Dynamic error creation in integration test utils is ok
    - path: tests/e2e/
      linters: [gci] # Disable gci due to the test utilities dot import.
    - path: tests/integration/
      linters: [gci] # Disable gci due to the test utilities dot import.
    - linters:
        - importas
      text: has alias "" which is not part of config # Ignore false positives that emerged due to https://github.com/julz/importas/issues/15.
    - linters:
        - lll
      source: "^// +kubebuilder: " # Exclude lll issues for long lines starting with kubebuilder marker prefix
    - linters:
        - lll # Exclude lll issues for long lines starting with an url
      source: "^// http "
  max-issues-per-linter: 0
  max-same-issues: 0
output:
  sort-results: true
run:
  timeout: 15m<|MERGE_RESOLUTION|>--- conflicted
+++ resolved
@@ -141,13 +141,10 @@
         alias: gatewaysecrethandler
       - pkg: github.com/kyma-project/lifecycle-manager/pkg/module/common
         alias: modulecommon
-<<<<<<< HEAD
       - pkg: k8s.io/api/networking/v1
         alias: apinetworkv1
-=======
       - pkg: github.com/kyma-project/lifecycle-manager/internal/repository/kyma
         alias: kymarepository
->>>>>>> a647a4df
   ireturn:
     allow:
       - anon

component:
  componentReferences: []
  name: kyma.project.io/module/template
  provider: internal
  repositoryContexts:
<<<<<<< HEAD
  - baseUrl: op-kcp-registry.localhost:57323/unsigned
=======
  - baseUrl: europe-west3-docker.pkg.dev/sap-kyma-jellyfish-dev/operator-test
>>>>>>> 2e677c0b
    componentNameMapping: urlPath
    type: ociRegistry
  resources:
  - access:
<<<<<<< HEAD
      filename: sha256:e1f55ebabf15f643a6012ecff52ee239d900eb08e470645133dcbe2178475df9
=======
      filename: sha256:8a8e2022df14c2fd97f49a2eb0736a33a079e2a2ff7ee207419b25604b86c4b9
>>>>>>> 2e677c0b
      mediaType: application/gzip
      type: localFilesystemBlob
    name: template-operator
    relation: local
    type: helm-chart
<<<<<<< HEAD
    version: 0.0.2
  - access:
      filename: sha256:e3b0c44298fc1c149afbf4c8996fb92427ae41e4649b934ca495991b7852b855
=======
    version: 0.0.4
  - access:
      filename: sha256:70b0d7ac5080db7a7110c22c04c9796e22b9f807e7b0b2ed07b1bcef58002aa4
>>>>>>> 2e677c0b
      mediaType: application/octet-stream
      type: localFilesystemBlob
    name: config
    relation: local
    type: yaml
<<<<<<< HEAD
    version: 0.0.2
  sources: []
  version: 0.0.2
=======
    version: 0.0.4
  sources: []
  version: 0.0.4
>>>>>>> 2e677c0b
meta:
  schemaVersion: v2<|MERGE_RESOLUTION|>--- conflicted
+++ resolved
@@ -3,47 +3,27 @@
   name: kyma.project.io/module/template
   provider: internal
   repositoryContexts:
-<<<<<<< HEAD
-  - baseUrl: op-kcp-registry.localhost:57323/unsigned
-=======
   - baseUrl: europe-west3-docker.pkg.dev/sap-kyma-jellyfish-dev/operator-test
->>>>>>> 2e677c0b
     componentNameMapping: urlPath
     type: ociRegistry
   resources:
   - access:
-<<<<<<< HEAD
-      filename: sha256:e1f55ebabf15f643a6012ecff52ee239d900eb08e470645133dcbe2178475df9
-=======
       filename: sha256:8a8e2022df14c2fd97f49a2eb0736a33a079e2a2ff7ee207419b25604b86c4b9
->>>>>>> 2e677c0b
       mediaType: application/gzip
       type: localFilesystemBlob
     name: template-operator
     relation: local
     type: helm-chart
-<<<<<<< HEAD
-    version: 0.0.2
-  - access:
-      filename: sha256:e3b0c44298fc1c149afbf4c8996fb92427ae41e4649b934ca495991b7852b855
-=======
     version: 0.0.4
   - access:
       filename: sha256:70b0d7ac5080db7a7110c22c04c9796e22b9f807e7b0b2ed07b1bcef58002aa4
->>>>>>> 2e677c0b
       mediaType: application/octet-stream
       type: localFilesystemBlob
     name: config
     relation: local
     type: yaml
-<<<<<<< HEAD
-    version: 0.0.2
-  sources: []
-  version: 0.0.2
-=======
     version: 0.0.4
   sources: []
   version: 0.0.4
->>>>>>> 2e677c0b
 meta:
   schemaVersion: v2
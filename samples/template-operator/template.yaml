--- conflicted
+++ resolved
@@ -8,11 +8,7 @@
     "operator.kyma-project.io/controller-name": "manifest"
     "operator.kyma-project.io/module-name": "template"
   annotations:
-<<<<<<< HEAD
-    "operator.kyma-project.io/module-version": "0.0.2"
-=======
     "operator.kyma-project.io/module-version": "0.0.4"
->>>>>>> 2e677c0b
     "operator.kyma-project.io/module-provider": "internal"
     "operator.kyma-project.io/descriptor-schema-version": "v2"
 spec:
@@ -33,43 +29,25 @@
       name: kyma.project.io/module/template
       provider: internal
       repositoryContexts:
-<<<<<<< HEAD
-      - baseUrl: op-kcp-registry.localhost:57323/unsigned
-=======
       - baseUrl: europe-west3-docker.pkg.dev/sap-kyma-jellyfish-dev/operator-test
->>>>>>> 2e677c0b
         componentNameMapping: urlPath
         type: ociRegistry
       resources:
       - access:
-<<<<<<< HEAD
-          digest: sha256:e1f55ebabf15f643a6012ecff52ee239d900eb08e470645133dcbe2178475df9
-=======
           digest: sha256:8a8e2022df14c2fd97f49a2eb0736a33a079e2a2ff7ee207419b25604b86c4b9
->>>>>>> 2e677c0b
           type: localOciBlob
         name: template-operator
         relation: local
         type: helm-chart
-<<<<<<< HEAD
-        version: 0.0.2
-=======
         version: 0.0.4
->>>>>>> 2e677c0b
       - access:
           digest: sha256:70b0d7ac5080db7a7110c22c04c9796e22b9f807e7b0b2ed07b1bcef58002aa4
           type: localOciBlob
         name: config
         relation: local
         type: yaml
-<<<<<<< HEAD
-        version: 0.0.2
-      sources: []
-      version: 0.0.2
-=======
         version: 0.0.4
       sources: []
       version: 0.0.4
->>>>>>> 2e677c0b
     meta:
       schemaVersion: v2
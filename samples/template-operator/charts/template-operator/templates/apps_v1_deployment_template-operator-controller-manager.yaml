apiVersion: apps/v1
kind: Deployment
metadata:
  labels:
    control-plane: controller-manager
  name: template-operator-controller-manager
  namespace: template-operator-system
spec:
  replicas: 1
  selector:
    matchLabels:
      control-plane: controller-manager
  template:
    metadata:
      annotations:
        kubectl.kubernetes.io/default-container: manager
      labels:
        control-plane: controller-manager
    spec:
      containers:
      - args:
        - --secure-listen-address=0.0.0.0:8443
        - --upstream=http://127.0.0.1:8080/
        - --logtostderr=true
        - --v=0
        image: gcr.io/kubebuilder/kube-rbac-proxy:v0.8.0
        name: kube-rbac-proxy
        ports:
        - containerPort: 8443
          name: https
          protocol: TCP
        resources:
          limits:
            cpu: 500m
            memory: 128Mi
          requests:
            cpu: 5m
            memory: 64Mi
      - args:
        - --health-probe-bind-address=:8081
        - --metrics-bind-address=127.0.0.1:8080
        - --leader-elect
<<<<<<< HEAD
        command:
        - /manager
        image: op-skr-registry.localhost:55693/unsigned/operator-images/template-operator:0.0.2
=======
        image: europe-west3-docker.pkg.dev/sap-kyma-jellyfish-dev/operator-test/operator-images/template-operator:0.0.4
>>>>>>> 2e677c0b
        livenessProbe:
          httpGet:
            path: /healthz
            port: 8081
          initialDelaySeconds: 15
          periodSeconds: 20
        name: manager
        ports:
        - containerPort: 40000
        readinessProbe:
          httpGet:
            path: /readyz
            port: 8081
          initialDelaySeconds: 5
          periodSeconds: 10
        resources:
          limits:
            cpu: 500m
            memory: 128Mi
          requests:
            cpu: 10m
            memory: 64Mi
        securityContext:
          allowPrivilegeEscalation: false
      securityContext:
        runAsNonRoot: true
      serviceAccountName: template-operator-controller-manager
      terminationGracePeriodSeconds: 10<|MERGE_RESOLUTION|>--- conflicted
+++ resolved
@@ -40,13 +40,7 @@
         - --health-probe-bind-address=:8081
         - --metrics-bind-address=127.0.0.1:8080
         - --leader-elect
-<<<<<<< HEAD
-        command:
-        - /manager
-        image: op-skr-registry.localhost:55693/unsigned/operator-images/template-operator:0.0.2
-=======
         image: europe-west3-docker.pkg.dev/sap-kyma-jellyfish-dev/operator-test/operator-images/template-operator:0.0.4
->>>>>>> 2e677c0b
         livenessProbe:
           httpGet:
             path: /healthz

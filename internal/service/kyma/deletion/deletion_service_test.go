--- conflicted
+++ resolved
@@ -29,10 +29,8 @@
 		nil,
 		nil,
 		nil,
-<<<<<<< HEAD
-		nil,
-=======
->>>>>>> 75c218a7
+		nil,
+		nil,
 	)
 
 	result := svc.Delete(t.Context(), kyma)
@@ -60,10 +58,8 @@
 		nil,
 		nil,
 		nil,
-<<<<<<< HEAD
-		nil,
-=======
->>>>>>> 75c218a7
+		nil,
+		nil,
 	)
 
 	result := svc.Delete(t.Context(), kyma)
@@ -96,10 +92,8 @@
 		nil,
 		nil,
 		nil,
-<<<<<<< HEAD
-		nil,
-=======
->>>>>>> 75c218a7
+		nil,
+		nil,
 	)
 
 	result := svc.Delete(t.Context(), kyma)
@@ -137,12 +131,9 @@
 		uc6,
 		uc7,
 		uc8,
-<<<<<<< HEAD
-		nil,
-		nil,
-=======
+		nil,
+		nil,
 		uc9,
->>>>>>> 75c218a7
 	)
 
 	rslt := svc.Delete(t.Context(), kyma)
@@ -206,10 +197,8 @@
 		nil,
 		nil,
 		nil,
-<<<<<<< HEAD
-		nil,
-=======
->>>>>>> 75c218a7
+		nil,
+		nil,
 	)
 
 	_ = svc.Delete(t.Context(), kyma)

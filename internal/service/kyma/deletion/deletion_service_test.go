package deletion_test

import (
	"context"
	"fmt"
	"testing"

	"github.com/stretchr/testify/assert"
	"github.com/stretchr/testify/require"

	"github.com/kyma-project/lifecycle-manager/api/v1beta2"
	"github.com/kyma-project/lifecycle-manager/internal/errors/kyma/deletion"
	"github.com/kyma-project/lifecycle-manager/internal/result"
	kymadeletionsvc "github.com/kyma-project/lifecycle-manager/internal/service/kyma/deletion"
	"github.com/kyma-project/lifecycle-manager/pkg/testutils/random"
)

func Test_Delete_ReturnsError_WhenIsApplicableReturnsError(t *testing.T) {
	kyma := &v1beta2.Kyma{}
	uc1 := &useCaseStub{isApplicable: true, err: assert.AnError}

	svc := kymadeletionsvc.NewService(
		uc1,
		nil,
		nil,
		nil,
		nil,
		nil,
		nil,
		nil,
<<<<<<< HEAD
		nil,
=======
>>>>>>> adc89857
	)

	result := svc.Delete(t.Context(), kyma)

	require.ErrorIs(t, result.Err, assert.AnError)
	assert.Equal(t, uc1.Name(), result.UseCase)
	assert.True(t, uc1.isApplicableCalled)
	assert.False(t, uc1.executeCalled)
	assert.Equal(t, kyma, uc1.receivedKyma)
}

func Test_Delete_ReturnsEarly_WhenIsApplicableReturnsError(t *testing.T) {
	kyma := &v1beta2.Kyma{}
	uc1 := &useCaseStub{isApplicable: false, err: nil}
	uc2 := &useCaseStub{isApplicable: true, err: assert.AnError}
	uc3 := &useCaseStub{isApplicable: false, err: nil}

	svc := kymadeletionsvc.NewService(
		uc1,
		uc2,
		uc3,
		nil,
		nil,
		nil,
		nil,
		nil,
<<<<<<< HEAD
		nil,
=======
>>>>>>> adc89857
	)

	result := svc.Delete(t.Context(), kyma)

	require.ErrorIs(t, result.Err, assert.AnError)
	assert.Equal(t, uc2.Name(), result.UseCase)
	assert.True(t, uc1.isApplicableCalled)
	assert.False(t, uc1.executeCalled)
	assert.True(t, uc2.isApplicableCalled)
	assert.False(t, uc2.executeCalled)
	assert.False(t, uc3.isApplicableCalled)
	assert.False(t, uc3.executeCalled)
	assert.Equal(t, kyma, uc1.receivedKyma)
	assert.Equal(t, kyma, uc2.receivedKyma)
}

func Test_Delete_ExecutesOnlyFirstApplicableUseCase(t *testing.T) {
	kyma := &v1beta2.Kyma{}
	uc1 := &useCaseStub{isApplicable: false, err: nil}
	uc2 := &useCaseStub{isApplicable: true, err: nil}
	uc3 := &useCaseStub{isApplicable: true, err: nil}

	svc := kymadeletionsvc.NewService(
		uc1,
		uc2,
		uc3,
		nil,
		nil,
		nil,
		nil,
		nil,
<<<<<<< HEAD
		nil,
=======
>>>>>>> adc89857
	)

	result := svc.Delete(t.Context(), kyma)

	require.NoError(t, result.Err)
	assert.Equal(t, uc2.Name(), result.UseCase)
	assert.True(t, uc1.isApplicableCalled)
	assert.False(t, uc1.executeCalled)
	assert.True(t, uc2.isApplicableCalled)
	assert.True(t, uc2.executeCalled)
	assert.False(t, uc3.isApplicableCalled)
	assert.False(t, uc3.executeCalled)
	assert.Equal(t, kyma, uc1.receivedKyma)
	assert.Equal(t, kyma, uc2.receivedKyma)
}

func Test_Delete_Fallthrough_WhenNoUseCaseIsApplicable(t *testing.T) {
	kyma := &v1beta2.Kyma{}
	uc1 := &useCaseStub{isApplicable: false, err: nil}
	uc2 := &useCaseStub{isApplicable: false, err: nil}
	uc3 := &useCaseStub{isApplicable: false, err: nil}
	uc4 := &useCaseStub{isApplicable: false, err: nil}
	uc5 := &useCaseStub{isApplicable: false, err: nil}
	uc6 := &useCaseStub{isApplicable: false, err: nil}
	uc7 := &useCaseStub{isApplicable: false, err: nil}
	uc8 := &useCaseStub{isApplicable: false, err: nil}

	svc := kymadeletionsvc.NewService(
		uc1,
		uc2,
		uc3,
		uc4,
		uc5,
		uc6,
		uc7,
<<<<<<< HEAD
		nil,
		nil,
=======
		uc8,
>>>>>>> adc89857
	)

	rslt := svc.Delete(t.Context(), kyma)

	require.ErrorIs(t, rslt.Err, deletion.ErrNoUseCaseApplicable)
	assert.Equal(t, result.UseCase(""), rslt.UseCase)
	assert.True(t, uc1.isApplicableCalled)
	assert.False(t, uc1.executeCalled)
	assert.True(t, uc2.isApplicableCalled)
	assert.False(t, uc2.executeCalled)
	assert.True(t, uc3.isApplicableCalled)
	assert.False(t, uc3.executeCalled)
	assert.True(t, uc4.isApplicableCalled)
	assert.False(t, uc4.executeCalled)
	assert.True(t, uc5.isApplicableCalled)
	assert.False(t, uc5.executeCalled)
	assert.True(t, uc6.isApplicableCalled)
	assert.False(t, uc6.executeCalled)
	assert.True(t, uc7.isApplicableCalled)
	assert.False(t, uc7.executeCalled)
	assert.Equal(t, kyma, uc1.receivedKyma)
	assert.Equal(t, kyma, uc2.receivedKyma)
	assert.Equal(t, kyma, uc3.receivedKyma)
	assert.Equal(t, kyma, uc4.receivedKyma)
	assert.Equal(t, kyma, uc5.receivedKyma)
	assert.Equal(t, kyma, uc6.receivedKyma)
	assert.Equal(t, kyma, uc7.receivedKyma)
}

func Test_Delete_ExecutesCorrectOrderOfUseCases(t *testing.T) {
	kyma := &v1beta2.Kyma{}

	recordedOrder := []string{}
	uc1 := &orderRecordingUseCaseStub{recorder: &recordedOrder}
	uc2 := &orderRecordingUseCaseStub{recorder: &recordedOrder}
	uc3 := &orderRecordingUseCaseStub{recorder: &recordedOrder}

	executionOrder := []string{
		fmt.Sprintf("%s-%s", uc1.Name(), "isApplicable"),
		fmt.Sprintf("%s-%s", uc1.Name(), "execute"),
		fmt.Sprintf("%s-%s", uc1.Name(), "isApplicable"),
		fmt.Sprintf("%s-%s", uc2.Name(), "isApplicable"),
		fmt.Sprintf("%s-%s", uc2.Name(), "execute"),
		fmt.Sprintf("%s-%s", uc1.Name(), "isApplicable"),
		fmt.Sprintf("%s-%s", uc2.Name(), "isApplicable"),
		fmt.Sprintf("%s-%s", uc3.Name(), "isApplicable"),
		fmt.Sprintf("%s-%s", uc3.Name(), "execute"),
	}

	svc := kymadeletionsvc.NewService(
		uc1,
		uc2,
		uc3,
		nil,
		nil,
		nil,
		nil,
		nil,
<<<<<<< HEAD
		nil,
=======
>>>>>>> adc89857
	)

	_ = svc.Delete(t.Context(), kyma)
	_ = svc.Delete(t.Context(), kyma)
	_ = svc.Delete(t.Context(), kyma)

	require.Equal(t, executionOrder, recordedOrder)
}

type useCaseStub struct {
	receivedKyma *v1beta2.Kyma
	name         result.UseCase

	isApplicableCalled bool
	executeCalled      bool

	isApplicable bool
	err          error
}

func (u *useCaseStub) IsApplicable(_ context.Context, kyma *v1beta2.Kyma) (bool, error) {
	u.receivedKyma = kyma
	u.isApplicableCalled = true
	return u.isApplicable, u.err
}

func (u *useCaseStub) Execute(_ context.Context, kyma *v1beta2.Kyma) result.Result {
	u.receivedKyma = kyma
	u.executeCalled = true
	return result.Result{
		UseCase: u.Name(),
		Err:     u.err,
	}
}

func (u *useCaseStub) Name() result.UseCase {
	if u.name == "" {
		u.name = result.UseCase(random.Name())
	}

	return u.name
}

type orderRecordingUseCaseStub struct {
	name        result.UseCase
	appliedOnce bool
	recorder    *[]string
}

func (u *orderRecordingUseCaseStub) IsApplicable(_ context.Context, _ *v1beta2.Kyma) (bool, error) {
	u.record("isApplicable")

	if !u.appliedOnce {
		u.appliedOnce = true
		return true, nil
	}

	return false, nil
}

func (u *orderRecordingUseCaseStub) Execute(_ context.Context, _ *v1beta2.Kyma) result.Result {
	u.record("execute")
	return result.Result{
		UseCase: u.Name(),
		Err:     nil,
	}
}

func (u *orderRecordingUseCaseStub) Name() result.UseCase {
	if u.name == "" {
		u.name = result.UseCase(random.Name())
	}

	return u.name
}

func (u *orderRecordingUseCaseStub) record(phase string) {
	*u.recorder = append(*u.recorder, fmt.Sprintf("%s-%s", u.Name(), phase))
}<|MERGE_RESOLUTION|>--- conflicted
+++ resolved
@@ -28,10 +28,8 @@
 		nil,
 		nil,
 		nil,
-<<<<<<< HEAD
-		nil,
-=======
->>>>>>> adc89857
+		nil,
+		nil,
 	)
 
 	result := svc.Delete(t.Context(), kyma)
@@ -58,10 +56,8 @@
 		nil,
 		nil,
 		nil,
-<<<<<<< HEAD
-		nil,
-=======
->>>>>>> adc89857
+		nil,
+		nil,
 	)
 
 	result := svc.Delete(t.Context(), kyma)
@@ -93,10 +89,8 @@
 		nil,
 		nil,
 		nil,
-<<<<<<< HEAD
-		nil,
-=======
->>>>>>> adc89857
+		nil,
+		nil,
 	)
 
 	result := svc.Delete(t.Context(), kyma)
@@ -132,12 +126,9 @@
 		uc5,
 		uc6,
 		uc7,
-<<<<<<< HEAD
-		nil,
-		nil,
-=======
 		uc8,
->>>>>>> adc89857
+		nil,
+		nil,
 	)
 
 	rslt := svc.Delete(t.Context(), kyma)
@@ -196,10 +187,8 @@
 		nil,
 		nil,
 		nil,
-<<<<<<< HEAD
-		nil,
-=======
->>>>>>> adc89857
+		nil,
+		nil,
 	)
 
 	_ = svc.Delete(t.Context(), kyma)

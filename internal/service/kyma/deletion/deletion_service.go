package deletion

import (
	"context"
	"errors"

	"github.com/kyma-project/lifecycle-manager/api/v1beta2"
	"github.com/kyma-project/lifecycle-manager/internal/result"
)

var (
	ErrUnableToDetermineUsecaseApplicability = errors.New("unable to determine usecase applicability")
	ErrNoUseCaseApplicable                   = errors.New("no use case applicable for kyma deletion")
)

type UseCase interface {
	IsApplicable(ctx context.Context, mrm *v1beta2.Kyma) (bool, error)
	Execute(ctx context.Context, mrm *v1beta2.Kyma) result.Result
	Name() result.UseCase
}

type Service struct {
	deletionSteps []UseCase
}

func NewService(
	setKcpKymaStateDeleting UseCase,
	setSkrKymaStateDeleting UseCase,
	deleteSkrKyma UseCase,
<<<<<<< HEAD
	deleteManifests UseCase,
=======
	deleteSkrMtCrd UseCase,
	deleteSkrMrmCrd UseCase,
	deleteSkrKymaCrd UseCase,
>>>>>>> fe320229
) *Service {
	return &Service{
		deletionSteps: []UseCase{
			setKcpKymaStateDeleting,
			setSkrKymaStateDeleting,
			deleteSkrKyma,
<<<<<<< HEAD
			deleteManifests,
=======
			deleteSkrMtCrd,
			deleteSkrMrmCrd,
			deleteSkrKymaCrd,
>>>>>>> fe320229
		},
	}
}

func (s *Service) Delete(ctx context.Context, kyma *v1beta2.Kyma) result.Result {
	for _, step := range s.deletionSteps {
		isApplicable, err := step.IsApplicable(ctx, kyma)
		if err != nil {
			return result.Result{
				Err: errors.Join(ErrUnableToDetermineUsecaseApplicability, err),
			}
		}
		if isApplicable {
			return step.Execute(ctx, kyma)
		}
	}

	return result.Result{
		Err: ErrNoUseCaseApplicable,
	}
}<|MERGE_RESOLUTION|>--- conflicted
+++ resolved
@@ -27,26 +27,20 @@
 	setKcpKymaStateDeleting UseCase,
 	setSkrKymaStateDeleting UseCase,
 	deleteSkrKyma UseCase,
-<<<<<<< HEAD
-	deleteManifests UseCase,
-=======
 	deleteSkrMtCrd UseCase,
 	deleteSkrMrmCrd UseCase,
 	deleteSkrKymaCrd UseCase,
->>>>>>> fe320229
+	deleteManifests UseCase,
 ) *Service {
 	return &Service{
 		deletionSteps: []UseCase{
 			setKcpKymaStateDeleting,
 			setSkrKymaStateDeleting,
 			deleteSkrKyma,
-<<<<<<< HEAD
-			deleteManifests,
-=======
 			deleteSkrMtCrd,
 			deleteSkrMrmCrd,
 			deleteSkrKymaCrd,
->>>>>>> fe320229
+			deleteManifests,
 		},
 	}
 }

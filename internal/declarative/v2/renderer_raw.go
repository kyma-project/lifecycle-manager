package v2

import (
	"context"
	"errors"
	"fmt"
	"io"
	"os"

	"github.com/kyma-project/lifecycle-manager/pkg/types"

	apiextensionsv1 "k8s.io/apiextensions-apiserver/pkg/apis/apiextensions/v1"
	"k8s.io/apimachinery/pkg/api/meta"
	metav1 "k8s.io/apimachinery/pkg/apis/meta/v1"
	"k8s.io/apimachinery/pkg/apis/meta/v1/unstructured"
	"k8s.io/apimachinery/pkg/util/yaml"
	"k8s.io/client-go/tools/record"

	"sigs.k8s.io/controller-runtime/pkg/client"
)

const (
	defaultBufferSize                                          = 2048
	ConditionTypeRawManifestCRDs               ConditionType   = "RawManifestCRDs"
	ConditionReasonRawManifestCRDsAreAvailable ConditionReason = "RawManifestCRDsAvailable"
)

func NewRawRenderer(
	spec *Spec,
	clt Client,
	options *Options,
) Renderer {
	return &RawRenderer{
		EventRecorder: options.EventRecorder,
		Client:        clt,
		Path:          spec.Path,
	}
}

type RawRenderer struct {
	record.EventRecorder
	Client
	Path string
	crds []*unstructured.Unstructured
}

func (r *RawRenderer) prerequisiteCondition(object metav1.Object) metav1.Condition {
	return metav1.Condition{
		Type:               string(ConditionTypeRawManifestCRDs),
		Reason:             string(ConditionReasonRawManifestCRDsAreAvailable),
		Status:             metav1.ConditionFalse,
		Message:            "CustomResourceDefinitions from raw manifest resources are installed and ready for use",
		ObservedGeneration: object.GetGeneration(),
	}
}

func (r *RawRenderer) Initialize(obj Object) error {
	status := obj.GetStatus()

	prerequisiteExists := meta.FindStatusCondition(status.Conditions, string(ConditionTypeRawManifestCRDs)) != nil
	if !prerequisiteExists {
		meta.SetStatusCondition(&status.Conditions, r.prerequisiteCondition(obj))
		obj.SetStatus(status)
		return ErrConditionsNotYetRegistered
	}

	return nil
}

func (r *RawRenderer) EnsurePrerequisites(ctx context.Context, obj Object) error {
	status := obj.GetStatus()
	if meta.IsStatusConditionTrue(
		status.Conditions, string(ConditionTypeRawManifestCRDs),
	) {
		return nil
	}
	manifestFile, err := os.Open(r.Path)
	if err != nil {
		r.Event(obj, "Warning", "ReadRawManifest", err.Error())
		obj.SetStatus(status.WithState(StateError).WithErr(err))
		return err
	}

	if err := r.getCRDs(manifestFile); err != nil {
		r.Event(obj, "Warning", "ParseRawManifest", err.Error())
		obj.SetStatus(status.WithState(StateError).WithErr(err))
		return err
	}
	if err := r.installCRDs(ctx); err != nil {
		r.Event(obj, "Warning", "InstallRawManifestCRDs", err.Error())
		obj.SetStatus(status.WithState(StateError).WithErr(err))
		return err
	}
	restMapper, _ := r.ToRESTMapper()
	meta.MaybeResetRESTMapper(restMapper)
	cond := r.prerequisiteCondition(obj)
	cond.Status = metav1.ConditionTrue
	r.Event(obj, "Normal", cond.Reason, cond.Message)
	meta.SetStatusCondition(&status.Conditions, cond)
	obj.SetStatus(status.WithOperation("CRDs are ready"))
	return nil
}

func (r *RawRenderer) Render(_ context.Context, obj Object) ([]byte, error) {
	status := obj.GetStatus()
	manifest, err := os.ReadFile(r.Path)
	if err != nil {
		r.Event(obj, "Warning", "ReadRawManifest", err.Error())
		obj.SetStatus(status.WithState(StateError).WithErr(err))
		return nil, err
	}
	return manifest, nil
}

func (r *RawRenderer) RemovePrerequisites(ctx context.Context, obj Object) error {
	crdLength := len(r.crds)
	if crdLength == 0 {
<<<<<<< HEAD

=======
>>>>>>> c044a5b5
		return nil
	}
	status := obj.GetStatus()
	if err := r.uninstallCRDs(ctx); err != nil {
		r.Event(obj, "Warning", "CRDsUninstallation", err.Error())
		obj.SetStatus(status.WithState(StateError).WithErr(err))
		return err
	}
	return nil
}

func (r *RawRenderer) getCRDs(rawManifestReader io.Reader) error {
	r.crds = make([]*unstructured.Unstructured, 0)
	decoder := yaml.NewYAMLOrJSONDecoder(rawManifestReader, defaultBufferSize)
	for {
		resource := &unstructured.Unstructured{}
		err := decoder.Decode(resource)
		if err != nil && !errors.Is(err, io.EOF) {
			return err
		}
		if errors.Is(err, io.EOF) {
			break
		}
		crdGVK := apiextensionsv1.SchemeGroupVersion.WithKind("CustomResourceDefinition")
		if resource.GroupVersionKind() == crdGVK {
			r.crds = append(r.crds, resource)
			continue
		}
	}
	return nil
}

func (r *RawRenderer) installCRDs(ctx context.Context) error {
	crdCount := len(r.crds)
	errChan := make(chan error, crdCount)
	for idx := range r.crds {
		crd := r.crds[idx]
		go func() {
			errChan <- r.Patch(ctx, crd, client.Apply, client.FieldOwner(FieldOwnerDefault))
		}()
	}
	errs := make([]error, 0)
	for i := 0; i < crdCount; i++ {
		if err := <-errChan; err != nil {
			errs = append(errs, err)
		}
	}
	if len(errs) != 0 {
		return fmt.Errorf("failed to install raw manifest CRDs: %w", types.NewMultiError(errs))
	}

	return nil
}

func (r *RawRenderer) uninstallCRDs(ctx context.Context) error {
	crdCount := len(r.crds)
	errChan := make(chan error, crdCount)
	for idx := range r.crds {
		crd := r.crds[idx]
		go func() {
			errChan <- r.Delete(ctx, crd, &client.DeleteOptions{})
		}()
	}
	errs := make([]error, 0)
	for i := 0; i < crdCount; i++ {
		if err := <-errChan; err != nil {
			errs = append(errs, err)
		}
	}
	if len(errs) != 0 {
		return fmt.Errorf("failed to remove raw manifest CRDs: %w", types.NewMultiError(errs))
	}
	return nil
}<|MERGE_RESOLUTION|>--- conflicted
+++ resolved
@@ -115,10 +115,6 @@
 func (r *RawRenderer) RemovePrerequisites(ctx context.Context, obj Object) error {
 	crdLength := len(r.crds)
 	if crdLength == 0 {
-<<<<<<< HEAD
-
-=======
->>>>>>> c044a5b5
 		return nil
 	}
 	status := obj.GetStatus()

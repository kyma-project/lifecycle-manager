package v2

import (
	"context"
	"fmt"

	"k8s.io/apimachinery/pkg/api/meta"
	machineryruntime "k8s.io/apimachinery/pkg/runtime"
	"k8s.io/apimachinery/pkg/runtime/schema"
	"k8s.io/client-go/rest"
	"sigs.k8s.io/controller-runtime/pkg/client"
)

// Checking compliance with the interface methods implemented below.
var _ client.Client = &SingletonClients{}

// ProxyClient holds information required to proxy Client requests to verify RESTMapper integrity.
// During the proxy, the underlying mapper verifies mapping for the calling resource.
// If not available and NoMatchesKind error occurs, the mappings are reset (if type meta.ResettableRESTMapper).
// After reset a follow-up call verifies if mappings are now available.
type ProxyClient struct {
	config     *rest.Config
	mapper     meta.RESTMapper
	baseClient client.Client
}

// NewClientProxy returns a new instance of ProxyClient.
func NewClientProxy(config *rest.Config, mapper meta.RESTMapper) (client.Client, error) {
	baseClient, err := client.New(config, client.Options{Mapper: mapper})
	if err != nil {
		return nil, fmt.Errorf("failed to create client proxy: %w", err)
	}

	return &ProxyClient{
		config:     config,
		mapper:     mapper,
		baseClient: baseClient,
	}, nil
}

func (p *ProxyClient) GroupVersionKindFor(obj machineryruntime.Object) (schema.GroupVersionKind, error) {
	groupVersion, err := p.baseClient.GroupVersionKindFor(obj)
	if err != nil {
		return schema.GroupVersionKind{}, fmt.Errorf("failed to fetch group version: %w", err)
	}
	return groupVersion, nil
}

func (p *ProxyClient) IsObjectNamespaced(obj machineryruntime.Object) (bool, error) {
	isNameSpaced, err := p.baseClient.IsObjectNamespaced(obj)
	if err != nil {
		return isNameSpaced, fmt.Errorf("failed to fetch group version is namespaced or not: %w", err)
	}
	return isNameSpaced, nil
}

// Scheme returns the scheme this client is using.
func (p *ProxyClient) Scheme() *machineryruntime.Scheme {
	return p.baseClient.Scheme()
}

// RESTMapper returns the rest mapper this client is using.
func (p *ProxyClient) RESTMapper() meta.RESTMapper {
	return p.baseClient.RESTMapper()
}

// Create implements client.Client.
func (p *ProxyClient) Create(ctx context.Context, obj client.Object, opts ...client.CreateOption) error {
	_, err := getResourceMapping(obj, p.mapper, true)
	if err != nil {
		return fmt.Errorf("failed to get resource mapping: %w", err)
	}
	err = p.baseClient.Create(ctx, obj, opts...)
	if err != nil {
		return fmt.Errorf("failed to create object for [%v]: %w", obj, err)
	}
	return nil
}

// Update implements client.Client.
func (p *ProxyClient) Update(ctx context.Context, obj client.Object, opts ...client.UpdateOption) error {
	_, err := getResourceMapping(obj, p.mapper, true)
	if err != nil {
		return fmt.Errorf("failed to get resource mapping: %w", err)
	}
	err = p.baseClient.Update(ctx, obj, opts...)
	if err != nil {
		return fmt.Errorf("failed to update object for[%v]:%w", obj, err)
	}
	return nil
}

// Delete implements client.Client.
func (p *ProxyClient) Delete(ctx context.Context, obj client.Object, opts ...client.DeleteOption) error {
	_, err := getResourceMapping(obj, p.mapper, true)
	if err != nil {
		return fmt.Errorf("failed to get resource mapping: %w", err)
	}
	err = p.baseClient.Delete(ctx, obj, opts...)
	if err != nil {
		return fmt.Errorf("failed to delete object for [%v]: %w", obj, err)
	}
	return nil
}

// DeleteAllOf implements client.Client.
func (p *ProxyClient) DeleteAllOf(
	ctx context.Context, obj client.Object, opts ...client.DeleteAllOfOption,
) error {
	_, err := getResourceMapping(obj, p.mapper, true)
	if err != nil {
		return fmt.Errorf("failed to get resource mapping: %w", err)
	}
	err = p.baseClient.DeleteAllOf(ctx, obj, opts...)
	if err != nil {
		return fmt.Errorf("failed to delete all objects for [%v]: %w", obj, err)
	}
	return nil
}

// Patch implements client.Client.
func (p *ProxyClient) Patch(
	ctx context.Context, obj client.Object, patch client.Patch, opts ...client.PatchOption,
) error {
	_, err := getResourceMapping(obj, p.mapper, true)
	if err != nil {
		return fmt.Errorf("failed to get resource mapping: %w", err)
	}
	err = p.baseClient.Patch(ctx, obj, patch, opts...)
	if err != nil {
		return fmt.Errorf("failed to patch object for [%v]: %w", obj, err)
	}
	return nil
}

// Get implements client.Client.
func (p *ProxyClient) Get(ctx context.Context,
	key client.ObjectKey,
	obj client.Object,
	opts ...client.GetOption,
) error {
	_, err := getResourceMapping(obj, p.mapper, true)
	if err != nil {
		return fmt.Errorf("failed to get resource mapping: %w", err)
	}
	err = p.baseClient.Get(ctx, key, obj, opts...)
	if err != nil {
		return fmt.Errorf("failed to fetch object for [%v]: %w", obj, err)
	}
	return nil
}

// List implements client.Client.
func (p *ProxyClient) List(ctx context.Context, obj client.ObjectList, opts ...client.ListOption) error {
	_, err := getResourceMapping(obj, p.mapper, true)
	if err != nil {
		return fmt.Errorf("failed to get resource mapping: %w", err)
	}
	err = p.baseClient.List(ctx, obj, opts...)
	if err != nil {
		return fmt.Errorf("failed to fetch object for [%v]: %w", obj, err)
	}
	return nil
}

// Status implements client.StatusClient.
<<<<<<< HEAD
func (p *ProxyClient) Status() client.StatusWriter { //nolint:ireturn // This method is used to implement client.StatusClient interface.
=======
func (p *ProxyClient) Status() client.StatusWriter { //nolint:ireturn // interface needs to be implemented
>>>>>>> c4f117a1
	return p.baseClient.Status()
}

func (p *ProxyClient) SubResource(subResource string) client.SubResourceClient {
	return p.baseClient.SubResource(subResource)
}<|MERGE_RESOLUTION|>--- conflicted
+++ resolved
@@ -66,11 +66,10 @@
 
 // Create implements client.Client.
 func (p *ProxyClient) Create(ctx context.Context, obj client.Object, opts ...client.CreateOption) error {
-	_, err := getResourceMapping(obj, p.mapper, true)
-	if err != nil {
+	if _, err := getResourceMapping(obj, p.mapper, true); err != nil {
 		return fmt.Errorf("failed to get resource mapping: %w", err)
 	}
-	err = p.baseClient.Create(ctx, obj, opts...)
+	err := p.baseClient.Create(ctx, obj, opts...)
 	if err != nil {
 		return fmt.Errorf("failed to create object for [%v]: %w", obj, err)
 	}
@@ -79,11 +78,10 @@
 
 // Update implements client.Client.
 func (p *ProxyClient) Update(ctx context.Context, obj client.Object, opts ...client.UpdateOption) error {
-	_, err := getResourceMapping(obj, p.mapper, true)
-	if err != nil {
+	if _, err := getResourceMapping(obj, p.mapper, true); err != nil {
 		return fmt.Errorf("failed to get resource mapping: %w", err)
 	}
-	err = p.baseClient.Update(ctx, obj, opts...)
+	err := p.baseClient.Update(ctx, obj, opts...)
 	if err != nil {
 		return fmt.Errorf("failed to update object for[%v]:%w", obj, err)
 	}
@@ -92,11 +90,10 @@
 
 // Delete implements client.Client.
 func (p *ProxyClient) Delete(ctx context.Context, obj client.Object, opts ...client.DeleteOption) error {
-	_, err := getResourceMapping(obj, p.mapper, true)
-	if err != nil {
+	if _, err := getResourceMapping(obj, p.mapper, true); err != nil {
 		return fmt.Errorf("failed to get resource mapping: %w", err)
 	}
-	err = p.baseClient.Delete(ctx, obj, opts...)
+	err := p.baseClient.Delete(ctx, obj, opts...)
 	if err != nil {
 		return fmt.Errorf("failed to delete object for [%v]: %w", obj, err)
 	}
@@ -107,11 +104,10 @@
 func (p *ProxyClient) DeleteAllOf(
 	ctx context.Context, obj client.Object, opts ...client.DeleteAllOfOption,
 ) error {
-	_, err := getResourceMapping(obj, p.mapper, true)
-	if err != nil {
+	if _, err := getResourceMapping(obj, p.mapper, true); err != nil {
 		return fmt.Errorf("failed to get resource mapping: %w", err)
 	}
-	err = p.baseClient.DeleteAllOf(ctx, obj, opts...)
+	err := p.baseClient.DeleteAllOf(ctx, obj, opts...)
 	if err != nil {
 		return fmt.Errorf("failed to delete all objects for [%v]: %w", obj, err)
 	}
@@ -122,11 +118,10 @@
 func (p *ProxyClient) Patch(
 	ctx context.Context, obj client.Object, patch client.Patch, opts ...client.PatchOption,
 ) error {
-	_, err := getResourceMapping(obj, p.mapper, true)
-	if err != nil {
+	if _, err := getResourceMapping(obj, p.mapper, true); err != nil {
 		return fmt.Errorf("failed to get resource mapping: %w", err)
 	}
-	err = p.baseClient.Patch(ctx, obj, patch, opts...)
+	err := p.baseClient.Patch(ctx, obj, patch, opts...)
 	if err != nil {
 		return fmt.Errorf("failed to patch object for [%v]: %w", obj, err)
 	}
@@ -139,11 +134,10 @@
 	obj client.Object,
 	opts ...client.GetOption,
 ) error {
-	_, err := getResourceMapping(obj, p.mapper, true)
-	if err != nil {
+	if _, err := getResourceMapping(obj, p.mapper, true); err != nil {
 		return fmt.Errorf("failed to get resource mapping: %w", err)
 	}
-	err = p.baseClient.Get(ctx, key, obj, opts...)
+	err := p.baseClient.Get(ctx, key, obj, opts...)
 	if err != nil {
 		return fmt.Errorf("failed to fetch object for [%v]: %w", obj, err)
 	}
@@ -152,11 +146,10 @@
 
 // List implements client.Client.
 func (p *ProxyClient) List(ctx context.Context, obj client.ObjectList, opts ...client.ListOption) error {
-	_, err := getResourceMapping(obj, p.mapper, true)
-	if err != nil {
+	if _, err := getResourceMapping(obj, p.mapper, true); err != nil {
 		return fmt.Errorf("failed to get resource mapping: %w", err)
 	}
-	err = p.baseClient.List(ctx, obj, opts...)
+	err := p.baseClient.List(ctx, obj, opts...)
 	if err != nil {
 		return fmt.Errorf("failed to fetch object for [%v]: %w", obj, err)
 	}
@@ -164,11 +157,7 @@
 }
 
 // Status implements client.StatusClient.
-<<<<<<< HEAD
-func (p *ProxyClient) Status() client.StatusWriter { //nolint:ireturn // This method is used to implement client.StatusClient interface.
-=======
 func (p *ProxyClient) Status() client.StatusWriter { //nolint:ireturn // interface needs to be implemented
->>>>>>> c4f117a1
 	return p.baseClient.Status()
 }
 

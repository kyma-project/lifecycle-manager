package v2

import (
	"context"
	"errors"
	"fmt"
	"strconv"
	"time"

	apicorev1 "k8s.io/api/core/v1"
	"k8s.io/apimachinery/pkg/api/meta"
	apimetav1 "k8s.io/apimachinery/pkg/apis/meta/v1"
	"k8s.io/cli-runtime/pkg/resource"
	ctrl "sigs.k8s.io/controller-runtime"
	"sigs.k8s.io/controller-runtime/pkg/client"
	"sigs.k8s.io/controller-runtime/pkg/controller/controllerutil"
	logf "sigs.k8s.io/controller-runtime/pkg/log"
	"sigs.k8s.io/controller-runtime/pkg/manager"

	"github.com/kyma-project/lifecycle-manager/api/shared"
	"github.com/kyma-project/lifecycle-manager/api/v1beta2"
	"github.com/kyma-project/lifecycle-manager/internal/pkg/metrics"
	"github.com/kyma-project/lifecycle-manager/internal/pkg/resources"
	"github.com/kyma-project/lifecycle-manager/pkg/common"
	"github.com/kyma-project/lifecycle-manager/pkg/queue"
	"github.com/kyma-project/lifecycle-manager/pkg/util"
)

var (
	ErrWarningResourceSyncStateDiff   = errors.New("resource syncTarget state diff detected")
	ErrResourceSyncDiffInSameOCILayer = errors.New("resource syncTarget diff detected but in " +
		"same oci layer, prevent sync resource to be deleted")
	ErrInstallationConditionRequiresUpdate = errors.New("installation condition needs an update")
	ErrObjectHasEmptyState                 = errors.New("object has an empty state")
	ErrRequeueRequired                     = errors.New("requeue required")
	ErrAccessSecretNotFound                = errors.New("access secret not found")
)

const (
	namespaceNotBeRemoved  = "kyma-system"
	CustomResourceManager  = "resource.kyma-project.io/finalizer"
	SyncedOCIRefAnnotation = "sync-oci-ref"
)

func NewFromManager(mgr manager.Manager, prototype Object, requeueIntervals queue.RequeueIntervals,
	metrics *metrics.ManifestMetrics, mandatoryModulesMetrics *metrics.MandatoryModulesMetrics, options ...Option,
) *Reconciler {
	reconciler := &Reconciler{}
	reconciler.prototype = prototype
	reconciler.ManifestMetrics = metrics
	reconciler.MandatoryModuleMetrics = mandatoryModulesMetrics
	reconciler.RequeueIntervals = requeueIntervals
	reconciler.Options = DefaultOptions().Apply(WithManager(mgr)).Apply(options...)
	return reconciler
}

type Reconciler struct {
	prototype Object
	queue.RequeueIntervals
	*Options
	ManifestMetrics        *metrics.ManifestMetrics
	MandatoryModuleMetrics *metrics.MandatoryModulesMetrics
}

type ConditionType string

const (
	ConditionTypeResources    ConditionType = "Resources"
	ConditionTypeInstallation ConditionType = "Installation"
)

type ConditionReason string

const (
	ConditionReasonResourcesAreAvailable ConditionReason = "ResourcesAvailable"
	ConditionReasonReady                 ConditionReason = "Ready"
)

func newInstallationCondition(obj Object) apimetav1.Condition {
	return apimetav1.Condition{
		Type:               string(ConditionTypeInstallation),
		Reason:             string(ConditionReasonReady),
		Status:             apimetav1.ConditionFalse,
		Message:            "installation is ready and resources can be used",
		ObservedGeneration: obj.GetGeneration(),
	}
}

func newResourcesCondition(obj Object) apimetav1.Condition {
	return apimetav1.Condition{
		Type:               string(ConditionTypeResources),
		Reason:             string(ConditionReasonResourcesAreAvailable),
		Status:             apimetav1.ConditionFalse,
		Message:            "resources are parsed and ready for use",
		ObservedGeneration: obj.GetGeneration(),
	}
}

//nolint:funlen,cyclop,gocognit // Declarative pkg will be removed soon
func (r *Reconciler) Reconcile(ctx context.Context, req ctrl.Request) (ctrl.Result, error) {
	startTime := time.Now()
	defer r.recordReconciliationDuration(startTime, req.Name)
	obj, ok := r.prototype.DeepCopyObject().(Object)
	if !ok {
		r.ManifestMetrics.RecordRequeueReason(metrics.ManifestTypeCast, queue.UnexpectedRequeue)
		return ctrl.Result{}, common.ErrTypeAssert
	}
	if err := r.Get(ctx, req.NamespacedName, obj); err != nil {
<<<<<<< HEAD
		logf.FromContext(ctx).Info(req.NamespacedName.String() + " got deleted!")
		if !util.IsNotFound(err) {
			r.ManifestMetrics.RecordRequeueReason(metrics.ManifestRetrieval, queue.UnexpectedRequeue)
			return ctrl.Result{}, fmt.Errorf("manifestController: %w", err)
=======
		if util.IsNotFound(err) {
			logf.FromContext(ctx).Info(req.NamespacedName.String() + " got deleted!")
			return ctrl.Result{}, nil
>>>>>>> 1c7a53fc
		}
		r.Metrics.RecordRequeueReason(metrics.ManifestRetrieval, queue.UnexpectedRequeue)
		return ctrl.Result{}, fmt.Errorf("manifestController: %w", err)
	}

	if r.ShouldSkip(ctx, obj) {
		return ctrl.Result{RequeueAfter: r.Success}, nil
	}

	if err := r.initialize(obj); err != nil {
		return r.ssaStatus(ctx, obj, metrics.ManifestInit)
	}

	if obj.GetLabels() != nil && obj.GetLabels()[shared.IsMandatoryModule] == strconv.FormatBool(true) {
		state := obj.GetStatus().State
		kymaName := obj.GetLabels()[shared.KymaName]
		moduleName := obj.GetLabels()[shared.ModuleName]
		r.MandatoryModuleMetrics.RecordMandatoryModuleState(kymaName, moduleName, state)
	}

	if obj.GetDeletionTimestamp().IsZero() {
		objMeta := r.partialObjectMetadata(obj)
		if controllerutil.AddFinalizer(objMeta, r.Finalizer) {
			return r.ssaSpec(ctx, objMeta, metrics.ManifestAddFinalizer)
		}
	}

	spec, err := r.Spec(ctx, obj)
	if err != nil {
		if !obj.GetDeletionTimestamp().IsZero() {
			r.ManifestMetrics.RemoveManifestDuration(req.Name)
			r.cleanUpMandatoryModuleMetrics(obj)
			return r.removeFinalizers(ctx, obj, []string{r.Finalizer}, metrics.ManifestRemoveFinalizerWhenParseSpec)
		}
		return r.ssaStatus(ctx, obj, metrics.ManifestParseSpec)
	}

	if notContainsSyncedOCIRefAnnotation(obj) {
		updateSyncedOCIRefAnnotation(obj, spec.OCIRef)
		return r.updateObject(ctx, obj, metrics.ManifestInitSyncedOCIRef, queue.IntendedRequeue)
	}

	clnt, err := r.getTargetClient(ctx, obj)
	if err != nil {
		if !obj.GetDeletionTimestamp().IsZero() && errors.Is(err, ErrAccessSecretNotFound) {
			r.cleanUpMandatoryModuleMetrics(obj)
			r.ManifestMetrics.RemoveManifestDuration(req.Name)
			return r.removeFinalizers(ctx, obj, obj.GetFinalizers(), metrics.ManifestRemoveFinalizerWhenSecretGone)
		}

		r.Event(obj, "Warning", "ClientInitialization", err.Error())
		obj.SetStatus(obj.GetStatus().WithState(shared.StateError).WithErr(err))
		return r.ssaStatus(ctx, obj, metrics.ManifestClientInit)
	}

	target, current, err := r.renderResources(ctx, clnt, obj, spec)
	if err != nil {
		if util.IsConnectionRefusedOrUnauthorized(err) {
			r.invalidateClientCache(ctx, obj)
			return r.ssaStatus(ctx, obj, metrics.ManifestUnauthorized)
		}

		return r.ssaStatus(ctx, obj, metrics.ManifestRenderResources)
	}

	if err := r.pruneDiff(ctx, clnt, obj, current, target, spec); errors.Is(err, resources.ErrDeletionNotFinished) {
		r.ManifestMetrics.RecordRequeueReason(metrics.ManifestPruneDiffNotFinished, queue.IntendedRequeue)
		return ctrl.Result{Requeue: true}, nil
	} else if err != nil {
		return r.ssaStatus(ctx, obj, metrics.ManifestPruneDiff)
	}

	if err := r.removeModuleCR(ctx, clnt, obj); err != nil {
		if errors.Is(err, ErrRequeueRequired) {
			r.ManifestMetrics.RecordRequeueReason(metrics.ManifestPreDeleteEnqueueRequired, queue.IntendedRequeue)
			return ctrl.Result{Requeue: true}, nil
		}
		return r.ssaStatus(ctx, obj, metrics.ManifestPreDelete)
	}

	if err = r.syncResources(ctx, clnt, obj, target); err != nil {
		if errors.Is(err, ErrRequeueRequired) {
			r.ManifestMetrics.RecordRequeueReason(metrics.ManifestSyncResourcesEnqueueRequired, queue.IntendedRequeue)
			return ctrl.Result{Requeue: true}, nil
		}
		if errors.Is(err, ErrClientUnauthorized) {
			r.invalidateClientCache(ctx, obj)
		}
		return r.ssaStatus(ctx, obj, metrics.ManifestSyncResources)
	}

	// This situation happens when manifest get new installation layer to update resources,
	// we need to make sure all updates successfully before we can update synced oci ref
	if requireUpdateSyncedOCIRefAnnotation(obj, spec.OCIRef) {
		updateSyncedOCIRefAnnotation(obj, spec.OCIRef)
		return r.updateObject(ctx, obj, metrics.ManifestUpdateSyncedOCIRef, queue.IntendedRequeue)
	}

	if !obj.GetDeletionTimestamp().IsZero() {
		r.cleanUpMandatoryModuleMetrics(obj)
		r.ManifestMetrics.RemoveManifestDuration(req.Name)
		return r.removeFinalizers(ctx, obj, []string{r.Finalizer}, metrics.ManifestRemoveFinalizerInDeleting)
	}
	return ctrl.Result{RequeueAfter: r.Success}, nil
}

func (r *Reconciler) invalidateClientCache(ctx context.Context, obj Object) {
	if r.ClientCacheKeyFn != nil {
		clientsCacheKey, ok := r.ClientCacheKeyFn(ctx, obj)
		if ok {
			logf.FromContext(ctx).Info("Invalidating manifest-controller client cache entry for key: " + fmt.Sprintf("%#v",
				clientsCacheKey))
			r.ClientCache.Delete(clientsCacheKey)
		}
	}
}

func (r *Reconciler) removeFinalizers(ctx context.Context, obj Object, finalizersToRemove []string,
	requeueReason metrics.ManifestRequeueReason,
) (ctrl.Result, error) {
	finalizerRemoved := false
	for _, f := range finalizersToRemove {
		if controllerutil.RemoveFinalizer(obj, f) {
			finalizerRemoved = true
		}
	}
	if finalizerRemoved {
		return r.updateObject(ctx, obj, requeueReason, queue.IntendedRequeue)
	}
	msg := fmt.Sprintf("waiting as other finalizers are present: %s", obj.GetFinalizers())
	r.Event(obj, "Normal", "FinalizerRemoval", msg)

	if obj.GetStatus().State != shared.StateWarning {
		obj.SetStatus(obj.GetStatus().WithState(shared.StateDeleting).WithOperation(msg))
	}

	return r.ssaStatus(ctx, obj, requeueReason)
}

func (r *Reconciler) partialObjectMetadata(obj Object) *apimetav1.PartialObjectMetadata {
	objMeta := &apimetav1.PartialObjectMetadata{}
	objMeta.SetName(obj.GetName())
	objMeta.SetNamespace(obj.GetNamespace())
	objMeta.SetGroupVersionKind(obj.GetObjectKind().GroupVersionKind())
	objMeta.SetFinalizers(obj.GetFinalizers())
	return objMeta
}

func (r *Reconciler) initialize(obj Object) error {
	status := obj.GetStatus()

	for _, condition := range []apimetav1.Condition{
		newResourcesCondition(obj),
		newInstallationCondition(obj),
	} {
		if meta.FindStatusCondition(status.Conditions, condition.Type) == nil {
			meta.SetStatusCondition(&status.Conditions, condition)
		}
	}

	if status.Synced == nil {
		status.Synced = []shared.Resource{}
	}

	if status.State == "" {
		obj.SetStatus(status.WithState(shared.StateProcessing).WithErr(ErrObjectHasEmptyState))
		return ErrObjectHasEmptyState
	}

	obj.SetStatus(status)

	return nil
}

func (r *Reconciler) Spec(ctx context.Context, obj Object) (*Spec, error) {
	spec, err := r.SpecResolver.Spec(ctx, obj)
	if err != nil {
		r.Event(obj, "Warning", "Spec", err.Error())
		obj.SetStatus(obj.GetStatus().WithState(shared.StateError).WithErr(err))
	}
	return spec, err
}

func (r *Reconciler) renderResources(
	ctx context.Context,
	clnt Client,
	obj Object,
	spec *Spec,
) ([]*resource.Info, []*resource.Info, error) {
	resourceCondition := newResourcesCondition(obj)
	status := obj.GetStatus()

	var err error
	var target, current ResourceList

	converter := NewResourceToInfoConverter(ResourceInfoConverter(clnt), r.Namespace)

	if target, err = r.renderTargetResources(ctx, clnt, converter, obj, spec); err != nil {
		return nil, nil, err
	}

	current, err = converter.ResourcesToInfos(status.Synced)
	if err != nil {
		r.Event(obj, "Warning", "CurrentResourceParsing", err.Error())
		obj.SetStatus(status.WithState(shared.StateError).WithErr(err))
		return nil, nil, err
	}

	if !meta.IsStatusConditionTrue(status.Conditions, resourceCondition.Type) {
		r.Event(obj, "Normal", resourceCondition.Reason, resourceCondition.Message)
		resourceCondition.Status = apimetav1.ConditionTrue
		meta.SetStatusCondition(&status.Conditions, resourceCondition)
		obj.SetStatus(status.WithOperation(resourceCondition.Message))
	}

	return target, current, nil
}

func (r *Reconciler) syncResources(ctx context.Context, clnt Client, obj Object,
	target []*resource.Info,
) error {
	status := obj.GetStatus()

	if err := ConcurrentSSA(clnt, r.FieldOwner).Run(ctx, target); err != nil {
		r.Event(obj, "Warning", "ServerSideApply", err.Error())
		obj.SetStatus(status.WithState(shared.StateError).WithErr(err))
		return err
	}

	oldSynced := status.Synced
	newSynced := NewInfoToResourceConverter().InfosToResources(target)
	status.Synced = newSynced

	if hasDiff(oldSynced, newSynced) {
		if obj.GetDeletionTimestamp().IsZero() {
			obj.SetStatus(status.WithState(shared.StateProcessing).WithOperation(ErrWarningResourceSyncStateDiff.Error()))
		} else if status.State != shared.StateWarning {
			obj.SetStatus(status.WithState(shared.StateDeleting).WithOperation("manifest should be deleted"))
		}
		return ErrWarningResourceSyncStateDiff
	}

	for i := range r.PostRuns {
		if err := r.PostRuns[i](ctx, clnt, r.Client, obj); err != nil {
			r.Event(obj, "Warning", "PostRun", err.Error())
			obj.SetStatus(status.WithState(shared.StateError).WithErr(err))
			return err
		}
	}

	return r.checkTargetReadiness(ctx, clnt, obj, target)
}

func hasDiff(oldResources []shared.Resource, newResources []shared.Resource) bool {
	if len(oldResources) != len(newResources) {
		return true
	}
	countMap := map[string]bool{}
	for _, item := range oldResources {
		countMap[item.ID()] = true
	}
	for _, item := range newResources {
		if countMap[item.ID()] {
			countMap[item.ID()] = false
		}
	}
	for _, exists := range countMap {
		if exists {
			return true
		}
	}
	return false
}

func (r *Reconciler) checkTargetReadiness(
	ctx context.Context, clnt Client, manifest Object, target []*resource.Info,
) error {
	status := manifest.GetStatus()

	resourceReadyCheck := r.CustomReadyCheck

	crStateInfo, err := resourceReadyCheck.Run(ctx, clnt, manifest, target)
	if err != nil {
		r.Event(manifest, "Warning", "ResourceReadyCheck", err.Error())
		manifest.SetStatus(status.WithState(shared.StateError).WithErr(err))
		return err
	}

	if crStateInfo.State == shared.StateProcessing {
		waitingMsg := "waiting for resources to become ready: " + crStateInfo.Info
		r.Event(manifest, "Normal", "ResourceReadyCheck", waitingMsg)
		manifest.SetStatus(status.WithState(shared.StateProcessing).WithOperation(waitingMsg))
		return ErrInstallationConditionRequiresUpdate
	}

	installationCondition := newInstallationCondition(manifest)
	if !meta.IsStatusConditionTrue(status.Conditions, installationCondition.Type) || status.State != crStateInfo.State {
		r.Event(manifest, "Normal", installationCondition.Reason, installationCondition.Message)
		installationCondition.Status = apimetav1.ConditionTrue
		meta.SetStatusCondition(&status.Conditions, installationCondition)
		manifest.SetStatus(status.WithState(crStateInfo.State).
			WithOperation(generateOperationMessage(installationCondition, crStateInfo)))
		return ErrInstallationConditionRequiresUpdate
	}

	return nil
}

func generateOperationMessage(installationCondition apimetav1.Condition, stateInfo StateInfo) string {
	if stateInfo.Info != "" {
		return stateInfo.Info
	}
	return installationCondition.Message
}

func (r *Reconciler) removeModuleCR(ctx context.Context, clnt Client, obj Object) error {
	if !obj.GetDeletionTimestamp().IsZero() {
		for _, preDelete := range r.PreDeletes {
			if err := preDelete(ctx, clnt, r.Client, obj); err != nil {
				r.Event(obj, "Warning", "PreDelete", err.Error())
				// we do not set a status here since it will be deleting if timestamp is set.
				return err
			}
		}
	}
	return nil
}

func (r *Reconciler) renderTargetResources(
	ctx context.Context,
	clnt client.Client,
	converter ResourceToInfoConverter,
	obj Object,
	spec *Spec,
) ([]*resource.Info, error) {
	if !obj.GetDeletionTimestamp().IsZero() {
		deleted, err := r.DeletionCheck.Run(ctx, clnt, obj)
		if err != nil {
			return nil, err
		}
		if deleted {
			return ResourceList{}, nil
		}
	}

	status := obj.GetStatus()

	targetResources, err := r.ManifestParser.Parse(spec)
	if err != nil {
		r.Event(obj, "Warning", "ManifestParsing", err.Error())
		obj.SetStatus(status.WithState(shared.StateError).WithErr(err))
		return nil, err
	}

	for _, transform := range r.PostRenderTransforms {
		if err := transform(ctx, obj, targetResources.Items); err != nil {
			r.Event(obj, "Warning", "PostRenderTransform", err.Error())
			obj.SetStatus(status.WithState(shared.StateError).WithErr(err))
			return nil, err
		}
	}

	target, err := converter.UnstructuredToInfos(targetResources.Items)
	if err != nil {
		// Prevent ETCD load bursts during secret rotation
		if !util.IsConnectionRefusedOrUnauthorized(err) {
			r.Event(obj, "Warning", "TargetResourceParsing", err.Error())
		}

		obj.SetStatus(status.WithState(shared.StateError).WithErr(err))
		return nil, err
	}

	return target, nil
}

func (r *Reconciler) pruneDiff(
	ctx context.Context,
	clnt Client,
	obj Object,
	current, target []*resource.Info,
	spec *Spec,
) error {
	diff, err := pruneResource(ResourceList(current).Difference(target), "Namespace", namespaceNotBeRemoved)
	if err != nil {
		return err
	}
	if len(diff) == 0 {
		return nil
	}
	if manifestNotInDeletingAndOciRefNotChangedButDiffDetected(diff, obj, spec) {
		// This case should not happen normally, but if happens, it means the resources read from cache is incomplete,
		// and we should prevent diff resources to be deleted.
		// Meanwhile, evict cache to hope newly created resources back to normal.
		r.Event(obj, "Warning", "PruneDiff", ErrResourceSyncDiffInSameOCILayer.Error())
		obj.SetStatus(obj.GetStatus().WithState(shared.StateWarning).WithOperation(ErrResourceSyncDiffInSameOCILayer.Error()))
		r.ManifestParser.EvictCache(spec)
		return ErrResourceSyncDiffInSameOCILayer
	}

	// Remove this type casting while in progress this issue: https://github.com/kyma-project/lifecycle-manager/issues/1006
	manifest, ok := obj.(*v1beta2.Manifest)
	if !ok {
		return v1beta2.ErrTypeAssertManifest
	}
	return resources.NewConcurrentCleanup(clnt, manifest).DeleteDiffResources(ctx, diff)
}

func manifestNotInDeletingAndOciRefNotChangedButDiffDetected(diff []*resource.Info, obj Object,
	spec *Spec,
) bool {
	return len(diff) > 0 && ociRefNotChanged(obj, spec.OCIRef) && obj.GetDeletionTimestamp().IsZero()
}

func ociRefNotChanged(obj Object, ref string) bool {
	syncedOCIRef, found := obj.GetAnnotations()[SyncedOCIRefAnnotation]
	return found && syncedOCIRef == ref
}

func requireUpdateSyncedOCIRefAnnotation(obj Object, ref string) bool {
	syncedOCIRef, found := obj.GetAnnotations()[SyncedOCIRefAnnotation]
	if found && syncedOCIRef != ref {
		return true
	}
	return false
}

func notContainsSyncedOCIRefAnnotation(obj Object) bool {
	_, found := obj.GetAnnotations()[SyncedOCIRefAnnotation]
	return !found
}

func updateSyncedOCIRefAnnotation(obj Object, ref string) {
	annotations := obj.GetAnnotations()
	if annotations == nil {
		annotations = make(map[string]string)
	}
	annotations[SyncedOCIRefAnnotation] = ref
	obj.SetAnnotations(annotations)
}

func pruneResource(diff []*resource.Info, resourceType string, resourceName string) ([]*resource.Info, error) {
	for index, info := range diff {
		obj, ok := info.Object.(client.Object)
		if !ok {
			return diff, common.ErrTypeAssert
		}
		if obj.GetObjectKind().GroupVersionKind().Kind == resourceType && obj.GetName() == resourceName {
			return append(diff[:index], diff[index+1:]...), nil
		}
	}

	return diff, nil
}

func (r *Reconciler) getTargetClient(ctx context.Context, obj Object) (Client, error) {
	var err error
	var clnt Client
	if r.ClientCacheKeyFn == nil {
		return r.configClient(ctx, obj)
	}

	clientsCacheKey, found := r.ClientCacheKeyFn(ctx, obj)
	if found {
		clnt = r.GetClientFromCache(clientsCacheKey)
	}

	if clnt == nil {
		clnt, err = r.configClient(ctx, obj)
		if err != nil {
			return nil, err
		}
		r.SetClientInCache(clientsCacheKey, clnt)
	}

	if r.Namespace != apimetav1.NamespaceNone && r.Namespace != apimetav1.NamespaceDefault {
		err := clnt.Patch(
			ctx, &apicorev1.Namespace{
				TypeMeta:   apimetav1.TypeMeta{APIVersion: "v1", Kind: "Namespace"},
				ObjectMeta: apimetav1.ObjectMeta{Name: r.Namespace},
			}, client.Apply, client.ForceOwnership, r.FieldOwner,
		)
		if err != nil {
			return nil, fmt.Errorf("failed to patch namespace: %w", err)
		}
	}

	return clnt, nil
}

func (r *Reconciler) configClient(ctx context.Context, obj Object) (Client, error) {
	var err error

	cluster := &ClusterInfo{
		Config: r.Config,
		Client: r.Client,
	}

	if r.TargetCluster != nil {
		cluster, err = r.TargetCluster(ctx, obj)
		if err != nil {
			return nil, err
		}
	}

	clnt, err := NewSingletonClients(cluster)
	if err != nil {
		return nil, err
	}
	return clnt, nil
}

func (r *Reconciler) ssaStatus(ctx context.Context, obj client.Object,
	requeueReason metrics.ManifestRequeueReason,
) (ctrl.Result, error) {
	resetNonPatchableField(obj)
	r.ManifestMetrics.RecordRequeueReason(requeueReason, queue.UnexpectedRequeue)
	if err := r.Status().Patch(ctx, obj, client.Apply, client.ForceOwnership, r.FieldOwner); err != nil {
		r.Event(obj, "Warning", "PatchStatus", err.Error())
		return ctrl.Result{}, fmt.Errorf("failed to patch status: %w", err)
	}

	return ctrl.Result{RequeueAfter: r.RequeueIntervals.Busy}, nil
}

func (r *Reconciler) ssaSpec(ctx context.Context, obj client.Object,
	requeueReason metrics.ManifestRequeueReason,
) (ctrl.Result, error) {
	resetNonPatchableField(obj)
	r.ManifestMetrics.RecordRequeueReason(requeueReason, queue.IntendedRequeue)
	if err := r.Patch(ctx, obj, client.Apply, client.ForceOwnership, r.FieldOwner); err != nil {
		r.Event(obj, "Warning", "PatchObject", err.Error())
		return ctrl.Result{}, fmt.Errorf("failed to patch object: %w", err)
	}
	return ctrl.Result{Requeue: true}, nil
}

func resetNonPatchableField(obj client.Object) {
	obj.SetUID("")
	obj.SetManagedFields(nil)
	obj.SetResourceVersion("")
}

func (r *Reconciler) updateObject(ctx context.Context, obj client.Object,
	requeueReason metrics.ManifestRequeueReason,
	requeueType queue.RequeueType,
) (ctrl.Result, error) {
	r.ManifestMetrics.RecordRequeueReason(requeueReason, requeueType)
	if err := r.Update(ctx, obj); err != nil {
		r.Event(obj, "Warning", "UpdateObject", err.Error())
		return ctrl.Result{}, fmt.Errorf("failed to update object: %w", err)
	}
	return ctrl.Result{Requeue: true}, nil
}

func (r *Reconciler) recordReconciliationDuration(startTime time.Time, name string) {
	duration := time.Since(startTime)
	if duration >= 1*time.Minute {
		r.ManifestMetrics.RecordManifestDuration(name, duration)
	} else {
		r.ManifestMetrics.RemoveManifestDuration(name)
	}
}

func (r *Reconciler) cleanUpMandatoryModuleMetrics(obj Object) {
	if obj.GetLabels()[shared.IsMandatoryModule] == strconv.FormatBool(true) {
		kymaName := obj.GetLabels()[shared.KymaName]
		moduleName := obj.GetLabels()[shared.ModuleName]
		r.MandatoryModuleMetrics.CleanupMetrics(kymaName, moduleName)
	}
}<|MERGE_RESOLUTION|>--- conflicted
+++ resolved
@@ -106,18 +106,11 @@
 		return ctrl.Result{}, common.ErrTypeAssert
 	}
 	if err := r.Get(ctx, req.NamespacedName, obj); err != nil {
-<<<<<<< HEAD
-		logf.FromContext(ctx).Info(req.NamespacedName.String() + " got deleted!")
-		if !util.IsNotFound(err) {
-			r.ManifestMetrics.RecordRequeueReason(metrics.ManifestRetrieval, queue.UnexpectedRequeue)
-			return ctrl.Result{}, fmt.Errorf("manifestController: %w", err)
-=======
 		if util.IsNotFound(err) {
 			logf.FromContext(ctx).Info(req.NamespacedName.String() + " got deleted!")
 			return ctrl.Result{}, nil
->>>>>>> 1c7a53fc
-		}
-		r.Metrics.RecordRequeueReason(metrics.ManifestRetrieval, queue.UnexpectedRequeue)
+		}
+		r.ManifestMetrics.RecordRequeueReason(metrics.ManifestRetrieval, queue.UnexpectedRequeue)
 		return ctrl.Result{}, fmt.Errorf("manifestController: %w", err)
 	}
 

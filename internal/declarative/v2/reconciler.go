--- conflicted
+++ resolved
@@ -4,11 +4,8 @@
 	"context"
 	"errors"
 	"fmt"
-<<<<<<< HEAD
+	"time"
 	"strconv"
-=======
-	"time"
->>>>>>> a8d87cbd
 
 	apicorev1 "k8s.io/api/core/v1"
 	"k8s.io/apimachinery/pkg/api/meta"
@@ -145,11 +142,8 @@
 	spec, err := r.Spec(ctx, obj)
 	if err != nil {
 		if !obj.GetDeletionTimestamp().IsZero() {
-<<<<<<< HEAD
+			r.Metrics.RemoveManifestDuration(req.Name)
 			r.cleanUpMandatoryModuleMetrics(obj)
-=======
-			r.Metrics.RemoveManifestDuration(req.Name)
->>>>>>> a8d87cbd
 			return r.removeFinalizers(ctx, obj, []string{r.Finalizer}, metrics.ManifestRemoveFinalizerWhenParseSpec)
 		}
 		return r.ssaStatus(ctx, obj, metrics.ManifestParseSpec)
@@ -163,11 +157,8 @@
 	clnt, err := r.getTargetClient(ctx, obj)
 	if err != nil {
 		if !obj.GetDeletionTimestamp().IsZero() && errors.Is(err, ErrAccessSecretNotFound) {
-<<<<<<< HEAD
 			r.cleanUpMandatoryModuleMetrics(obj)
-=======
 			r.Metrics.RemoveManifestDuration(req.Name)
->>>>>>> a8d87cbd
 			return r.removeFinalizers(ctx, obj, obj.GetFinalizers(), metrics.ManifestRemoveFinalizerWhenSecretGone)
 		}
 
@@ -186,14 +177,11 @@
 		return r.ssaStatus(ctx, obj, metrics.ManifestRenderResources)
 	}
 
-<<<<<<< HEAD
+	if err := r.pruneDiff(ctx, clnt, obj, current, target, spec); errors.Is(err, resources.ErrDeletionNotFinished) {
+		r.Metrics.RecordRequeueReason(metrics.ManifestPruneDiffNotFinished, queue.IntendedRequeue)
 	diff := ResourceList(current).Difference(target)
 	if err := r.pruneDiff(ctx, clnt, obj, diff, spec); errors.Is(err, ErrDeletionNotFinished) {
 		r.ManifestMetrics.RecordRequeueReason(metrics.ManifestPruneDiffNotFinished, queue.IntendedRequeue)
-=======
-	if err := r.pruneDiff(ctx, clnt, obj, current, target, spec); errors.Is(err, resources.ErrDeletionNotFinished) {
-		r.Metrics.RecordRequeueReason(metrics.ManifestPruneDiffNotFinished, queue.IntendedRequeue)
->>>>>>> a8d87cbd
 		return ctrl.Result{Requeue: true}, nil
 	} else if err != nil {
 		return r.ssaStatus(ctx, obj, metrics.ManifestPruneDiff)
@@ -226,11 +214,8 @@
 	}
 
 	if !obj.GetDeletionTimestamp().IsZero() {
-<<<<<<< HEAD
 		r.cleanUpMandatoryModuleMetrics(obj)
-=======
 		r.Metrics.RemoveManifestDuration(req.Name)
->>>>>>> a8d87cbd
 		return r.removeFinalizers(ctx, obj, []string{r.Finalizer}, metrics.ManifestRemoveFinalizerInDeleting)
 	}
 	return ctrl.Result{RequeueAfter: r.Success}, nil
@@ -685,19 +670,19 @@
 	return ctrl.Result{Requeue: true}, nil
 }
 
-<<<<<<< HEAD
-func (r *Reconciler) cleanUpMandatoryModuleMetrics(obj Object) {
-	if obj.GetLabels()[shared.IsMandatoryModule] == strconv.FormatBool(true) {
-		kymaName := obj.GetLabels()[shared.KymaName]
-		moduleName := obj.GetLabels()[shared.ModuleName]
-		r.MandatoryModuleMetrics.CleanupMetrics(kymaName, moduleName)
-=======
 func (r *Reconciler) recordReconciliationDuration(startTime time.Time, name string) {
 	duration := time.Since(startTime)
 	if duration >= 1*time.Minute {
 		r.Metrics.RecordManifestDuration(name, duration)
 	} else {
 		r.Metrics.RemoveManifestDuration(name)
->>>>>>> a8d87cbd
+	}
+}
+
+func (r *Reconciler) cleanUpMandatoryModuleMetrics(obj Object) {
+	if obj.GetLabels()[shared.IsMandatoryModule] == strconv.FormatBool(true) {
+		kymaName := obj.GetLabels()[shared.KymaName]
+		moduleName := obj.GetLabels()[shared.ModuleName]
+		r.MandatoryModuleMetrics.CleanupMetrics(kymaName, moduleName)
 	}
 }
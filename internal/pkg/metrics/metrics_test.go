package metrics_test

import (
	"fmt"
	"testing"

	. "github.com/kyma-project/lifecycle-manager/internal/pkg/metrics"
)

func Test_ConstantMetricNames(t *testing.T) {
	t.Parallel()
	tests := []struct {
		constName     string
		constValue    string
		expectedValue string
	}{
		{
			constName:     "MetricKymaState",
			constValue:    MetricKymaState,
			expectedValue: "lifecycle_mgr_kyma_state",
		},
		{
			constName:     "MetricModuleState",
			constValue:    MetricModuleState,
			expectedValue: "lifecycle_mgr_module_state",
		},
		{
			constName:     "MetricPurgeTime",
			constValue:    MetricPurgeTime,
			expectedValue: "lifecycle_mgr_purgectrl_time",
		},
		{
			constName:     "MetricPurgeRequests",
			constValue:    MetricPurgeRequests,
			expectedValue: "lifecycle_mgr_purgectrl_requests_total",
		},
		{
			constName:     "MetricPurgeError",
			constValue:    MetricPurgeError,
			expectedValue: "lifecycle_mgr_purgectrl_error",
		},
		{
			constName:     "SelfSignedCertNotRenewMetrics",
			constValue:    SelfSignedCertNotRenewMetrics,
			expectedValue: "lifecycle_mgr_self_signed_cert_not_renew",
		},
		{
<<<<<<< HEAD
			constName:     "MetricMandatoryTemplateCount",
			constValue:    MetricMandatoryTemplateCount,
			expectedValue: "lifecycle_mgr_mandatory_modules",
		},
		{
			constName:     "MetricMandatoryModuleState",
			constValue:    MetricMandatoryModuleState,
			expectedValue: "lifecycle_mgr_mandatory_module_state",
=======
			constName:     "MetricManifestDuration",
			constValue:    MetricManifestDuration,
			expectedValue: "reconcile_duration_seconds",
>>>>>>> a8d87cbd
		},
	}
	for _, testcase := range tests {
		testcase := testcase
		testName := fmt.Sprintf("const %s has correct value", testcase.constName)
		t.Run(testName, func(t *testing.T) {
			t.Parallel()
			if testcase.constValue != testcase.expectedValue {
				t.Errorf("const %s value is incorrect: expected = %s, got = %s",
					testcase.constName, testcase.expectedValue, testcase.constValue)
			}
		})
	}
}<|MERGE_RESOLUTION|>--- conflicted
+++ resolved
@@ -45,7 +45,11 @@
 			expectedValue: "lifecycle_mgr_self_signed_cert_not_renew",
 		},
 		{
-<<<<<<< HEAD
+			constName:     "MetricManifestDuration",
+			constValue:    MetricManifestDuration,
+			expectedValue: "reconcile_duration_seconds",
+		},
+		{
 			constName:     "MetricMandatoryTemplateCount",
 			constValue:    MetricMandatoryTemplateCount,
 			expectedValue: "lifecycle_mgr_mandatory_modules",
@@ -54,11 +58,6 @@
 			constName:     "MetricMandatoryModuleState",
 			constValue:    MetricMandatoryModuleState,
 			expectedValue: "lifecycle_mgr_mandatory_module_state",
-=======
-			constName:     "MetricManifestDuration",
-			constValue:    MetricManifestDuration,
-			expectedValue: "reconcile_duration_seconds",
->>>>>>> a8d87cbd
 		},
 	}
 	for _, testcase := range tests {

package flags

import (
	"errors"
	"flag"
	"fmt"
	"os"
	"time"

	certmanagerv1 "github.com/cert-manager/cert-manager/pkg/apis/certmanager/v1"
	gcertv1alpha1 "github.com/gardener/cert-management/pkg/apis/cert/v1alpha1"

	"github.com/kyma-project/lifecycle-manager/api/shared"
	"github.com/kyma-project/lifecycle-manager/internal/common"
	"github.com/kyma-project/lifecycle-manager/pkg/log"
)

const (
	DefaultKymaRequeueSuccessInterval                                   = 30 * time.Second
	DefaultKymaRequeueErrInterval                                       = 2 * time.Second
	DefaultKymaRequeueWarningInterval                                   = 30 * time.Second
	DefaultKymaRequeueBusyInterval                                      = 5 * time.Second
	DefaultManifestRequeueSuccessInterval                               = 30 * time.Second
	DefaultManifestRequeueErrInterval                                   = 2 * time.Second
	DefaultManifestRequeueWarningInterval                               = 30 * time.Second
	DefaultManifestRequeueBusyInterval                                  = 5 * time.Second
	DefaultManifestRequeueJitterProbability                             = 0.02
	DefaultManifestRequeueJitterPercentage                              = 0.02
	DefaultMandatoryModuleRequeueSuccessInterval                        = 30 * time.Second
	DefaultMandatoryModuleDeletionRequeueSuccessInterval                = 30 * time.Second
	DefaultWatcherRequeueSuccessInterval                                = 30 * time.Second
	DefaultClientQPS                                                    = 300
	DefaultClientBurst                                                  = 600
	DefaultPprofServerTimeout                                           = 90 * time.Second
	RateLimiterBurstDefault                                             = 200
	RateLimiterFrequencyDefault                                         = 30
	FailureBaseDelayDefault                                             = 100 * time.Millisecond
	FailureMaxDelayDefault                                              = 5 * time.Second
	DefaultCacheSyncTimeout                                             = 2 * time.Minute
	DefaultLogLevel                                                     = log.WarnLevel
	DefaultPurgeFinalizerTimeout                                        = 5 * time.Minute
	DefaultMaxConcurrentManifestReconciles                              = 1
	DefaultMaxConcurrentKymaReconciles                                  = 1
	DefaultMaxConcurrentWatcherReconciles                               = 1
	DefaultMaxConcurrentMandatoryModuleReconciles                       = 1
	DefaultMaxConcurrentMandatoryModuleDeletionReconciles               = 1
	DefaultIstioGatewayName                                             = "klm-watcher"
	DefaultIstioGatewayNamespace                                        = "kcp-system"
	DefaultIstioNamespace                                               = "istio-system"
	DefaultSelfSignedCertIssuerNamespace                                = "istio-system"
	DefaultSelfSignedCertDuration                         time.Duration = 90 * 24 * time.Hour
	DefaultSelfSignedCertRenewBefore                      time.Duration = 60 * 24 * time.Hour
	DefaultSelfSignedCertificateRenewBuffer                             = 24 * time.Hour
	DefaultSelfSignedCertKeySize                                        = 4096
	DefaultSelfSignedCertificateIssuerName                              = "klm-watcher-selfsigned"
	DefaultSelfSignedCertificateNamingTemplate                          = "%s-webhook-tls"
	DefaultIstioGatewayCertSwitchBeforeExpirationTime                   = 24 * time.Hour
	DefaultIstioGatewaySecretRequeueSuccessInterval                     = 5 * time.Minute
	DefaultIstioGatewaySecretRequeueErrInterval                         = 2 * time.Second
	DefaultRemoteSyncNamespace                                          = shared.DefaultRemoteNamespace
	DefaultMetricsAddress                                               = ":8080"
	DefaultProbeAddress                                                 = ":8081"
	DefaultKymaListenerAddress                                          = ":8082"
	DefaultManifestListenerAddress                                      = ":8083"
	DefaultPprofAddress                                                 = ":8084"
	DefaultWatcherImageName                                             = "runtime-watcher"
	DefaultWatcherImageRegistry                                         = "europe-docker.pkg.dev/kyma-project/prod"
	DefaultWatcherResourcesPath                                         = "./skr-webhook"
	DefaultWatcherResourceLimitsCPU                                     = "0.1"
	DefaultWatcherResourceLimitsMemory                                  = "200Mi"
	DefaultDropCrdStoredVersionMap                                      = "Manifest:v1beta1,Watcher:v1beta1,ModuleTemplate:v1beta1,Kyma:v1beta1"
	DefaultMetricsCleanupIntervalInMinutes                              = 15
	DefaultMinMaintenanceWindowSize                                     = 20 * time.Minute
	DefaultLeaderElectionLeaseDuration                                  = 180 * time.Second
	DefaultLeaderElectionRenewDeadline                                  = 120 * time.Second
	DefaultLeaderElectionRetryPeriod                                    = 3 * time.Second
)

var (
	ErrMissingWatcherImageTag                  = errors.New("runtime watcher image tag is not provided")
	ErrMissingWatcherImageRegistry             = errors.New("runtime watcher image registry is not provided")
	ErrWatcherDirNotExist                      = errors.New("failed to locate watcher resource manifest folder")
	ErrLeaderElectionTimeoutConfig             = errors.New("configured leader-election-renew-deadline must be less than leader-election-lease-duration")
	ErrInvalidSelfSignedCertKeyLength          = errors.New("invalid self-signed-cert-key-size: must be 4096")
	ErrInvalidManifestRequeueJitterPercentage  = errors.New("invalid manifest requeue jitter percentage: must be between 0 and 0.05")
	ErrInvalidManifestRequeueJitterProbability = errors.New("invalid manifest requeue jitter probability: must be between 0 and 1")
)

//nolint:funlen // defines all program flags
func DefineFlagVar() *FlagVar {
	flagVar := new(FlagVar)
	flag.StringVar(&flagVar.CertificateManagement, "cert-management", certmanagerv1.SchemeGroupVersion.String(),
		fmt.Sprintf("Certificate management system to use. Accepted values: '%s', '%s'. Default: '%s'",
			certmanagerv1.SchemeGroupVersion.String(),
			gcertv1alpha1.SchemeGroupVersion.String(),
			certmanagerv1.SchemeGroupVersion.String()))
	flag.StringVar(&flagVar.MetricsAddr, "metrics-bind-address", DefaultMetricsAddress,
		"Address and port for binding of metrics endpoint.")
	flag.StringVar(&flagVar.ProbeAddr, "health-probe-bind-address", DefaultProbeAddress,
		"Address and port for binding of health probe endpoint.")
	flag.StringVar(&flagVar.KymaListenerAddr, "kyma-skr-listener-bind-address", DefaultKymaListenerAddress,
		"Address and port for binding the SKR event listener for Kyma resources.")
	flag.StringVar(&flagVar.ManifestListenerAddr, "manifest-skr-listener-bind-address", DefaultManifestListenerAddress,
		"Address and port for binding the SKR event listener for Manifest resources.")
	flag.StringVar(&flagVar.PprofAddr, "pprof-bind-address", DefaultPprofAddress,
		"Address and port for binding of pprof profiling endpoint.")
	flag.IntVar(&flagVar.MaxConcurrentKymaReconciles, "max-concurrent-kyma-reconciles",
		DefaultMaxConcurrentKymaReconciles, "Maximum number of concurrent Kyma reconciles which can be run.")
	flag.IntVar(&flagVar.MaxConcurrentManifestReconciles, "max-concurrent-manifest-reconciles",
		DefaultMaxConcurrentManifestReconciles,
		"Maximum number of concurrent Manifest reconciles which can be run.")
	flag.IntVar(&flagVar.MaxConcurrentWatcherReconciles, "max-concurrent-watcher-reconciles",
		DefaultMaxConcurrentWatcherReconciles,
		"Maximum number of concurrent Watcher reconciles which can be run.")
	flag.IntVar(&flagVar.MaxConcurrentMandatoryModuleReconciles, "max-concurrent-mandatory-modules-reconciles",
		DefaultMaxConcurrentMandatoryModuleReconciles,
		"Maximum number of concurrent Mandatory Modules installation reconciles which can be run.")
	flag.IntVar(&flagVar.MaxConcurrentMandatoryModuleDeletionReconciles,
		"max-concurrent-mandatory-modules-deletion-reconciles",
		DefaultMaxConcurrentMandatoryModuleDeletionReconciles,
		"Maximum number of concurrent Mandatory Modules deletion reconciles which can be run.")
	flag.BoolVar(&flagVar.EnableLeaderElection, "leader-elect", false,
		"Enable leader election for controller manager. "+
			"Enabling this will ensure there is only one active controller manager.")
	flag.DurationVar(&flagVar.LeaderElectionLeaseDuration, "leader-election-lease-duration",
		DefaultLeaderElectionLeaseDuration,
		"Duration configured for the 'LeaseDuration' option of the controller-runtime library"+
			" used to run the controller manager process.")
	flag.DurationVar(&flagVar.LeaderElectionRenewDeadline, "leader-election-renew-deadline",
		DefaultLeaderElectionRenewDeadline,
		"Duration configured for the 'RenewDeadline' option of the controller-runtime library "+
			"used to run the controller manager process.")
	flag.DurationVar(&flagVar.LeaderElectionRetryPeriod, "leader-election-retry-period",
		DefaultLeaderElectionRetryPeriod,
		"Duration configured for the 'RetryPeriod' option of the controller-runtime library"+
			" used to run the controller manager process.")
	flag.DurationVar(&flagVar.KymaRequeueSuccessInterval, "kyma-requeue-success-interval",
		DefaultKymaRequeueSuccessInterval,
		"Duration after which a Kyma in Ready state is enqueued for reconciliation.")
	flag.DurationVar(&flagVar.KymaRequeueErrInterval, "kyma-requeue-error-interval",
		DefaultKymaRequeueErrInterval,
		"Duration after which a Kyma in Error state is enqueued for reconciliation.")
	flag.DurationVar(&flagVar.KymaRequeueWarningInterval, "kyma-requeue-warning-interval",
		DefaultKymaRequeueWarningInterval,
		"Duration after which a Kyma in Warning state is enqueued for reconciliation.")
	flag.DurationVar(&flagVar.KymaRequeueBusyInterval, "kyma-requeue-busy-interval",
		DefaultKymaRequeueBusyInterval,
		"Duration after which a Kyma in Processing state is enqueued for reconciliation.")
	flag.DurationVar(&flagVar.MandatoryModuleRequeueSuccessInterval, "mandatory-module-requeue-success-interval",
		DefaultMandatoryModuleRequeueSuccessInterval,
		"Duration after which a Kyma in Ready state is enqueued for mandatory module installation reconciliation.")
	flag.DurationVar(&flagVar.ManifestRequeueSuccessInterval, "manifest-requeue-success-interval",
		DefaultManifestRequeueSuccessInterval,
		"Duration after which a Manifest in Ready state is enqueued for reconciliation.")
	flag.DurationVar(&flagVar.ManifestRequeueErrInterval, "manifest-requeue-error-interval",
		DefaultManifestRequeueErrInterval,
		"Duration after which a Manifest in Error state is enqueued for reconciliation.")
	flag.DurationVar(&flagVar.ManifestRequeueWarningInterval, "manifest-requeue-warning-interval",
		DefaultManifestRequeueWarningInterval,
		"Duration after which a Manifest in Warning state is enqueued for reconciliation.")
	flag.DurationVar(&flagVar.ManifestRequeueBusyInterval, "manifest-requeue-busy-interval",
		DefaultManifestRequeueBusyInterval,
		"Duration after which a Manifest in Processing state is enqueued for reconciliation.")
	flag.Float64Var(&flagVar.ManifestRequeueJitterProbability, "manifest-requeue-jitter-probability",
		DefaultManifestRequeueJitterProbability,
		"Percentage probability that jitter is applied to the requeue interval. Used for all controllers.")
	flag.Float64Var(&flagVar.ManifestRequeueJitterPercentage, "manifest-requeue-jitter-percentage",
		DefaultManifestRequeueJitterPercentage,
		"Percentage range for the jitter applied to the requeue interval. "+
			"E.g., 0.1 means +/- 10% of the interval.")
	flag.DurationVar(&flagVar.MandatoryModuleDeletionRequeueSuccessInterval,
		"mandatory-module-deletion-requeue-success-interval",
		DefaultMandatoryModuleDeletionRequeueSuccessInterval,
		"Duration after which a Kyma in Ready state is enqueued for mandatory module deletion reconciliation.")
	flag.DurationVar(&flagVar.WatcherRequeueSuccessInterval, "watcher-requeue-success-interval",
		DefaultWatcherRequeueSuccessInterval,
		"Duration after which a Watcher in Ready state is enqueued for reconciliation.")

	flag.Float64Var(&flagVar.ClientQPS, "k8s-client-qps", DefaultClientQPS,
		"Maximum queries per second (QPS) limit for the Kubernetes client. Controls how many requests"+
			" can be made to the Kubernetes API server per second in steady state.")
	flag.IntVar(&flagVar.ClientBurst, "k8s-client-burst", DefaultClientBurst,
		"Maximum burst size for throttling Kubernetes API requests. Allows temporarily exceeding the QPS"+
			" limit when there are sudden spikes in request volume.")
	flag.BoolVar(&flagVar.EnableWebhooks, "enable-webhooks", false,
		"Enable Validation/Conversion Webhooks.")
	flag.BoolVar(&flagVar.EnableKcpWatcher, "enable-kcp-watcher", false,
		"Enable KCP Watcher controller to reconcile Watcher CRs.")
	flag.StringVar(&flagVar.AdditionalDNSNames, "additional-dns-names", "",
		"Additional DNS Names which are added to SKR certificates as SANs. Input should be given as "+
			"comma-separated list, for example \"--additional-dns-names=localhost,127.0.0.1,host.k3d.internal\".")
	flag.StringVar(&flagVar.IstioNamespace, "istio-namespace", DefaultIstioNamespace,
		"Namespace of Istio resources in cluster.")
	flag.StringVar(&flagVar.IstioGatewayName, "istio-gateway-name", DefaultIstioGatewayName,
		"Name of Istio Gateway resource in cluster.")
	flag.StringVar(&flagVar.IstioGatewayNamespace, "istio-gateway-namespace", DefaultIstioGatewayNamespace,
		"Namespace of the Istio Gateway resource in cluster.")
	flag.StringVar(&flagVar.ListenerPortOverwrite, "listener-port-overwrite", "",
		"Port that is mapped to HTTP port of the local k3d cluster using --port 9443:443@loadbalancer when "+
			"creating the KCP cluster.")
	flag.BoolVar(&flagVar.Pprof, "pprof", false, "Enable a pprof server.")
	flag.DurationVar(&flagVar.PprofServerTimeout, "pprof-server-timeout", DefaultPprofServerTimeout,
		"Duration of timeout of read/write for the pprof server.")
	flag.IntVar(&flagVar.RateLimiterBurst, "rate-limiter-burst", RateLimiterBurstDefault,
		"Maximum number of requests that can be processed immediately by all controllers before being rate limited. "+
			"Controls how many reconciliations can happen in quick succession during burst periods.")
	flag.IntVar(&flagVar.RateLimiterFrequency, "rate-limiter-frequency", RateLimiterFrequencyDefault,
		"Number of requests per second added to the rate limiter bucket for all controllers. "+
			"Controls how many reconciliations are allowed to happen in steady state.")
	flag.DurationVar(&flagVar.FailureBaseDelay, "failure-base-delay", FailureBaseDelayDefault,
		"Duration of the failure base delay for rate limiting in all controllers.")
	flag.DurationVar(&flagVar.FailureMaxDelay, "failure-max-delay", FailureMaxDelayDefault,
		"Duration of the failure max delay for rate limiting in all controllers.")
	flag.DurationVar(&flagVar.CacheSyncTimeout, "cache-sync-timeout", DefaultCacheSyncTimeout,
		"Duration of the cache sync timeout in all controllers.")
	flag.BoolVar(&flagVar.EnableDomainNameVerification, "enable-domain-name-pinning", true,
		"Enable verification of incoming listener request by comparing SAN with SKR domain in Kyma CR.")
	flag.IntVar(
		&flagVar.LogLevel, "log-level", DefaultLogLevel,
		"Log level. Enter negative values to increase verbosity (e.g. 9)",
	)
	flag.BoolVar(&flagVar.EnablePurgeFinalizer, "enable-purge-finalizer", false,
		"Enable Purge controller.")
	flag.DurationVar(&flagVar.PurgeFinalizerTimeout, "purge-finalizer-timeout", DefaultPurgeFinalizerTimeout,
		"Duration after a Kyma's deletion timestamp when the remaining resources should be purged in the SKR.")
	flag.StringVar(&flagVar.SkipPurgingFor, "skip-finalizer-purging-for", "", "CRDs to be excluded "+
		"from finalizer removal. Example: 'ingressroutetcps.traefik.containo.us,*.helm.cattle.io'.")
	flag.StringVar(&flagVar.RemoteSyncNamespace, "sync-namespace", DefaultRemoteSyncNamespace,
		"Namespace for syncing remote Kyma and module catalog.")
	flag.DurationVar(&flagVar.SelfSignedCertDuration, "self-signed-cert-duration", DefaultSelfSignedCertDuration,
		"Duration of self-signed certificate. Minimum: 1h.")
	flag.DurationVar(&flagVar.SelfSignedCertRenewBefore, "self-signed-cert-renew-before",
		DefaultSelfSignedCertRenewBefore,
		"Duration before the currently issued self-signed certificate's expiry "+
			"when cert-manager should renew the certificate.")
	flag.DurationVar(&flagVar.SelfSignedCertRenewBuffer, "self-signed-cert-renew-buffer",
		DefaultSelfSignedCertificateRenewBuffer,
		"Duration to wait before confirm self-signed certificate not renewed.")
	flag.IntVar(&flagVar.SelfSignedCertKeySize, "self-signed-cert-key-size", DefaultSelfSignedCertKeySize,
		"Key size for the self-signed certificate.")
	flag.StringVar(&flagVar.SelfSignedCertificateIssuerName, "self-signed-cert-issuer-name",
		DefaultSelfSignedCertificateIssuerName, "Issuer name for the self-signed certificate.")
	flag.StringVar(&flagVar.SelfSignedCertificateNamingTemplate, "self-signed-cert-naming-template",
		DefaultSelfSignedCertificateNamingTemplate,
		"Naming template for the self-signed certificate. Should contain one '%s' placeholder for the Kyma name.")
	flag.DurationVar(&flagVar.IstioGatewayCertSwitchBeforeExpirationTime,
		"istio-gateway-cert-switch-before-expiration-time", DefaultIstioGatewayCertSwitchBeforeExpirationTime,
		"Duration before the expiration of the current CA certificate when the Gateway certificate should be switched.")
	flag.StringVar(&flagVar.SelfSignedCertIssuerNamespace, "self-signed-cert-issuer-namespace",
		DefaultSelfSignedCertIssuerNamespace,
		"Namespace of the Issuer for self-signed certificates.")
	flag.DurationVar(&flagVar.IstioGatewaySecretRequeueSuccessInterval,
		"istio-gateway-secret-requeue-success-interval", DefaultIstioGatewaySecretRequeueSuccessInterval,
		"Duration after which the Istio Gateway Secret is enqueued after successful reconciliation.")
	flag.DurationVar(&flagVar.IstioGatewaySecretRequeueErrInterval,
		"istio-gateway-secret-requeue-error-interval", DefaultIstioGatewaySecretRequeueErrInterval,
		"Duration after which the Istio Gateway Secret is enqueued after unsuccessful reconciliation.")
	flag.BoolVar(&flagVar.UseLegacyStrategyForIstioGatewaySecret, "legacy-strategy-for-istio-gateway-secret",
		false, "Use the legacy strategy (with downtime) for the Istio Gateway Secret.")
	flag.BoolVar(&flagVar.IsKymaManaged, "is-kyma-managed", false, "Use managed Kyma mode.")
	flag.StringVar(&flagVar.DropCrdStoredVersionMap, "drop-crd-stored-version-map", DefaultDropCrdStoredVersionMap,
		"API versions to be dropped from the storage version. The input format should be a "+
			"comma-separated list of API versions, where each API version is in the format 'kind:version'.")
	flag.StringVar(&flagVar.WatcherImageName, "skr-watcher-image-name", DefaultWatcherImageName,
		`Image name to be used for the SKR Watcher image.`)
	flag.StringVar(&flagVar.WatcherImageTag, "skr-watcher-image-tag", "",
		`Image tag to be used for the SKR Watcher image.`)
	flag.StringVar(&flagVar.WatcherImageRegistry, "skr-watcher-image-registry", DefaultWatcherImageRegistry,
		`Image registry to be used for the SKR Watcher image.`)
	flag.StringVar(&flagVar.WatcherResourceLimitsMemory, "skr-webhook-memory-limits",
		DefaultWatcherResourceLimitsMemory,
		"Resource limit for memory allocation to the SKR webhook.")
	flag.StringVar(&flagVar.WatcherResourceLimitsCPU, "skr-webhook-cpu-limits", DefaultWatcherResourceLimitsCPU,
		"Resource limit for CPU allocation to the SKR webhook.")
	flag.StringVar(&flagVar.WatcherResourcesPath, "skr-watcher-path", DefaultWatcherResourcesPath,
		"Path to the static SKR Watcher resources.")
	flag.IntVar(&flagVar.MetricsCleanupIntervalInMinutes, "metrics-cleanup-interval",
		DefaultMetricsCleanupIntervalInMinutes,
		"Interval (in minutes) at which the cleanup of non-existing Kyma CRs metrics runs.")
	flag.DurationVar(&flagVar.MinMaintenanceWindowSize, "min-maintenance-window-size",
		DefaultMinMaintenanceWindowSize,
<<<<<<< HEAD
		"The minimum duration of maintenance window required for reconciling modules with downtime.")
	flag.StringVar(&flagVar.OciRegistryCredSecretName, "oci-registry-cred-secret", "", "Allows to configure name of the Secret containing the OCI registry credential")
=======
		"Minimum duration of maintenance window required for reconciling modules with downtime.")
>>>>>>> c4b4ac4e
	return flagVar
}

type FlagVar struct {
	CertificateManagement                          string
	MetricsAddr                                    string
	EnableDomainNameVerification                   bool
	EnableLeaderElection                           bool
	LeaderElectionLeaseDuration                    time.Duration
	LeaderElectionRenewDeadline                    time.Duration
	LeaderElectionRetryPeriod                      time.Duration
	EnablePurgeFinalizer                           bool
	EnableKcpWatcher                               bool
	EnableWebhooks                                 bool
	ProbeAddr                                      string
	KymaListenerAddr, ManifestListenerAddr         string
	MaxConcurrentKymaReconciles                    int
	MaxConcurrentManifestReconciles                int
	MaxConcurrentWatcherReconciles                 int
	MaxConcurrentMandatoryModuleReconciles         int
	MaxConcurrentMandatoryModuleDeletionReconciles int
	KymaRequeueSuccessInterval                     time.Duration
	KymaRequeueErrInterval                         time.Duration
	KymaRequeueBusyInterval                        time.Duration
	KymaRequeueWarningInterval                     time.Duration
	ManifestRequeueSuccessInterval                 time.Duration
	ManifestRequeueErrInterval                     time.Duration
	ManifestRequeueBusyInterval                    time.Duration
	ManifestRequeueWarningInterval                 time.Duration
	WatcherRequeueSuccessInterval                  time.Duration
	MandatoryModuleRequeueSuccessInterval          time.Duration
	MandatoryModuleDeletionRequeueSuccessInterval  time.Duration
	ClientQPS                                      float64
	ClientBurst                                    int
	IstioNamespace                                 string
	IstioGatewayName                               string
	IstioGatewayNamespace                          string
	AdditionalDNSNames                             string
	// ListenerPortOverwrite is used to enable the user to overwrite the port
	// used to expose the KCP cluster for the watcher. By default, it will be
	// fetched from the specified gateway.
	ListenerPortOverwrite                      string
	Pprof                                      bool
	PprofAddr                                  string
	PprofServerTimeout                         time.Duration
	FailureBaseDelay, FailureMaxDelay          time.Duration
	RateLimiterBurst, RateLimiterFrequency     int
	CacheSyncTimeout                           time.Duration
	LogLevel                                   int
	PurgeFinalizerTimeout                      time.Duration
	SkipPurgingFor                             string
	RemoteSyncNamespace                        string
	IsKymaManaged                              bool
	SelfSignedCertDuration                     time.Duration
	SelfSignedCertRenewBefore                  time.Duration
	SelfSignedCertRenewBuffer                  time.Duration
	SelfSignedCertKeySize                      int
	SelfSignedCertIssuerNamespace              string
	SelfSignedCertificateIssuerName            string
	SelfSignedCertificateNamingTemplate        string
	UseLegacyStrategyForIstioGatewaySecret     bool
	DropCrdStoredVersionMap                    string
	WatcherImageTag                            string
	WatcherImageName                           string
	WatcherImageRegistry                       string
	WatcherResourceLimitsMemory                string
	WatcherResourceLimitsCPU                   string
	WatcherResourcesPath                       string
	MetricsCleanupIntervalInMinutes            int
	ManifestRequeueJitterProbability           float64
	ManifestRequeueJitterPercentage            float64
	IstioGatewayCertSwitchBeforeExpirationTime time.Duration
	IstioGatewaySecretRequeueSuccessInterval   time.Duration
	IstioGatewaySecretRequeueErrInterval       time.Duration
	MinMaintenanceWindowSize                   time.Duration
	OciRegistryCredSecretName                  string
}

func (f FlagVar) Validate() error {
	if f.EnableKcpWatcher {
		if f.WatcherImageTag == "" {
			return ErrMissingWatcherImageTag
		}
		if f.WatcherImageRegistry == "" {
			return ErrMissingWatcherImageRegistry
		}
		dirInfo, err := os.Stat(f.WatcherResourcesPath)
		if err != nil || !dirInfo.IsDir() {
			return ErrWatcherDirNotExist
		}
	}

	if f.LeaderElectionRenewDeadline >= f.LeaderElectionLeaseDuration {
		return fmt.Errorf("%w (%.1f[s])", ErrLeaderElectionTimeoutConfig, f.LeaderElectionLeaseDuration.Seconds())
	}

	if !map[int]bool{
		2048: false, // 2048 is a valid value for cert-manager, but explicitly prohibited as not compliant to security requirements
		4096: true,
		8192: false, // see https://github.com/kyma-project/lifecycle-manager/issues/1793
	}[f.SelfSignedCertKeySize] {
		return ErrInvalidSelfSignedCertKeyLength
	}

	if f.ManifestRequeueJitterProbability < 0 || f.ManifestRequeueJitterProbability > 0.05 {
		return ErrInvalidManifestRequeueJitterPercentage
	}
	if f.ManifestRequeueJitterPercentage < 0 || f.ManifestRequeueJitterPercentage > 1 {
		return ErrInvalidManifestRequeueJitterProbability
	}

	if !map[string]bool{
		certmanagerv1.SchemeGroupVersion.String(): true,
		gcertv1alpha1.SchemeGroupVersion.String(): true,
	}[f.CertificateManagement] {
		return fmt.Errorf("%w: '%s'", common.ErrUnsupportedCertificateManagementSystem, f.CertificateManagement)
	}

	return nil
}

func (f FlagVar) GetWatcherImage() string {
	return fmt.Sprintf("%s/%s:%s", f.WatcherImageRegistry, f.WatcherImageName, f.WatcherImageTag)
}<|MERGE_RESOLUTION|>--- conflicted
+++ resolved
@@ -279,12 +279,8 @@
 		"Interval (in minutes) at which the cleanup of non-existing Kyma CRs metrics runs.")
 	flag.DurationVar(&flagVar.MinMaintenanceWindowSize, "min-maintenance-window-size",
 		DefaultMinMaintenanceWindowSize,
-<<<<<<< HEAD
-		"The minimum duration of maintenance window required for reconciling modules with downtime.")
+		"Minimum duration of maintenance window required for reconciling modules with downtime.")
 	flag.StringVar(&flagVar.OciRegistryCredSecretName, "oci-registry-cred-secret", "", "Allows to configure name of the Secret containing the OCI registry credential")
-=======
-		"Minimum duration of maintenance window required for reconciling modules with downtime.")
->>>>>>> c4b4ac4e
 	return flagVar
 }
 

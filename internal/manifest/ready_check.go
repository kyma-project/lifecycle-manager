--- conflicted
+++ resolved
@@ -59,13 +59,8 @@
 		return declarative.StateInfo{State: shared.StateReady}, nil
 	}
 	moduleCR := manifest.Spec.Resource.DeepCopy()
-<<<<<<< HEAD
 	if err := clnt.Get(ctx, client.ObjectKeyFromObject(moduleCR), moduleCR); err != nil { // TODO hier failt es mit samples.operator.kyma-project.io "sample-yaml" not found'
-		return declarative.StateInfo{State: declarative.StateError}, declarative.ErrCustomResourceDoesNotExist
-=======
-	if err := clnt.Get(ctx, client.ObjectKeyFromObject(moduleCR), moduleCR); err != nil {
-		return declarative.StateInfo{State: shared.StateError}, fmt.Errorf("failed to fetch resource: %w", err)
->>>>>>> fa322b5f
+		return declarative.StateInfo{State: shared.StateError}, declarative.ErrCustomResourceDoesNotExist
 	}
 	return HandleState(manifest, moduleCR)
 }

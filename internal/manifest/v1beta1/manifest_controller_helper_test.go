--- conflicted
+++ resolved
@@ -21,12 +21,8 @@
 	v1 "github.com/google/go-containerregistry/pkg/v1"
 	"github.com/google/go-containerregistry/pkg/v1/remote"
 	"github.com/google/go-containerregistry/pkg/v1/types"
-<<<<<<< HEAD
-	"github.com/kyma-project/lifecycle-manager/api/v1beta1"
-=======
 	internalv1beta1 "github.com/kyma-project/lifecycle-manager/internal/manifest/v1beta1"
 	. "github.com/onsi/ginkgo/v2"
->>>>>>> 8d70ebc1
 	. "github.com/onsi/gomega"
 	metav1 "k8s.io/apimachinery/pkg/apis/meta/v1"
 	"k8s.io/apimachinery/pkg/util/rand"
@@ -109,47 +105,8 @@
 	}
 }
 
-<<<<<<< HEAD
 func withInvalidInstallImageSpec(remote bool) func(manifest *v1beta1.Manifest) error {
 	return func(manifest *v1beta1.Manifest) error {
-=======
-func deleteHelmChartResources(imageSpec v1beta2.ImageSpec) {
-	chartYamlPath := filepath.Join(internalv1beta1.GetFsChartPath(imageSpec), "Chart.yaml")
-	Expect(os.RemoveAll(chartYamlPath)).Should(Succeed())
-	valuesYamlPath := filepath.Join(internalv1beta1.GetFsChartPath(imageSpec), "values.yaml")
-	Expect(os.RemoveAll(valuesYamlPath)).Should(Succeed())
-	templatesPath := filepath.Join(internalv1beta1.GetFsChartPath(imageSpec), "templates")
-	Expect(os.RemoveAll(templatesPath)).Should(Succeed())
-}
-
-func verifyHelmResourcesDeletion(imageSpec v1beta2.ImageSpec) {
-	_, err := os.Stat(filepath.Join(internalv1beta1.GetFsChartPath(imageSpec), "Chart.yaml"))
-	Expect(os.IsNotExist(err)).To(BeTrue())
-	_, err = os.Stat(filepath.Join(internalv1beta1.GetFsChartPath(imageSpec), "values.yaml"))
-	Expect(os.IsNotExist(err)).To(BeTrue())
-	_, err = os.Stat(filepath.Join(internalv1beta1.GetFsChartPath(imageSpec), "templates"))
-	Expect(os.IsNotExist(err)).To(BeTrue())
-}
-
-func skipExpect() func() bool {
-	return func() bool {
-		return true
-	}
-}
-
-func expectHelmClientCacheExist(expectExist bool) func(cacheKey string) bool {
-	return func(cacheKey string) bool {
-		clnt := reconciler.ClientCache.GetClientFromCache(cacheKey)
-		if expectExist {
-			return clnt != nil
-		}
-		return clnt == nil
-	}
-}
-
-func withInvalidInstallImageSpec(enableResource bool) func(manifest *v1beta2.Manifest) error {
-	return func(manifest *v1beta2.Manifest) error {
->>>>>>> 8d70ebc1
 		invalidImageSpec := createOCIImageSpec("invalid-image-spec", "domain.invalid")
 		imageSpecByte, err := json.Marshal(invalidImageSpec)
 		Expect(err).ToNot(HaveOccurred())
@@ -206,7 +163,7 @@
 }
 
 func getManifestStatus(manifestName string) (v2.Status, error) {
-	manifest := &v1beta2.Manifest{}
+	manifest := &v1beta1.Manifest{}
 	err := k8sClient.Get(
 		ctx, client.ObjectKey{
 			Namespace: metav1.NamespaceDefault,
@@ -228,37 +185,4 @@
 		err := k8sClient.Get(ctx, client.ObjectKeyFromObject(manifest), &newManifest)
 		return client.IgnoreNotFound(err)
 	}
-<<<<<<< HEAD
-=======
-}
-
-func addInstallSpec(specBytes []byte) func(manifest *v1beta2.Manifest) error {
-	return func(manifest *v1beta2.Manifest) error {
-		return installManifest(manifest, specBytes, false)
-	}
-}
-
-func addInstallSpecWithFilePermission(
-	specBytes []byte,
-	enableResource bool, fileMode os.FileMode,
-) func(manifest *v1beta2.Manifest) error {
-	return func(manifest *v1beta2.Manifest) error {
-		currentUser, err := user.Current()
-		Expect(err).ToNot(HaveOccurred())
-		if currentUser.Username == "root" {
-			Skip("This test is not suitable for user with root privileges")
-		}
-		// should not be run as root user
-		Expect(currentUser.Username).ToNot(Equal("root"))
-		Expect(os.Chmod(kustomizeLocalPath, fileMode)).ToNot(HaveOccurred())
-		return installManifest(manifest, specBytes, enableResource)
-	}
-}
-
-func expectFileNotExistError() func() bool {
-	return func() bool {
-		_, err := os.Stat(filepath.Join(kustomizeLocalPath, ManifestDir))
-		return os.IsNotExist(err)
-	}
->>>>>>> 8d70ebc1
 }
--- conflicted
+++ resolved
@@ -38,28 +38,7 @@
 			client.ObjectKeyFromObject(manifest), errRenderModeInvalid)
 	}
 
-<<<<<<< HEAD
-	rawManifestInfo, err := s.getRawManifestForInstall(ctx, imageSpec, s.KCP.Client)
-	if err != nil {
-		return nil, err
-	}
-
-	return &declarativev2.Spec{
-		ManifestName: manifest.Spec.Install.Name,
-		Path:         rawManifestInfo.Path,
-		OCIRef:       rawManifestInfo.OCIRef,
-		Mode:         mode,
-	}, nil
-}
-
-func (s *SpecResolver) getRawManifestForInstall(ctx context.Context,
-	imageSpec v1beta2.ImageSpec,
-	targetClient client.Client,
-) (*RawManifestInfo, error) {
-	keyChain, err := ocmextensions.LookupKeyChain(ctx, imageSpec, targetClient)
-=======
-	keyChain, err := s.lookupKeyChain(ctx, imageSpec)
->>>>>>> 91f14c11
+	keyChain, err := ocmextensions.LookupKeyChain(ctx, imageSpec, s.kcpClient)
 	if err != nil {
 		return nil, fmt.Errorf("failed to fetch keyChain: %w", err)
 	}
@@ -74,19 +53,4 @@
 		Path:         rawManifestPath,
 		OCIRef:       imageSpec.Ref,
 	}, nil
-<<<<<<< HEAD
-=======
-}
-
-func (s *SpecResolver) lookupKeyChain(ctx context.Context, imageSpec v1beta2.ImageSpec) (authn.Keychain, error) {
-	var keyChain authn.Keychain
-	var err error
-	if imageSpec.CredSecretSelector == nil {
-		keyChain = authn.DefaultKeychain
-	} else if keyChain, err = ocmextensions.GetAuthnKeychain(ctx, imageSpec.CredSecretSelector, s.kcpClient); err != nil {
-		return nil, err
-	}
-
-	return authn.NewMultiKeychain(google.Keychain, keyChain), nil
->>>>>>> 91f14c11
 }
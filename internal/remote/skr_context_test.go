--- conflicted
+++ resolved
@@ -14,7 +14,6 @@
 
 	"github.com/kyma-project/lifecycle-manager/api/shared"
 	"github.com/kyma-project/lifecycle-manager/api/v1beta2"
-<<<<<<< HEAD
 	"github.com/kyma-project/lifecycle-manager/internal/event"
 	"github.com/kyma-project/lifecycle-manager/pkg/testutils/builder"
 )
@@ -22,9 +21,6 @@
 const (
 	kymaName      = "test-name"
 	kymaNamespace = "test-namespace"
-=======
-	"github.com/kyma-project/lifecycle-manager/pkg/testutils/builder"
->>>>>>> 2ba69956
 )
 
 func TestReplaceWithVirtualKyma(t *testing.T) {
@@ -80,24 +76,6 @@
 			}
 
 			require.ElementsMatch(t, testCase.expectedKyma.moduleNames, virtualModules)
-<<<<<<< HEAD
-=======
-		})
-	}
-}
-
-func createKyma(channel string, moduleNames []string) *v1beta2.Kyma {
-	kyma := builder.NewKymaBuilder().
-		WithChannel(channel).
-		Build()
-
-	modules := []v1beta2.Module{}
-	for _, moduleName := range moduleNames {
-		modules = append(modules, v1beta2.Module{
-			Name:    moduleName,
-			Channel: v1beta2.DefaultChannel,
-			Managed: true,
->>>>>>> 2ba69956
 		})
 	}
 
@@ -149,7 +127,6 @@
 	}
 }
 
-<<<<<<< HEAD
 func Test_SynchronizeKymaMetadata_SkipsIfSKRKymaIsDeleting(t *testing.T) {
 	skrKyma := builder.NewKymaBuilder().WithDeletionTimestamp().Build()
 	kcpKyma := builder.NewKymaBuilder().Build()
@@ -311,8 +288,6 @@
 	}
 }
 
-=======
->>>>>>> 2ba69956
 func Test_syncStatus_RemovesManifestReference(t *testing.T) {
 	skrStatus := &v1beta2.KymaStatus{}
 	kcpStatus := &v1beta2.KymaStatus{
@@ -342,18 +317,11 @@
 	syncStatus(kcpStatus, skrStatus)
 
 	for _, module := range skrStatus.Modules {
-<<<<<<< HEAD
-=======
-		if module.Manifest == nil {
-			continue
-		}
->>>>>>> 2ba69956
 		assert.Nil(t, module.Manifest)
 	}
 
 	assert.NotNil(t, kcpStatus.Modules[0].Manifest)
 	assert.NotNil(t, kcpStatus.Modules[1].Manifest)
-<<<<<<< HEAD
 	assert.Nil(t, kcpStatus.Modules[2].Manifest)
 }
 
@@ -505,6 +473,4 @@
 func (s *statusClient) Update(ctx context.Context, obj client.Object, opts ...client.SubResourceUpdateOption) error {
 	s.called = true
 	return s.err
-=======
->>>>>>> 2ba69956
 }
--- conflicted
+++ resolved
@@ -192,7 +192,6 @@
 		return err
 	}
 
-<<<<<<< HEAD
 	return nil
 }
 
@@ -206,12 +205,6 @@
 	if err := s.Client.Status().Update(ctx, skrKyma); err != nil {
 		err = fmt.Errorf("failed to synchronise Kyma status to SKR: %w", err)
 		s.event.Warning(kcpKyma, statusSyncFailure, err)
-=======
-	syncStatus(&kcpKyma.Status, &remoteKyma.Status)
-	if err := s.Client.Status().Update(ctx, remoteKyma); err != nil {
-		err = fmt.Errorf("failed to update runtime kyma status: %w", err)
-		s.event.Warning(kcpKyma, statusUpdateFailure, err)
->>>>>>> 2ba69956
 		return err
 	}
 
@@ -299,10 +292,6 @@
 		}
 		status.Modules[i].Manifest = nil
 	}
-<<<<<<< HEAD
-=======
-	remoteKyma.Annotations[shared.OwnedByAnnotation] = fmt.Sprintf(shared.OwnedByFormat,
-		controlPlaneKyma.GetNamespace(), controlPlaneKyma.GetName())
 }
 
 // syncStatus copies the Kyma status and transofrms it from KCP perspective to SKR perspective.
@@ -330,5 +319,4 @@
 		}
 		status.Modules[i].Manifest = nil
 	}
->>>>>>> 2ba69956
 }
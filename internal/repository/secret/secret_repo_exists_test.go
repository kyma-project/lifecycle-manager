package secret_test

import (
	"testing"

	"github.com/stretchr/testify/assert"
	"github.com/stretchr/testify/require"
	apicorev1 "k8s.io/api/core/v1"
	apierrors "k8s.io/apimachinery/pkg/api/errors"
	apimetav1 "k8s.io/apimachinery/pkg/apis/meta/v1"
	"sigs.k8s.io/controller-runtime/pkg/client"

	secretrepo "github.com/kyma-project/lifecycle-manager/internal/repository/secret"
	"github.com/kyma-project/lifecycle-manager/pkg/testutils/random"
)

func TestExists_ClientCallSucceeds_ReturnsExists(t *testing.T) {
	kymaName := random.Name()
	repoNamespace := random.Name()

	clientStub := &getClientStub{
		object: &apicorev1.Secret{
			ObjectMeta: apimetav1.ObjectMeta{
				Name:      secretName,
				Namespace: namespace,
			},
		},
	}
	secretRepository := secretrepo.NewRepository(clientStub, repoNamespace)

	result, err := secretRepository.Exists(t.Context(), kymaName)

	require.NoError(t, err)
	assert.True(t, result)
	assert.True(t, clientStub.called)
	assert.Equal(t,
		client.ObjectKey{Name: kymaName, Namespace: repoNamespace},
		clientStub.key)
}

func TestExists_ClientCallFailsWithNotFound_ReturnsNotExists(t *testing.T) {
	kymaName := random.Name()
	repoNamespace := random.Name()

<<<<<<< HEAD
	clientStub := &getClientStub{}
	secretRepository := secretrepo.NewRepository(clientStub, repoNamespace)
=======
	clientStub := &getClientStub{
		err: apierrors.NewNotFound(apicorev1.Resource("secrets"), kymaName),
	}
	secretRepository := secretrepository.NewRepository(clientStub, repoNamespace)
>>>>>>> 29199078

	result, err := secretRepository.Exists(t.Context(), kymaName)

	require.NoError(t, err)
	assert.False(t, result)
	assert.True(t, clientStub.called)
	assert.Equal(t,
		client.ObjectKey{Name: kymaName, Namespace: repoNamespace},
		clientStub.key)
}

func TestExists_ClientReturnsAnError_ReturnsError(t *testing.T) {
	clientStub := &getClientStub{
		err: assert.AnError,
	}
	secretRepository := secretrepo.NewRepository(clientStub, random.Name())

	result, err := secretRepository.Exists(t.Context(), random.Name())

	assert.True(t, result)
	require.ErrorIs(t, err, assert.AnError)
	assert.True(t, clientStub.called)
}<|MERGE_RESOLUTION|>--- conflicted
+++ resolved
@@ -42,15 +42,10 @@
 	kymaName := random.Name()
 	repoNamespace := random.Name()
 
-<<<<<<< HEAD
-	clientStub := &getClientStub{}
-	secretRepository := secretrepo.NewRepository(clientStub, repoNamespace)
-=======
 	clientStub := &getClientStub{
 		err: apierrors.NewNotFound(apicorev1.Resource("secrets"), kymaName),
 	}
 	secretRepository := secretrepository.NewRepository(clientStub, repoNamespace)
->>>>>>> 29199078
 
 	result, err := secretRepository.Exists(t.Context(), kymaName)
 

--- conflicted
+++ resolved
@@ -51,13 +51,6 @@
 
 		logger := log.FromContext(ctx)
 
-<<<<<<< HEAD
-=======
-		labels := template.GetLabels()
-		moduleName := labels[v1beta1.ModuleName]
-		templateChannel := template.Spec.Channel
-
->>>>>>> bdd79b55
 		for _, kyma := range kymas.Items {
 			templateUsed := false
 			for _, moduleStatus := range kyma.Status.Modules {
@@ -100,9 +93,6 @@
 	if controller, ok := labels[v1beta1.ControllerName]; !ok || controller == "" {
 		return false
 	}
-<<<<<<< HEAD
-	return true
-=======
 	if template.Spec.Target == v1beta1.TargetControlPlane || template.Spec.Channel == "" {
 		return false
 	}
@@ -123,5 +113,4 @@
 	}
 
 	return false
->>>>>>> bdd79b55
 }
package testutils

import (
	"context"
	"errors"
	"fmt"
	"io"
	"math/rand"
	"os"
	"path/filepath"
	"runtime"
	"time"

	certmanagerv1 "github.com/cert-manager/cert-manager/pkg/apis/certmanager/v1"
	"github.com/kyma-project/lifecycle-manager/api/v1beta2"
	"github.com/kyma-project/lifecycle-manager/pkg/module/common"
	. "github.com/onsi/gomega" //nolint:stylecheck,revive
	"github.com/open-component-model/ocm/pkg/contexts/ocm/compdesc"
	"github.com/open-component-model/ocm/pkg/contexts/ocm/compdesc/versions/ocm.software/v3alpha1"
	compdesc2 "github.com/open-component-model/ocm/pkg/contexts/ocm/compdesc/versions/v2"
	corev1 "k8s.io/api/core/v1"
	apiExtensionsv1 "k8s.io/apiextensions-apiserver/pkg/apis/apiextensions/v1"
	k8serrors "k8s.io/apimachinery/pkg/api/errors"
	v1 "k8s.io/apimachinery/pkg/apis/meta/v1"
	"k8s.io/apimachinery/pkg/apis/meta/v1/unstructured"
	k8sruntime "k8s.io/apimachinery/pkg/runtime"
	"k8s.io/apimachinery/pkg/util/yaml"
	"k8s.io/client-go/rest"
	"sigs.k8s.io/controller-runtime/pkg/client"
	"sigs.k8s.io/controller-runtime/pkg/envtest"

	"github.com/kyma-project/lifecycle-manager/pkg/remote"
	"github.com/kyma-project/lifecycle-manager/pkg/watcher"
)

const (
	randomStringLength     = 8
	letterBytes            = "abcdefghijklmnopqrstuvwxyz"
	defaultBufferSize      = 2048
	Timeout                = time.Second * 20
	ConsistentCheckTimeout = time.Second * 10
	Interval               = time.Millisecond * 250
)

var ErrNotFound = errors.New("resource not exists")

func NewTestKyma(name string) *v1beta2.Kyma {
	return &v1beta2.Kyma{
		TypeMeta: v1.TypeMeta{
			APIVersion: v1beta2.GroupVersion.String(),
			Kind:       string(v1beta2.KymaKind),
		},
		ObjectMeta: v1.ObjectMeta{
			Name:      fmt.Sprintf("%s-%s", name, randString(randomStringLength)),
			Namespace: v1.NamespaceDefault,
			Annotations: map[string]string{
				watcher.DomainAnnotation:       "example.domain.com",
				v1beta2.SyncStrategyAnnotation: v1beta2.SyncStrategyLocalClient,
			},
			Labels: map[string]string{
				v1beta2.SyncLabel: v1beta2.EnableLabelValue,
			},
		},
		Spec: v1beta2.KymaSpec{
			Modules: []v1beta2.Module{},
			Channel: v1beta2.DefaultChannel,
		},
	}
}

func NewTestIssuer(namespace string) *certmanagerv1.Issuer {
	return &certmanagerv1.Issuer{
		ObjectMeta: v1.ObjectMeta{
			Name:      "test-issuer",
			Namespace: namespace,
			Labels:    watcher.LabelSet,
		},
		Spec: certmanagerv1.IssuerSpec{IssuerConfig: certmanagerv1.IssuerConfig{
			SelfSigned: &certmanagerv1.SelfSignedIssuer{},
		}},
	}
}

func NewTestNamespace(namespace string) *corev1.Namespace {
	return &corev1.Namespace{
		ObjectMeta: v1.ObjectMeta{
			Name: namespace,
		},
	}
}

func NewUniqModuleName() string {
	return randString(randomStringLength)
}

// randomName creates a random string [a-z] with a length of 8.
func randomName() string {
	return randString(randomStringLength)
}

func randString(length int) string {
	b := make([]byte, length)
	for i := range b {
		//nolint:gosec
		b[i] = letterBytes[rand.Intn(len(letterBytes))]
	}
	return string(b)
}

func DeployModuleTemplates(
	ctx context.Context,
	kcpClient client.Client,
	kyma *v1beta2.Kyma,
	onPrivateRepo,
	isInternal,
	isBeta bool,
) {
	for _, module := range kyma.Spec.Modules {
		Eventually(DeployModuleTemplate, Timeout, Interval).WithContext(ctx).
			WithArguments(kcpClient, module, onPrivateRepo, isInternal, isBeta).
			Should(Succeed())
	}
}

func DeployModuleTemplate(
	ctx context.Context,
	kcpClient client.Client,
	module v1beta2.Module,
	onPrivateRepo,
	isInternal,
	isBeta bool,
) error {
	template, err := ModuleTemplateFactory(module, unstructured.Unstructured{}, onPrivateRepo)
	if err != nil {
		return err
	}
	if isInternal {
		template.Labels[v1beta2.InternalLabel] = v1beta2.EnableLabelValue
	}
	if isBeta {
		template.Labels[v1beta2.BetaLabel] = v1beta2.EnableLabelValue
	}
	return kcpClient.Create(ctx, template)
}

func DeleteModuleTemplates(
	ctx context.Context,
	kcpClient client.Client,
	kyma *v1beta2.Kyma,
	onPrivateRepo bool,
) {
	for _, module := range kyma.Spec.Modules {
		template, err := ModuleTemplateFactory(module, unstructured.Unstructured{}, onPrivateRepo)
		Expect(err).ShouldNot(HaveOccurred())
		Eventually(DeleteCR, Timeout, Interval).
			WithContext(ctx).
			WithArguments(kcpClient, template).Should(Succeed())
	}
}

func DeleteCR(ctx context.Context, clnt client.Client, obj client.Object) error {
	err := clnt.Delete(ctx, obj)
	if !k8serrors.IsNotFound(err) {
		return err
	}
	return nil
}

func CreateCR(ctx context.Context, clnt client.Client, obj client.Object) error {
	err := clnt.Create(ctx, obj)
	if !k8serrors.IsAlreadyExists(err) {
		return err
	}
	return nil
}

func SyncKyma(ctx context.Context, clnt client.Client, kyma *v1beta2.Kyma) error {
	err := clnt.Get(ctx, client.ObjectKey{
		Name:      kyma.Name,
		Namespace: kyma.Namespace,
	}, kyma)
	// It might happen in some test case, kyma get deleted, if you need to make sure Kyma should exist,
	// write expected condition to check it specifically.
	return client.IgnoreNotFound(err)
}

func GetKyma(ctx context.Context, testClient client.Client, name, namespace string) (*v1beta2.Kyma, error) {
	kymaInCluster := &v1beta2.Kyma{}
	if namespace == "" {
		namespace = v1.NamespaceDefault
	}
	err := testClient.Get(ctx, client.ObjectKey{
		Namespace: namespace,
		Name:      name,
	}, kymaInCluster)
	if err != nil {
		return nil, err
	}
	return kymaInCluster, nil
}

func IsKymaInState(ctx context.Context, kcpClient client.Client, kymaName string, state v1beta2.State) func() bool {
	return func() bool {
		kymaFromCluster, err := GetKyma(ctx, kcpClient, kymaName, "")
		if err != nil || kymaFromCluster.Status.State != state {
			return false
		}
		return true
	}
}

func GetManifestSpecRemote(
	ctx context.Context,
	clnt client.Client,
	kyma *v1beta2.Kyma,
	module v1beta2.Module,
) (bool, error) {
	manifest, err := GetManifest(ctx, clnt, kyma, module)
	if err != nil {
		return false, err
	}
	return manifest.Spec.Remote, nil
}

func GetManifest(ctx context.Context,
	clnt client.Client,
	kyma *v1beta2.Kyma,
	module v1beta2.Module,
) (*v1beta2.Manifest, error) {
	template, err := ModuleTemplateFactory(module, unstructured.Unstructured{}, false)
	if err != nil {
		return nil, err
	}
	descriptor, err := template.Spec.GetDescriptor()
	if err != nil {
		return nil, err
	}
	manifest := &v1beta2.Manifest{}
	err = clnt.Get(
		ctx, client.ObjectKey{
			Namespace: kyma.Namespace,
			Name:      common.CreateModuleName(descriptor.GetName(), kyma.Name, module.Name),
		}, manifest,
	)
	if err != nil {
		return nil, err
	}
	return manifest, nil
}

func ModuleTemplateFactory(
	module v1beta2.Module,
	data unstructured.Unstructured,
	onPrivateRepo bool,
) (*v1beta2.ModuleTemplate, error) {
	return ModuleTemplateFactoryForSchema(module, data, compdesc2.SchemaVersion, onPrivateRepo)
}

func ModuleTemplateFactoryForSchema(
	module v1beta2.Module,
	data unstructured.Unstructured,
	schemaVersion compdesc.SchemaVersion,
	onPrivateRepo bool,
) (*v1beta2.ModuleTemplate, error) {
	var moduleTemplate v1beta2.ModuleTemplate
	var err error
	switch schemaVersion {
	case compdesc2.SchemaVersion:
		err = readModuleTemplateWithV2Schema(&moduleTemplate)
	case v3alpha1.GroupVersion:
		fallthrough
	case v3alpha1.SchemaVersion:
		fallthrough
	default:
		err = readModuleTemplateWithV3Schema(&moduleTemplate)
	}
	if onPrivateRepo {
		err = readModuleTemplateWithinPrivateRepo(&moduleTemplate)
	}
	if err != nil {
		return &moduleTemplate, err
	}
	moduleTemplate.Name = module.Name
	if moduleTemplate.Labels == nil {
		moduleTemplate.Labels = make(map[string]string)
	}
	moduleTemplate.Labels[v1beta2.ModuleName] = module.Name
	moduleTemplate.Spec.Channel = module.Channel
	if data.GetKind() != "" {
		moduleTemplate.Spec.Data = data
	}
	return &moduleTemplate, nil
}

func readModuleTemplateWithV2Schema(moduleTemplate *v1beta2.ModuleTemplate) error {
	template := "operator_v1beta2_moduletemplate_kcp-module.yaml"
	_, filename, _, ok := runtime.Caller(1)
	if !ok {
		panic("Can't capture current filename!")
	}

	modulePath := filepath.Join(filepath.Dir(filename),
		"../../config/samples/component-integration-installed", template)

	moduleFile, err := os.ReadFile(modulePath)
	if err != nil {
		return err
	}
	err = yaml.Unmarshal(moduleFile, &moduleTemplate)
	return err
}

func readModuleTemplateWithinPrivateRepo(moduleTemplate *v1beta2.ModuleTemplate) error {
	template := "operator_v1beta2_moduletemplate_kcp-module-cred-label.yaml"
	_, filename, _, ok := runtime.Caller(1)
	if !ok {
		panic("Can't capture current filename!")
	}
	modulePath := filepath.Join(
		filepath.Dir(filename), "../../config/samples/component-integration-installed", template,
	)

	moduleFile, err := os.ReadFile(modulePath)
	if err != nil {
		return err
	}
	err = yaml.Unmarshal(moduleFile, &moduleTemplate)
	return err
}

func readModuleTemplateWithV3Schema(moduleTemplate *v1beta2.ModuleTemplate) error {
	template := "operator_v1beta2_moduletemplate_ocm.software.v3alpha1.yaml"
	_, filename, _, ok := runtime.Caller(1)
	if !ok {
		panic("Can't capture current filename!")
	}
	modulePath := filepath.Join(
		filepath.Dir(filename), "../../config/samples/component-integration-installed", template,
	)

	moduleFile, err := os.ReadFile(modulePath)
	if err != nil {
		return err
	}
	err = yaml.Unmarshal(moduleFile, &moduleTemplate)
	return err
}

func NewSKRCluster(scheme *k8sruntime.Scheme) (client.Client, *envtest.Environment) {
	skrEnv := &envtest.Environment{
		ErrorIfCRDPathMissing: true,
	}
	cfg, err := skrEnv.Start()
	Expect(cfg).NotTo(BeNil())
	Expect(err).NotTo(HaveOccurred())

	var authUser *envtest.AuthenticatedUser
	authUser, err = skrEnv.AddUser(envtest.User{
		Name:   "skr-admin-account",
		Groups: []string{"system:masters"},
	}, cfg)
	Expect(err).NotTo(HaveOccurred())

	remote.LocalClient = func() *rest.Config {
		return authUser.Config()
	}

	skrClient, err := client.New(authUser.Config(), client.Options{Scheme: scheme})
	Expect(err).NotTo(HaveOccurred())

	return skrClient, skrEnv
}

func AppendExternalCRDs(path string, files ...string) []*apiExtensionsv1.CustomResourceDefinition {
	var crds []*apiExtensionsv1.CustomResourceDefinition
	for _, file := range files {
		crdPath := filepath.Join(path, file)
		moduleFile, err := os.Open(crdPath)
		Expect(err).ToNot(HaveOccurred())
		decoder := yaml.NewYAMLOrJSONDecoder(moduleFile, defaultBufferSize)
		for {
			crd := &apiExtensionsv1.CustomResourceDefinition{}
			if err = decoder.Decode(crd); err != nil {
				if errors.Is(err, io.EOF) {
					break
				}
				continue
			}
			crds = append(crds, crd)
		}
	}
	return crds
}

func ExpectKymaManagerField(
	ctx context.Context, controlPlaneClient client.Client, kymaName string, managerName string,
) (bool, error) {
	createdKyma, err := GetKyma(ctx, controlPlaneClient, kymaName, "")
	if err != nil {
		return false, err
	}
	if createdKyma.ManagedFields == nil {
		return false, nil
	}

	for _, v := range createdKyma.ManagedFields {
		if v.Subresource == "status" && v.Manager == managerName {
			return true, nil
		}
	}

	return false, nil
}

func GetModuleTemplate(ctx context.Context,
<<<<<<< HEAD
	clnt client.Client, name, namespace string) (*v1beta2.ModuleTemplate, error) {
=======
	clnt client.Client, name, namespace string,
) (*v1beta2.ModuleTemplate, error) {
>>>>>>> 2c81ca32
	moduleTemplateInCluster := &v1beta2.ModuleTemplate{}
	moduleTemplateInCluster.SetNamespace(namespace)
	moduleTemplateInCluster.SetName(name)
	err := clnt.Get(ctx, client.ObjectKeyFromObject(moduleTemplateInCluster), moduleTemplateInCluster)
	if err != nil {
		return nil, err
	}
	return moduleTemplateInCluster, nil
}

func ManifestExists(ctx context.Context,
<<<<<<< HEAD
	kyma *v1beta2.Kyma, module v1beta2.Module, controlPlaneClient client.Client) error {
=======
	kyma *v1beta2.Kyma, module v1beta2.Module, controlPlaneClient client.Client,
) error {
>>>>>>> 2c81ca32
	_, err := GetManifest(ctx, controlPlaneClient, kyma, module)
	if k8serrors.IsNotFound(err) {
		return ErrNotFound
	}
	return nil
}

func ModuleTemplateExists(ctx context.Context, client client.Client, name, namespace string) error {
	_, err := GetModuleTemplate(ctx, client, name, namespace)
	if k8serrors.IsNotFound(err) {
		return ErrNotFound
	}
	return nil
}

<<<<<<< HEAD
func ModuleTemplatesExist(ctx context.Context,
	clnt client.Client, kyma *v1beta2.Kyma, remoteSyncNamespace string) func() error {
	return func() error {
		for _, module := range kyma.Spec.Modules {
			if err := ModuleTemplateExists(ctx, clnt, module.Name, remoteSyncNamespace); err != nil {
				return err
			}
		}

		return nil
	}
=======
func AllModuleTemplatesExists(ctx context.Context,
	clnt client.Client, kyma *v1beta2.Kyma, remoteSyncNamespace string,
) error {
	for _, module := range kyma.Spec.Modules {
		if err := ModuleTemplateExists(ctx, clnt, module.Name, remoteSyncNamespace); err != nil {
			return err
		}
	}

	return nil
>>>>>>> 2c81ca32
}<|MERGE_RESOLUTION|>--- conflicted
+++ resolved
@@ -413,12 +413,8 @@
 }
 
 func GetModuleTemplate(ctx context.Context,
-<<<<<<< HEAD
-	clnt client.Client, name, namespace string) (*v1beta2.ModuleTemplate, error) {
-=======
 	clnt client.Client, name, namespace string,
 ) (*v1beta2.ModuleTemplate, error) {
->>>>>>> 2c81ca32
 	moduleTemplateInCluster := &v1beta2.ModuleTemplate{}
 	moduleTemplateInCluster.SetNamespace(namespace)
 	moduleTemplateInCluster.SetName(name)
@@ -430,12 +426,8 @@
 }
 
 func ManifestExists(ctx context.Context,
-<<<<<<< HEAD
-	kyma *v1beta2.Kyma, module v1beta2.Module, controlPlaneClient client.Client) error {
-=======
 	kyma *v1beta2.Kyma, module v1beta2.Module, controlPlaneClient client.Client,
 ) error {
->>>>>>> 2c81ca32
 	_, err := GetManifest(ctx, controlPlaneClient, kyma, module)
 	if k8serrors.IsNotFound(err) {
 		return ErrNotFound
@@ -451,19 +443,6 @@
 	return nil
 }
 
-<<<<<<< HEAD
-func ModuleTemplatesExist(ctx context.Context,
-	clnt client.Client, kyma *v1beta2.Kyma, remoteSyncNamespace string) func() error {
-	return func() error {
-		for _, module := range kyma.Spec.Modules {
-			if err := ModuleTemplateExists(ctx, clnt, module.Name, remoteSyncNamespace); err != nil {
-				return err
-			}
-		}
-
-		return nil
-	}
-=======
 func AllModuleTemplatesExists(ctx context.Context,
 	clnt client.Client, kyma *v1beta2.Kyma, remoteSyncNamespace string,
 ) error {
@@ -474,5 +453,4 @@
 	}
 
 	return nil
->>>>>>> 2c81ca32
 }
--- conflicted
+++ resolved
@@ -443,23 +443,12 @@
 	return nil
 }
 
-<<<<<<< HEAD
-func ModuleTemplatesExist(ctx context.Context,
-	clnt client.Client, kyma *v1beta2.Kyma, remoteSyncNamespace string,
-) func() error {
-	return func() error {
-		for _, module := range kyma.Spec.Modules {
-			if err := ModuleTemplateExists(ctx, clnt, module.Name, remoteSyncNamespace); err != nil {
-				return err
-			}
-=======
 func AllModuleTemplatesExists(ctx context.Context,
 	clnt client.Client, kyma *v1beta2.Kyma, remoteSyncNamespace string,
 ) error {
 	for _, module := range kyma.Spec.Modules {
 		if err := ModuleTemplateExists(ctx, clnt, module.Name, remoteSyncNamespace); err != nil {
 			return err
->>>>>>> da5eaae8
 		}
 	}
 

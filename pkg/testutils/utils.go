//nolint:wrapcheck
package testutils

import (
	"context"
	"errors"
	"fmt"
	"io"
	"math/rand"
	"os"
	"path/filepath"
	"runtime"
	"time"

	certmanagerv1 "github.com/cert-manager/cert-manager/pkg/apis/certmanager/v1"
	"github.com/kyma-project/lifecycle-manager/api/v1beta2"
	declarative "github.com/kyma-project/lifecycle-manager/internal/declarative/v2"
	"github.com/kyma-project/lifecycle-manager/pkg/module/common"
	"github.com/kyma-project/lifecycle-manager/pkg/util"
	. "github.com/onsi/gomega" //nolint:stylecheck,revive
	"github.com/open-component-model/ocm/pkg/contexts/ocm/compdesc"
	"github.com/open-component-model/ocm/pkg/contexts/ocm/compdesc/versions/ocm.software/v3alpha1"
	compdesc2 "github.com/open-component-model/ocm/pkg/contexts/ocm/compdesc/versions/v2"
	corev1 "k8s.io/api/core/v1"
	apiExtensionsv1 "k8s.io/apiextensions-apiserver/pkg/apis/apiextensions/v1"
	k8serrors "k8s.io/apimachinery/pkg/api/errors"
	v1 "k8s.io/apimachinery/pkg/apis/meta/v1"
	"k8s.io/apimachinery/pkg/apis/meta/v1/unstructured"
	k8sruntime "k8s.io/apimachinery/pkg/runtime"
	"k8s.io/apimachinery/pkg/runtime/schema"
	"k8s.io/apimachinery/pkg/util/uuid"
	"k8s.io/apimachinery/pkg/util/yaml"
	"k8s.io/client-go/rest"
	"sigs.k8s.io/controller-runtime/pkg/client"
	"sigs.k8s.io/controller-runtime/pkg/envtest"

	"github.com/kyma-project/lifecycle-manager/pkg/remote"
	"github.com/kyma-project/lifecycle-manager/pkg/watcher"
)

const (
	nameLength             = 8
	charSet                = "abcdefghijklmnopqrstuvwxyz"
	defaultBufferSize      = 2048
	Timeout                = time.Second * 40
	ConsistentCheckTimeout = time.Second * 10
	Interval               = time.Millisecond * 250
)

var (
<<<<<<< HEAD
	ErrNotFound   = errors.New("resource not exists")
	ErrNotDeleted = errors.New("resource not deleted")
=======
	ErrNotFound               = errors.New("resource not exists")
	ErrNotDeleted             = errors.New("resource not deleted")
	ErrManifestNotinState     = errors.New("manifest is not in correct state")
	ErrDeletionTimestampFound = errors.New("deletion timestamp not nil")
>>>>>>> ef7e4b8d
)

func NewTestKyma(name string) *v1beta2.Kyma {
	return newKCPKymaWithNamespace(name, v1.NamespaceDefault, v1beta2.DefaultChannel, v1beta2.SyncStrategyLocalClient)
}

func NewKymaForE2E(name, namespace, channel string) *v1beta2.Kyma {
	kyma := newKCPKymaWithNamespace(name, namespace, channel, v1beta2.SyncStrategyLocalSecret)
	kyma.Labels[v1beta2.SyncLabel] = v1beta2.EnableLabelValue
	return kyma
}

func newKCPKymaWithNamespace(name, namespace, channel, syncStrategy string) *v1beta2.Kyma {
	return &v1beta2.Kyma{
		TypeMeta: v1.TypeMeta{
			APIVersion: v1beta2.GroupVersion.String(),
			Kind:       string(v1beta2.KymaKind),
		},
		ObjectMeta: v1.ObjectMeta{
			Name:      fmt.Sprintf("%s-%s", name, RandomName()),
			Namespace: namespace,
			Annotations: map[string]string{
				watcher.DomainAnnotation:       "example.domain.com",
				v1beta2.SyncStrategyAnnotation: syncStrategy,
			},
			Labels: map[string]string{
				v1beta2.InstanceIDLabel: "test-instance",
			},
		},
		Spec: v1beta2.KymaSpec{
			Modules: []v1beta2.Module{},
			Channel: channel,
		},
	}
}

func NewTestManifest(prefix string) *v1beta2.Manifest {
	return &v1beta2.Manifest{
		ObjectMeta: v1.ObjectMeta{
			Name:      fmt.Sprintf("%s-%s", prefix, RandomName()),
			Namespace: v1.NamespaceDefault,
			Labels: map[string]string{
				v1beta2.KymaName: string(uuid.NewUUID()),
			},
			Annotations: map[string]string{},
		},
	}
}

func NewTestModuleCR(name, namespace, version, kind string) unstructured.Unstructured {
	moduleCR := unstructured.Unstructured{}
	moduleCR.SetGroupVersionKind(schema.GroupVersionKind{
		Group:   v1beta2.GroupVersion.Group,
		Version: version,
		Kind:    kind,
	})
	moduleCR.SetName(name)
	moduleCR.SetNamespace(namespace)
	return moduleCR
}

func NewTestModule(name, channel string) v1beta2.Module {
	return v1beta2.Module{
		Name:    fmt.Sprintf("%s-%s", name, RandomName()),
		Channel: channel,
	}
}

func NewTestIssuer(namespace string) *certmanagerv1.Issuer {
	return &certmanagerv1.Issuer{
		ObjectMeta: v1.ObjectMeta{
			Name:      "test-issuer",
			Namespace: namespace,
			Labels:    watcher.LabelSet,
		},
		Spec: certmanagerv1.IssuerSpec{
			IssuerConfig: certmanagerv1.IssuerConfig{
				SelfSigned: &certmanagerv1.SelfSignedIssuer{},
			},
		},
	}
}

func NewTestNamespace(namespace string) *corev1.Namespace {
	return &corev1.Namespace{
		ObjectMeta: v1.ObjectMeta{
			Name: namespace,
		},
	}
}

// RandomName creates a random string [a-z] of len 8.
func RandomName() string {
	b := make([]byte, nameLength)
	for i := range b {
		//nolint:gosec
		b[i] = charSet[rand.Intn(len(charSet))]
	}
	return string(b)
}

func DeployModuleTemplates(
	ctx context.Context,
	kcpClient client.Client,
	kyma *v1beta2.Kyma,
	onPrivateRepo,
	isInternal,
	isBeta bool,
	isClusterScoped bool,
) {
	for _, module := range kyma.Spec.Modules {
		Eventually(DeployModuleTemplate, Timeout, Interval).WithContext(ctx).
			WithArguments(kcpClient, module, onPrivateRepo, isInternal, isBeta, isClusterScoped).
			Should(Succeed())
	}
}

func DeployModuleTemplate(
	ctx context.Context,
	kcpClient client.Client,
	module v1beta2.Module,
	onPrivateRepo,
	isInternal,
	isBeta bool,
	isClusterScoped bool,
) error {
	template, err := ModuleTemplateFactory(module, unstructured.Unstructured{}, onPrivateRepo, isInternal, isBeta,
		isClusterScoped)
	if err != nil {
		return err
	}

	return kcpClient.Create(ctx, template)
}

func DeleteModuleTemplates(
	ctx context.Context,
	kcpClient client.Client,
	kyma *v1beta2.Kyma,
	onPrivateRepo bool,
) {
	for _, module := range kyma.Spec.Modules {
		template, err := ModuleTemplateFactory(module, unstructured.Unstructured{}, onPrivateRepo, false, false, false)
		Expect(err).ShouldNot(HaveOccurred())
		Eventually(DeleteCR, Timeout, Interval).
			WithContext(ctx).
			WithArguments(kcpClient, template).Should(Succeed())
	}
}

func DeleteCR(ctx context.Context, clnt client.Client, obj client.Object) error {
	if err := clnt.Delete(ctx, obj); util.IsNotFound(err) {
		return nil
	}
	if err := clnt.Get(ctx, client.ObjectKey{Name: obj.GetName(), Namespace: obj.GetNamespace()}, obj); err != nil {
		if util.IsNotFound(err) {
			return nil
		}
		return err
	}
	return fmt.Errorf("%s/%s: %w", obj.GetNamespace(), obj.GetName(), ErrNotDeleted)
}

func CreateCR(ctx context.Context, clnt client.Client, obj client.Object) error {
	err := clnt.Create(ctx, obj)
	if !k8serrors.IsAlreadyExists(err) {
		return err
	}
	return nil
}

func SyncKyma(ctx context.Context, clnt client.Client, kyma *v1beta2.Kyma) error {
	err := clnt.Get(ctx, client.ObjectKey{
		Name:      kyma.Name,
		Namespace: kyma.Namespace,
	}, kyma)
	// It might happen in some test case, kyma get deleted, if you need to make sure Kyma should exist,
	// write expected condition to check it specifically.
	return client.IgnoreNotFound(err)
}

func KymaExists(ctx context.Context, clnt client.Client, name, namespace string) error {
	kyma, err := GetKyma(ctx, clnt, name, namespace)
	if util.IsNotFound(err) {
		return ErrNotFound
	}
	if kyma != nil && kyma.DeletionTimestamp != nil {
		return ErrDeletionTimestampFound
	}
	return nil
}

func GetKyma(ctx context.Context, testClient client.Client, name, namespace string) (*v1beta2.Kyma, error) {
	kymaInCluster := &v1beta2.Kyma{}
	if namespace == "" {
		namespace = v1.NamespaceDefault
	}
	err := testClient.Get(ctx, client.ObjectKey{
		Namespace: namespace,
		Name:      name,
	}, kymaInCluster)
	if err != nil {
		return nil, err
	}
	return kymaInCluster, nil
}

func IsKymaInState(ctx context.Context, kcpClient client.Client, kymaName string, state v1beta2.State) bool {
	kymaFromCluster, err := GetKyma(ctx, kcpClient, kymaName, "")
	if err != nil || kymaFromCluster.Status.State != state {
		return false
	}
	return true
}

func GetManifestSpecRemote(
	ctx context.Context,
	clnt client.Client,
	kyma *v1beta2.Kyma,
	module v1beta2.Module,
) (bool, error) {
	manifest, err := GetManifest(ctx, clnt, kyma, module)
	if err != nil {
		return false, err
	}
	return manifest.Spec.Remote, nil
}

func GetManifest(ctx context.Context,
	clnt client.Client,
	kyma *v1beta2.Kyma,
	module v1beta2.Module,
) (*v1beta2.Manifest, error) {
	template, err := ModuleTemplateFactory(module, unstructured.Unstructured{}, false, false, false, false)
	if err != nil {
		return nil, err
	}
	descriptor, err := template.GetDescriptor()
	if err != nil {
		return nil, err
	}
	manifest := &v1beta2.Manifest{}
	err = clnt.Get(
		ctx, client.ObjectKey{
			Namespace: kyma.Namespace,
			Name:      common.CreateModuleName(descriptor.GetName(), kyma.Name, module.Name),
		}, manifest,
	)
	if err != nil {
		return nil, err
	}
	return manifest, nil
}

func ModuleTemplateFactory(
	module v1beta2.Module,
	data unstructured.Unstructured,
	onPrivateRepo bool,
	isInternal bool,
	isBeta bool,
	isClusterScoped bool,
) (*v1beta2.ModuleTemplate, error) {
	template, err := ModuleTemplateFactoryForSchema(module, data, compdesc2.SchemaVersion, onPrivateRepo)
	if err != nil {
		return nil, err
	}
	if isInternal {
		template.Labels[v1beta2.InternalLabel] = v1beta2.EnableLabelValue
	}
	if isBeta {
		template.Labels[v1beta2.BetaLabel] = v1beta2.EnableLabelValue
	}
	if isClusterScoped {
		if template.Annotations == nil {
			template.Annotations = make(map[string]string)
		}
		template.Annotations[v1beta2.IsClusterScopedAnnotation] = v1beta2.EnableLabelValue
	}
	return template, nil
}

func ModuleTemplateFactoryForSchema(
	module v1beta2.Module,
	data unstructured.Unstructured,
	schemaVersion compdesc.SchemaVersion,
	onPrivateRepo bool,
) (*v1beta2.ModuleTemplate, error) {
	var moduleTemplate v1beta2.ModuleTemplate
	var err error
	switch schemaVersion {
	case compdesc2.SchemaVersion:
		err = readModuleTemplateWithV2Schema(&moduleTemplate)
	case v3alpha1.GroupVersion:
		fallthrough
	case v3alpha1.SchemaVersion:
		fallthrough
	default:
		err = readModuleTemplateWithV3Schema(&moduleTemplate)
	}
	if onPrivateRepo {
		err = readModuleTemplateWithinPrivateRepo(&moduleTemplate)
	}
	if err != nil {
		return &moduleTemplate, err
	}
	moduleTemplate.Name = module.Name
	if moduleTemplate.Labels == nil {
		moduleTemplate.Labels = make(map[string]string)
	}
	moduleTemplate.Labels[v1beta2.ModuleName] = module.Name
	moduleTemplate.Spec.Channel = module.Channel
	if data.GetKind() != "" {
		moduleTemplate.Spec.Data = data
	}
	return &moduleTemplate, nil
}

func readModuleTemplateWithV2Schema(moduleTemplate *v1beta2.ModuleTemplate) error {
	template := "operator_v1beta2_moduletemplate_kcp-module.yaml"
	_, filename, _, ok := runtime.Caller(1)
	if !ok {
		panic("Can't capture current filename!")
	}

	modulePath := filepath.Join(filepath.Dir(filename),
		"../../config/samples/component-integration-installed", template)

	moduleFile, err := os.ReadFile(modulePath)
	if err != nil {
		return err
	}
	err = yaml.Unmarshal(moduleFile, &moduleTemplate)
	return err
}

func readModuleTemplateWithinPrivateRepo(moduleTemplate *v1beta2.ModuleTemplate) error {
	template := "operator_v1beta2_moduletemplate_kcp-module-cred-label.yaml"
	_, filename, _, ok := runtime.Caller(1)
	if !ok {
		panic("Can't capture current filename!")
	}
	modulePath := filepath.Join(
		filepath.Dir(filename), "../../config/samples/component-integration-installed", template,
	)

	moduleFile, err := os.ReadFile(modulePath)
	if err != nil {
		return err
	}
	err = yaml.Unmarshal(moduleFile, &moduleTemplate)
	return err
}

func readModuleTemplateWithV3Schema(moduleTemplate *v1beta2.ModuleTemplate) error {
	template := "operator_v1beta2_moduletemplate_ocm.software.v3alpha1.yaml"
	_, filename, _, ok := runtime.Caller(1)
	if !ok {
		panic("Can't capture current filename!")
	}
	modulePath := filepath.Join(
		filepath.Dir(filename), "../../config/samples/component-integration-installed", template,
	)

	moduleFile, err := os.ReadFile(modulePath)
	if err != nil {
		return err
	}
	err = yaml.Unmarshal(moduleFile, &moduleTemplate)
	return err
}

func NewSKRCluster(scheme *k8sruntime.Scheme) (client.Client, *envtest.Environment) {
	skrEnv := &envtest.Environment{
		ErrorIfCRDPathMissing: true,
	}
	cfg, err := skrEnv.Start()
	Expect(cfg).NotTo(BeNil())
	Expect(err).NotTo(HaveOccurred())

	var authUser *envtest.AuthenticatedUser
	authUser, err = skrEnv.AddUser(envtest.User{
		Name:   "skr-admin-account",
		Groups: []string{"system:masters"},
	}, cfg)
	Expect(err).NotTo(HaveOccurred())

	remote.LocalClient = func() *rest.Config {
		return authUser.Config()
	}

	skrClient, err := client.New(authUser.Config(), client.Options{Scheme: scheme})
	Expect(err).NotTo(HaveOccurred())

	return skrClient, skrEnv
}

func AppendExternalCRDs(path string, files ...string) []*apiExtensionsv1.CustomResourceDefinition {
	var crds []*apiExtensionsv1.CustomResourceDefinition
	for _, file := range files {
		crdPath := filepath.Join(path, file)
		moduleFile, err := os.Open(crdPath)
		Expect(err).ToNot(HaveOccurred())
		decoder := yaml.NewYAMLOrJSONDecoder(moduleFile, defaultBufferSize)
		for {
			crd := &apiExtensionsv1.CustomResourceDefinition{}
			if err = decoder.Decode(crd); err != nil {
				if errors.Is(err, io.EOF) {
					break
				}
				continue
			}
			crds = append(crds, crd)
		}
	}
	return crds
}

func ExpectKymaManagerField(
	ctx context.Context, controlPlaneClient client.Client, kymaName string, managerName string,
) (bool, error) {
	createdKyma, err := GetKyma(ctx, controlPlaneClient, kymaName, "")
	if err != nil {
		return false, err
	}
	if createdKyma.ManagedFields == nil {
		return false, nil
	}

	for _, v := range createdKyma.ManagedFields {
		if v.Subresource == "status" && v.Manager == managerName {
			return true, nil
		}
	}

	return false, nil
}

func GetModuleTemplate(ctx context.Context,
	clnt client.Client, name, namespace string,
) (*v1beta2.ModuleTemplate, error) {
	moduleTemplateInCluster := &v1beta2.ModuleTemplate{}
	moduleTemplateInCluster.SetNamespace(namespace)
	moduleTemplateInCluster.SetName(name)
	err := clnt.Get(ctx, client.ObjectKeyFromObject(moduleTemplateInCluster), moduleTemplateInCluster)
	if err != nil {
		return nil, err
	}
	return moduleTemplateInCluster, nil
}

func ManifestExists(ctx context.Context,
	kyma *v1beta2.Kyma, module v1beta2.Module, controlPlaneClient client.Client,
) error {
	_, err := GetManifest(ctx, controlPlaneClient, kyma, module)
	if util.IsNotFound(err) {
		return fmt.Errorf("%w: %w", ErrNotFound, err)
	}
	return nil
}

func ModuleTemplateExists(ctx context.Context, client client.Client, name, namespace string) error {
	_, err := GetModuleTemplate(ctx, client, name, namespace)
	if util.IsNotFound(err) {
		return ErrNotFound
	}
	return nil
}

func AllModuleTemplatesExists(ctx context.Context,
	clnt client.Client, kyma *v1beta2.Kyma, remoteSyncNamespace string,
) error {
	for _, module := range kyma.Spec.Modules {
		if err := ModuleTemplateExists(ctx, clnt, module.Name, remoteSyncNamespace); err != nil {
			return err
		}
	}

	return nil
}

func UpdateManifestState(
	ctx context.Context, clnt client.Client, kyma *v1beta2.Kyma, module v1beta2.Module, state v1beta2.State,
) error {
	kyma, err := GetKyma(ctx, clnt, kyma.GetName(), kyma.GetNamespace())
	if err != nil {
		return err
	}
	component, err := GetManifest(ctx, clnt, kyma, module)
	if err != nil {
		return err
	}
	component.Status.State = declarative.State(state)
	return clnt.Status().Update(ctx, component)
}<|MERGE_RESOLUTION|>--- conflicted
+++ resolved
@@ -48,15 +48,9 @@
 )
 
 var (
-<<<<<<< HEAD
-	ErrNotFound   = errors.New("resource not exists")
-	ErrNotDeleted = errors.New("resource not deleted")
-=======
 	ErrNotFound               = errors.New("resource not exists")
 	ErrNotDeleted             = errors.New("resource not deleted")
-	ErrManifestNotinState     = errors.New("manifest is not in correct state")
 	ErrDeletionTimestampFound = errors.New("deletion timestamp not nil")
->>>>>>> ef7e4b8d
 )
 
 func NewTestKyma(name string) *v1beta2.Kyma {

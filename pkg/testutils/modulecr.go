--- conflicted
+++ resolved
@@ -8,6 +8,7 @@
 	"github.com/kyma-project/lifecycle-manager/api/v1beta2"
 	"github.com/kyma-project/lifecycle-manager/pkg/testutils/builder"
 	"github.com/kyma-project/lifecycle-manager/pkg/util"
+	"github.com/onsi/ginkgo/v2/dsl/core"
 	"k8s.io/apimachinery/pkg/apis/meta/v1/unstructured"
 	"k8s.io/utils/strings/slices"
 	"sigs.k8s.io/controller-runtime/pkg/client"
@@ -71,14 +72,8 @@
 		Namespace: moduleCR.GetNamespace(),
 		Name:      moduleCR.GetName(),
 	}, moduleCR)
-<<<<<<< HEAD
-
-	if err = CRExists(moduleCR, err); err != nil {
-		return err
-=======
 	if err != nil {
 		return fmt.Errorf("failed to get moduleCR %w", err)
->>>>>>> 01d032b5
 	}
 
 	finalizers := moduleCR.GetFinalizers()
@@ -111,7 +106,6 @@
 	}
 
 	return nil
-<<<<<<< HEAD
 }
 
 func ModuleCRIsInExpectedState(ctx context.Context,
@@ -127,11 +121,11 @@
 		return false
 	}
 
+	core.GinkgoWriter.Println("moduleCR.Object ", moduleCR.Object)
 	state, _, err := unstructured.NestedString(moduleCR.Object, "status.state")
+	core.GinkgoWriter.Println("state ", state)
 	if err != nil {
 		return false
 	}
 	return state == string(expectedState)
-=======
->>>>>>> 01d032b5
 }
package status

import (
	"context"
	"fmt"
	"time"

	metav1 "k8s.io/apimachinery/pkg/apis/meta/v1"
	"sigs.k8s.io/controller-runtime/pkg/client"

	"github.com/kyma-project/lifecycle-manager/api/v1beta1"
)

type KymaHelper struct {
	client.StatusWriter
	recordKymaStatusMetrics func(ctx context.Context, kyma *v1beta1.Kyma)
	isManagedKyma           bool
}

type HelperClient interface {
	Status() client.StatusWriter
	RecordKymaStatusMetrics(ctx context.Context, kyma *v1beta1.Kyma)
	IsKymaManaged() bool
}

func Helper(handler HelperClient) *KymaHelper {
	return &KymaHelper{
		StatusWriter:            handler.Status(),
		recordKymaStatusMetrics: handler.RecordKymaStatusMetrics,
		isManagedKyma:           handler.IsKymaManaged(),
	}
}

func (k *KymaHelper) UpdateStatusForExistingModules(ctx context.Context,
	kyma *v1beta1.Kyma, newState v1beta1.State, message string,
) error {
	kyma.Status.State = newState

	kyma.ManagedFields = nil

	switch newState {
	case v1beta1.StateReady:
		kyma.SetActiveChannel()
	case "":
	case v1beta1.StateDeleting:
	case v1beta1.StateError:
	case v1beta1.StateProcessing:
	default:
	}

	kyma.Status.LastOperation = v1beta1.LastOperation{
		Operation:      message,
		LastUpdateTime: metav1.NewTime(time.Now()),
	}

<<<<<<< HEAD
	if err := k.Patch(ctx, kyma, client.Apply, SubResourceOpts(client.ForceOwnership),
		client.FieldOwner(v1beta1.OperatorName)); err != nil {
=======
	fieldOwner := v1beta1.UnmanagedKyma
	if k.isManagedKyma {
		fieldOwner = v1beta1.OperatorName
	}
	if err := k.Patch(ctx, kyma, client.Apply, subResourceOpts(client.ForceOwnership),
		client.FieldOwner(fieldOwner)); err != nil {
>>>>>>> 21dd7260
		return fmt.Errorf("status could not be updated: %w", err)
	}

	if k.recordKymaStatusMetrics != nil {
		k.recordKymaStatusMetrics(ctx, kyma)
	}

	return nil
}

func SubResourceOpts(opts ...client.PatchOption) client.SubResourcePatchOption {
	return &client.SubResourcePatchOptions{PatchOptions: *(&client.PatchOptions{}).ApplyOptions(opts)}
}<|MERGE_RESOLUTION|>--- conflicted
+++ resolved
@@ -53,17 +53,12 @@
 		LastUpdateTime: metav1.NewTime(time.Now()),
 	}
 
-<<<<<<< HEAD
-	if err := k.Patch(ctx, kyma, client.Apply, SubResourceOpts(client.ForceOwnership),
-		client.FieldOwner(v1beta1.OperatorName)); err != nil {
-=======
 	fieldOwner := v1beta1.UnmanagedKyma
 	if k.isManagedKyma {
 		fieldOwner = v1beta1.OperatorName
 	}
-	if err := k.Patch(ctx, kyma, client.Apply, subResourceOpts(client.ForceOwnership),
+	if err := k.Patch(ctx, kyma, client.Apply, SubResourceOpts(client.ForceOwnership),
 		client.FieldOwner(fieldOwner)); err != nil {
->>>>>>> 21dd7260
 		return fmt.Errorf("status could not be updated: %w", err)
 	}
 

package deploy

import (
	"bytes"
	"context"
	"errors"
	"fmt"

	"github.com/kyma-project/lifecycle-manager/api/v1alpha1"
	admissionv1 "k8s.io/api/admissionregistration/v1"
	corev1 "k8s.io/api/core/v1"
	metav1 "k8s.io/apimachinery/pkg/apis/meta/v1"

	modulelabels "github.com/kyma-project/module-manager/pkg/labels"
	moduletypes "github.com/kyma-project/module-manager/pkg/types"
	"k8s.io/apimachinery/pkg/apis/meta/v1/unstructured"

	"k8s.io/client-go/rest"
	"sigs.k8s.io/controller-runtime/pkg/client"
	k8syaml "sigs.k8s.io/yaml"
)

type Mode string

const (
<<<<<<< HEAD
	customConfigKey                = "modules"
	WebhookCfgAndDeploymentNameTpl = "%s-webhook"
	releaseNameTpl                 = "%s-%s-skr"
	staticWatcherConfigName        = "static-watcher-config-name"
	caCertificateSecretKey         = "ca.crt"
=======
	ModeInstall                = Mode("install")
	ModeUninstall              = Mode("uninstall")
	customConfigKey            = "modules"
	ReleaseName                = "skr"
	IstioSytemNs               = "istio-system"
	IngressServiceName         = "istio-ingressgateway"
	DeploymentNameTpl          = "%s-webhook"
	defaultK3dLocalhostMapping = "host.k3d.internal"
>>>>>>> 064d10db
)

var (
	ErrSKRWebhookNotInstalled         = errors.New("skr webhook resources are not installed")
	ErrSKRWebhookWasNotRemoved        = errors.New("installed skr webhook resources were not removed")
	ErrLoadBalancerIPIsNotAssigned    = errors.New("load balancer service external ip is not assigned")
	ErrCABundleAndCaCertMismatchFound = errors.New("found CABundle and CA certificate mismatch")
)

type WatchableConfig struct {
	Labels     map[string]string `json:"labels"`
	StatusOnly bool              `json:"statusOnly"`
}

func generateWatchableConfigs(watchers []v1alpha1.Watcher) map[string]WatchableConfig {
	chartCfg := make(map[string]WatchableConfig, 0)
	for _, watcher := range watchers {
		statusOnly := watcher.Spec.Field == v1alpha1.StatusField
		chartCfg[watcher.GetModuleName()] = WatchableConfig{
			Labels:     watcher.Spec.LabelsToWatch,
			StatusOnly: statusOnly,
		}
	}
	return chartCfg
}

<<<<<<< HEAD
func ResolveSKRChartResourceName(resourceNameTpl string, kymaObjKey client.ObjectKey) string {
	return fmt.Sprintf(resourceNameTpl, skrChartReleaseName(kymaObjKey))
}

func skrChartReleaseName(kymaObjKey client.ObjectKey) string {
	return fmt.Sprintf(releaseNameTpl, kymaObjKey.Namespace, kymaObjKey.Name)
}

func prepareInstallInfo(ctx context.Context, chartPath string, restConfig *rest.Config,
	restClient client.Client, argsVals map[string]interface{}, kymaObjKey client.ObjectKey,
) *moduletypes.InstallInfo {
	return &moduletypes.InstallInfo{
=======
func prepareInstallInfo(ctx context.Context, chartPath, releaseName string, restConfig *rest.Config,
	restClient client.Client, argsVals map[string]interface{},
) *moduleTypes.InstallInfo {
	return &moduleTypes.InstallInfo{
>>>>>>> 064d10db
		Ctx: ctx,
		ChartInfo: &moduletypes.ChartInfo{
			ChartPath:   chartPath,
			ReleaseName: skrChartReleaseName(kymaObjKey),
			Flags: moduletypes.ChartFlags{
				SetFlags: argsVals,
			},
		},
		ResourceInfo: &moduletypes.ResourceInfo{
			BaseResource: watcherCachingBaseResource(kymaObjKey),
		},
		ClusterInfo: &moduletypes.ClusterInfo{
			Client: restClient,
			Config: restConfig,
		},
	}
}

func watcherCachingBaseResource(kymaObjKey client.ObjectKey) *unstructured.Unstructured {
	baseRes := &unstructured.Unstructured{}
	baseRes.SetLabels(map[string]string{
		modulelabels.CacheKey: kymaObjKey.String(),
	})
	baseRes.SetNamespace(metav1.NamespaceDefault)
	baseRes.SetName(staticWatcherConfigName)
	return baseRes
}

func CheckWebhookCABundleConsistency(ctx context.Context, skrClient client.Client, kymaObjKey client.ObjectKey,
) error {
	webhookConfig := &admissionv1.ValidatingWebhookConfiguration{}
	err := skrClient.Get(ctx, client.ObjectKey{
		Namespace: metav1.NamespaceDefault,
		Name:      ResolveSKRChartResourceName(WebhookCfgAndDeploymentNameTpl, kymaObjKey),
	}, webhookConfig)
	if err != nil {
		return fmt.Errorf("error getting webhook config: %w", err)
	}
	tlsSecret := &corev1.Secret{}
	err = skrClient.Get(ctx, client.ObjectKey{
		Namespace: metav1.NamespaceDefault,
		Name:      ResolveSKRChartResourceName("%s-webhook-tls", kymaObjKey),
	}, tlsSecret)
	if err != nil {
		return fmt.Errorf("error getting tls secret: %w", err)
	}
	for _, webhook := range webhookConfig.Webhooks {
		if !bytes.Equal(webhook.ClientConfig.CABundle, tlsSecret.Data[caCertificateSecretKey]) {
			return ErrCABundleAndCaCertMismatchFound
		}
	}
	return nil
}

func ensureWebhookCABundleConsistency(ctx context.Context, skrClient client.Client, kymaObjKey client.ObjectKey,
) error {
	webhookConfig := &admissionv1.ValidatingWebhookConfiguration{}
	err := skrClient.Get(ctx, client.ObjectKey{
		Namespace: metav1.NamespaceDefault,
		Name:      ResolveSKRChartResourceName(WebhookCfgAndDeploymentNameTpl, kymaObjKey),
	}, webhookConfig)
	if err != nil {
		return fmt.Errorf("error getting webhook config: %w", err)
	}
	tlsSecret := &corev1.Secret{}
	err = skrClient.Get(ctx, client.ObjectKey{
		Namespace: metav1.NamespaceDefault,
		Name:      ResolveSKRChartResourceName("%s-webhook-tls", kymaObjKey),
	}, tlsSecret)
	if err != nil {
		return fmt.Errorf("error getting tls secret: %w", err)
	}
	shouldUpdateWebhookCaBundle := false
	for idx, webhook := range webhookConfig.Webhooks {
		if !bytes.Equal(webhook.ClientConfig.CABundle, tlsSecret.Data[caCertificateSecretKey]) {
			shouldUpdateWebhookCaBundle = true
			webhookConfig.Webhooks[idx].ClientConfig.CABundle = tlsSecret.Data[caCertificateSecretKey]
		}
	}
	if shouldUpdateWebhookCaBundle {
		return skrClient.Update(ctx, webhookConfig, defaultFieldOwner)
	}
	return nil
}

func prettyPrintSetFlags(stringifiedConfig interface{}) string {
	jsonBytes, err := k8syaml.YAMLToJSON([]byte(stringifiedConfig.(string)))
	if err != nil {
		return stringifiedConfig.(string)
	}
	return string(jsonBytes)
}<|MERGE_RESOLUTION|>--- conflicted
+++ resolved
@@ -23,22 +23,13 @@
 type Mode string
 
 const (
-<<<<<<< HEAD
 	customConfigKey                = "modules"
 	WebhookCfgAndDeploymentNameTpl = "%s-webhook"
+	IstioSytemNs                   = "istio-system"
+	IngressServiceName             = "istio-ingressgateway"
 	releaseNameTpl                 = "%s-%s-skr"
 	staticWatcherConfigName        = "static-watcher-config-name"
 	caCertificateSecretKey         = "ca.crt"
-=======
-	ModeInstall                = Mode("install")
-	ModeUninstall              = Mode("uninstall")
-	customConfigKey            = "modules"
-	ReleaseName                = "skr"
-	IstioSytemNs               = "istio-system"
-	IngressServiceName         = "istio-ingressgateway"
-	DeploymentNameTpl          = "%s-webhook"
-	defaultK3dLocalhostMapping = "host.k3d.internal"
->>>>>>> 064d10db
 )
 
 var (
@@ -65,7 +56,6 @@
 	return chartCfg
 }
 
-<<<<<<< HEAD
 func ResolveSKRChartResourceName(resourceNameTpl string, kymaObjKey client.ObjectKey) string {
 	return fmt.Sprintf(resourceNameTpl, skrChartReleaseName(kymaObjKey))
 }
@@ -78,12 +68,6 @@
 	restClient client.Client, argsVals map[string]interface{}, kymaObjKey client.ObjectKey,
 ) *moduletypes.InstallInfo {
 	return &moduletypes.InstallInfo{
-=======
-func prepareInstallInfo(ctx context.Context, chartPath, releaseName string, restConfig *rest.Config,
-	restClient client.Client, argsVals map[string]interface{},
-) *moduleTypes.InstallInfo {
-	return &moduleTypes.InstallInfo{
->>>>>>> 064d10db
 		Ctx: ctx,
 		ChartInfo: &moduletypes.ChartInfo{
 			ChartPath:   chartPath,

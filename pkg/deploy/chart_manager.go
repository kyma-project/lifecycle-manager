--- conflicted
+++ resolved
@@ -22,38 +22,8 @@
 )
 
 type SKRWebhookChartManager interface {
-<<<<<<< HEAD
 	Install(ctx context.Context, kyma *v1alpha1.Kyma) (bool, error)
 	Remove(ctx context.Context, kyma *v1alpha1.Kyma) error
-=======
-	InstallWebhookChart(ctx context.Context, kyma *v1alpha1.Kyma,
-		remoteClientCache *remote.ClientCache, kcpClient client.Client) (bool, error)
-	RemoveWebhookChart(ctx context.Context, kyma *v1alpha1.Kyma) error
-}
-
-type DisabledSKRWebhookChartManager struct{}
-
-// ResolveSKRWebhookChartManager resolves to enabled or disabled chart manager.
-
-func ResolveSKRWebhookChartManager( //nolint:ireturn
-	isWatcherEnabled bool,
-	skrConfigs ...*SkrChartConfig,
-) (SKRWebhookChartManager, error) {
-	if isWatcherEnabled && len(skrConfigs) != 1 {
-		return nil, ErrExpectedExactlyOneSKRConfig
-	}
-	if !isWatcherEnabled {
-		return &DisabledSKRWebhookChartManager{}, nil
-	}
-
-	return NewEnabledSKRWebhookChartManager(skrConfigs[0]), nil
-}
-
-func (m *DisabledSKRWebhookChartManager) InstallWebhookChart(_ context.Context, _ *v1alpha1.Kyma,
-	_ *remote.ClientCache, _ client.Client,
-) (bool, error) {
-	return false, nil
->>>>>>> b13e0e80
 }
 
 type SKRWebhookChartManagerImpl struct {
@@ -91,7 +61,14 @@
 		syncContext.RuntimeRestConfig, syncContext.RuntimeClient, chartArgsValues, kymaObjKey)
 	logger.V(1).Info("following modules will be installed",
 		"modules", prettyPrintSetFlags(skrWatcherInstallInfo.ChartInfo.Flags.SetFlags[customConfigKey]))
-	installed, err := modulelib.InstallChart(logger, skrWatcherInstallInfo, nil, m.cache)
+	installed, err := modulelib.InstallChart(
+		modulelib.OperationOptions{
+			Logger:             logger,
+			InstallInfo:        skrWatcherInstallInfo,
+			ResourceTransforms: nil,
+			PostRuns:           nil,
+			Cache:              m.cache,
+		})
 	if err != nil {
 		kyma.UpdateCondition(v1alpha1.ConditionReasonSKRWebhookIsReady, metav1.ConditionFalse)
 		return true, fmt.Errorf("failed to install webhook chart: %w", err)
@@ -121,7 +98,14 @@
 	}
 	skrWatcherInstallInfo := prepareInstallInfo(ctx, m.config.WebhookChartPath,
 		syncContext.RuntimeRestConfig, syncContext.RuntimeClient, argsValues, kymaObjKey)
-	uninstalled, err := modulelib.UninstallChart(logger, skrWatcherInstallInfo, nil, m.cache)
+	uninstalled, err := modulelib.UninstallChart(
+		modulelib.OperationOptions{
+			Logger:             logger,
+			InstallInfo:        skrWatcherInstallInfo,
+			ResourceTransforms: nil,
+			PostRuns:           nil,
+			Cache:              nil,
+		})
 	if err != nil {
 		return fmt.Errorf("failed to uninstall webhook config: %w", err)
 	}
@@ -188,74 +172,4 @@
 	}
 	m.kcpAddr = net.JoinHostPort(externalIP, strconv.Itoa(int(port)))
 	return m.kcpAddr, nil
-<<<<<<< HEAD
-=======
-}
-
-func generateWatchableConfigs(watcherList *v1alpha1.WatcherList) map[string]WatchableConfig {
-	chartCfg := make(map[string]WatchableConfig, len(watcherList.Items))
-	for _, watcher := range watcherList.Items {
-		statusOnly := watcher.Spec.Field == v1alpha1.StatusField
-		chartCfg[watcher.GetModuleName()] = WatchableConfig{
-			Labels:     watcher.Spec.LabelsToWatch,
-			StatusOnly: statusOnly,
-		}
-	}
-	return chartCfg
-}
-
-func (m *EnabledSKRWebhookChartManager) installOrRemoveChartOnSKR(ctx context.Context,
-	deployInfo moduleTypes.InstallInfo, mode Mode,
-) error {
-	logger := logf.FromContext(ctx)
-	if mode == ModeUninstall {
-		uninstalled, err := moduleLib.UninstallChart(
-			moduleLib.OperationOptions{
-				Logger:             logger,
-				InstallInfo:        &deployInfo,
-				ResourceTransforms: nil,
-				PostRuns:           nil,
-				Cache:              nil,
-			})
-		if err != nil {
-			return fmt.Errorf("failed to uninstall webhook config: %w", err)
-		}
-		if !uninstalled {
-			return ErrSKRWebhookWasNotRemoved
-		}
-
-		return nil
-	}
-	// TODO(khlifi411): verify webhook configuration with watchers' configuration before re-installing the chart
-	ready, err := moduleLib.ConsistencyCheck(
-		moduleLib.OperationOptions{
-			Logger:             logger,
-			InstallInfo:        &deployInfo,
-			ResourceTransforms: nil,
-			PostRuns:           nil,
-			Cache:              nil,
-		})
-	if err != nil {
-		return fmt.Errorf("failed to verify webhook resources: %w", err)
-	}
-	if ready {
-		logger.V(1).Info("chart resources already installed, nothing to do!")
-		return nil
-	}
-	installed, err := moduleLib.InstallChart(
-		moduleLib.OperationOptions{
-			Logger:             logger,
-			InstallInfo:        &deployInfo,
-			ResourceTransforms: nil,
-			PostRuns:           nil,
-			Cache:              nil,
-		})
-	if err != nil {
-		return fmt.Errorf("failed to install webhook config: %w", err)
-	}
-	if !installed {
-		return ErrSKRWebhookHasNotBeenInstalled
-	}
-	return nil
->>>>>>> b13e0e80
 }
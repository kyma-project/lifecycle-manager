--- conflicted
+++ resolved
@@ -3,6 +3,7 @@
 import (
 	"context"
 	"fmt"
+	"github.com/kyma-project/lifecycle-manager/pkg/remote"
 	"net"
 	"strconv"
 
@@ -11,7 +12,6 @@
 	corev1 "k8s.io/api/core/v1"
 
 	"github.com/kyma-project/lifecycle-manager/api/v1alpha1"
-	"github.com/kyma-project/lifecycle-manager/pkg/remote"
 	modulelib "github.com/kyma-project/module-manager/operator/pkg/manifest"
 
 	metav1 "k8s.io/apimachinery/pkg/apis/meta/v1"
@@ -21,50 +21,12 @@
 )
 
 type SKRWebhookChartManager interface {
-<<<<<<< HEAD
-	Install(ctx context.Context, syncContext *remote.KymaSynchronizationContext) (bool, error)
-	Remove(ctx context.Context, syncContext *remote.KymaSynchronizationContext) error
+	Install(ctx context.Context, kyma *v1alpha1.Kyma) (bool, error)
+	Remove(ctx context.Context, kyma *v1alpha1.Kyma) error
 }
 
 type SKRWebhookChartManagerImpl struct {
 	cache   moduletypes.RendererCache
-=======
-	InstallWebhookChart(ctx context.Context, kyma *v1alpha1.Kyma,
-		remoteClientCache *remote.ClientCache, kcpClient client.Client) (bool, error)
-	RemoveWebhookChart(ctx context.Context, kyma *v1alpha1.Kyma) error
-}
-
-type DisabledSKRWebhookChartManager struct{}
-
-// ResolveSKRWebhookChartManager resolves to enabled or disabled chart manager.
-// nolint: ireturn
-func ResolveSKRWebhookChartManager(
-	isWatcherEnabled bool,
-	skrConfigs ...*SkrChartConfig,
-) (SKRWebhookChartManager, error) {
-	if isWatcherEnabled && len(skrConfigs) != 1 {
-		return nil, ErrExpectedExactlyOneSKRConfig
-	}
-	if !isWatcherEnabled {
-		return &DisabledSKRWebhookChartManager{}, nil
-	}
-
-	return NewEnabledSKRWebhookChartManager(skrConfigs[0]), nil
-}
-
-func (m *DisabledSKRWebhookChartManager) InstallWebhookChart(_ context.Context, _ *v1alpha1.Kyma,
-	_ *remote.ClientCache, _ client.Client,
-) (bool, error) {
-	return false, nil
-}
-
-func (m *DisabledSKRWebhookChartManager) RemoveWebhookChart(_ context.Context, _ *v1alpha1.Kyma) error {
-	return nil
-}
-
-type EnabledSKRWebhookChartManager struct {
-	cache   *SkrChartClientCache
->>>>>>> 50668f4c
 	config  *SkrChartConfig
 	kcpAddr string
 }
@@ -84,11 +46,10 @@
 	}
 }
 
-func (m *SKRWebhookChartManagerImpl) Install(ctx context.Context,
-	syncContext *remote.KymaSynchronizationContext,
-) (bool, error) {
+func (m *SKRWebhookChartManagerImpl) Install(ctx context.Context, kyma *v1alpha1.Kyma) (bool, error) {
 	logger := logf.FromContext(ctx)
-	kymaObjKey := client.ObjectKeyFromObject(syncContext.ControlPlaneKyma)
+	kymaObjKey := client.ObjectKeyFromObject(kyma)
+	syncContext := remote.SyncContextFromContext(ctx)
 	chartArgsValues, err := m.generateHelmChartArgs(ctx, syncContext.ControlPlaneClient)
 	if err != nil {
 		return true, err
@@ -102,7 +63,7 @@
 	if !installed {
 		return true, ErrSKRWebhookNotInstalled
 	}
-	syncContext.ControlPlaneKyma.UpdateCondition(v1alpha1.ConditionReasonSKRWebhookIsReady, metav1.ConditionTrue)
+	kyma.UpdateCondition(v1alpha1.ConditionReasonSKRWebhookIsReady, metav1.ConditionTrue)
 	logger.Info("successfully installed webhook chart",
 		"release-name", skrWatcherInstallInfo.ChartInfo.ReleaseName)
 	logger.V(1).Info("following modules were installed",
@@ -110,45 +71,26 @@
 	return false, nil
 }
 
-<<<<<<< HEAD
-func (m *SKRWebhookChartManagerImpl) Remove(ctx context.Context,
-	syncContext *remote.KymaSynchronizationContext,
-) error {
+func (m *SKRWebhookChartManagerImpl) Remove(ctx context.Context, kyma *v1alpha1.Kyma) error {
 	logger := logf.FromContext(ctx)
-	kymaObjKey := client.ObjectKeyFromObject(syncContext.ControlPlaneKyma)
+	kymaObjKey := client.ObjectKeyFromObject(kyma)
+	syncContext := remote.SyncContextFromContext(ctx)
 	argsVals, err := m.generateHelmChartArgs(ctx, syncContext.ControlPlaneClient)
 	if err != nil {
 		return err
 	}
-	skrWatcherInstallInfo := prepareInstallInfo(ctx, m.config.WebhookChartPath, syncContext.RuntimeRestConfig,
-		syncContext.RuntimeClient, argsVals, kymaObjKey)
+	skrWatcherInstallInfo := prepareInstallInfo(ctx, m.config.WebhookChartPath,
+		syncContext.RuntimeRestConfig, syncContext.RuntimeClient, argsVals, kymaObjKey)
 	uninstalled, err := modulelib.UninstallChart(logger, skrWatcherInstallInfo, nil, m.cache)
-=======
-func (m *EnabledSKRWebhookChartManager) RemoveWebhookChart(ctx context.Context, kyma *v1alpha1.Kyma) error {
-	syncContext := remote.SyncContextFromContext(ctx)
-
-	skrCfg, err := remote.GetRemoteRestConfig(ctx, syncContext.ControlPlaneClient, client.ObjectKeyFromObject(kyma),
-		kyma.Spec.Sync.Strategy)
-	if err != nil {
-		return err
-	}
-	argsVals, err := m.generateHelmChartArgs(ctx, syncContext.ControlPlaneClient)
->>>>>>> 50668f4c
 	if err != nil {
 		return fmt.Errorf("failed to uninstall webhook config: %w", err)
 	}
-<<<<<<< HEAD
 	if !uninstalled {
 		return ErrSKRWebhookWasNotRemoved
 	}
 	logger.Info("successfully uninstalled webhook chart",
 		"release-name", skrWatcherInstallInfo.ChartInfo.ReleaseName)
 	return nil
-=======
-	skrWatcherInstallInfo := prepareInstallInfo(ctx, m.config.WebhookChartPath, ReleaseName, skrCfg,
-		syncContext.RuntimeClient, argsVals)
-	return m.installOrRemoveChartOnSKR(ctx, skrWatcherInstallInfo, ModeUninstall)
->>>>>>> 50668f4c
 }
 
 func (m *SKRWebhookChartManagerImpl) generateHelmChartArgs(ctx context.Context,

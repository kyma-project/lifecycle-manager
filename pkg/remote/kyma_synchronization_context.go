package remote

import (
	"bytes"
	"context"
	"errors"
	"fmt"
	"time"

	corev1 "k8s.io/api/core/v1"
	v1extensions "k8s.io/apiextensions-apiserver/pkg/apis/apiextensions/v1"
	k8serrors "k8s.io/apimachinery/pkg/api/errors"
	"k8s.io/apimachinery/pkg/api/meta"
	metav1 "k8s.io/apimachinery/pkg/apis/meta/v1"
	"k8s.io/apimachinery/pkg/types"
	"k8s.io/apimachinery/pkg/util/json"
	"k8s.io/client-go/rest"
	"sigs.k8s.io/controller-runtime/pkg/client"
	"sigs.k8s.io/controller-runtime/pkg/controller/controllerutil"
	"sigs.k8s.io/controller-runtime/pkg/log"

	"github.com/kyma-project/lifecycle-manager/api/v1alpha1"
	"github.com/kyma-project/lifecycle-manager/pkg/adapter"
)

type ClientFunc func() *rest.Config

var (
	LocalClient             ClientFunc //nolint:gochecknoglobals
	ErrNoLocalClientDefined = errors.New("no local client defined")
)

type KymaSynchronizationContext struct {
<<<<<<< HEAD
	ControlPlaneClient   client.Client
	RuntimeClient        client.Client
	RuntimeRestConfig    *rest.Config
	ControlPlaneKyma     *v1alpha1.Kyma
	statusUpdateRequired bool
}

func (c *KymaSynchronizationContext) RequiresStatusUpdateInControlPlane() bool {
	return c.statusUpdateRequired
}

func (c *KymaSynchronizationContext) RequireStatusUpdateInControlPlane() {
	c.statusUpdateRequired = true
=======
	ControlPlaneClient client.Client
	RuntimeClient      client.Client
>>>>>>> 50668f4c
}

func newRemoteClient(ctx context.Context, controlPlaneClient client.Client, key client.ObjectKey,
	strategy v1alpha1.SyncStrategy, cache *ClientCache,
) (client.Client, *rest.Config, error) {
	remoteCluster := cache.Get(ClientCacheID(key))
	if remoteCluster != nil {
		return remoteCluster.Client, remoteCluster.Config, nil
	}

	restConfig, err := getRemoteRestConfig(ctx, controlPlaneClient, key, strategy)
	if err != nil {
		return nil, nil, err
	}

	remoteClient, err := client.New(restConfig, client.Options{Scheme: controlPlaneClient.Scheme()})
	if err != nil {
		return nil, nil, err
	}
	cache.Set(ClientCacheID(key), &ClusterClientConfigAggregate{
		Client: remoteClient,
		Config: restConfig,
	})

	return remoteClient, restConfig, nil
}

func getRemoteRestConfig(ctx context.Context, controlPlaneClient client.Client, key client.ObjectKey,
	strategy v1alpha1.SyncStrategy,
) (*rest.Config, error) {
	var err error
	var restConfig *rest.Config

	clusterClient := ClusterClient{
		DefaultClient: controlPlaneClient,
		Logger:        log.FromContext(ctx),
	}
	switch strategy {
	case v1alpha1.SyncStrategyLocalClient:
		if LocalClient != nil {
			restConfig = LocalClient()
		} else {
			err = ErrNoLocalClientDefined
		}
	case v1alpha1.SyncStrategyLocalSecret:
		fallthrough
	default:
		restConfig, err = clusterClient.GetRestConfigFromSecret(ctx, key.Name, key.Namespace)
	}

	if err != nil {
		return nil, err
	}
	return restConfig, err
}

func InitializeKymaSynchronizationContext(
	ctx context.Context, controlPlaneKyma *v1alpha1.Kyma, controlPlaneClient client.Client, cache *ClientCache,
) (*KymaSynchronizationContext, error) {
	runtimeClient, err := NewRemoteClient(ctx, controlPlaneClient, client.ObjectKeyFromObject(controlPlaneKyma),
		controlPlaneKyma.Spec.Sync.Strategy, cache)
	if err != nil {
		return nil, err
	}

	sync := &KymaSynchronizationContext{
		ControlPlaneClient: controlPlaneClient,
		RuntimeClient:      runtimeClient,
	}

<<<<<<< HEAD
func DeleteRemotelySyncedKyma(ctx context.Context,
	syncContext *KymaSynchronizationContext,
) error {
	remoteKyma, err := GetRemotelySyncedKyma(ctx, syncContext.RuntimeClient,
		GetRemoteObjectKey(syncContext.ControlPlaneKyma))
	if err != nil {
		return err
	}

	return syncContext.RuntimeClient.Delete(ctx, remoteKyma)
=======
	if err := sync.ensureRemoteNamespaceExists(ctx, controlPlaneKyma); err != nil {
		return nil, err
	}

	return sync, nil
}

func (c *KymaSynchronizationContext) GetRemotelySyncedKyma(
	ctx context.Context, controlPlaneKyma *v1alpha1.Kyma,
) (*v1alpha1.Kyma, error) {
	remoteKyma := &v1alpha1.Kyma{}
	if err := c.RuntimeClient.Get(ctx, GetRemoteObjectKey(controlPlaneKyma), remoteKyma); err != nil {
		return nil, err
	}

	return remoteKyma, nil
>>>>>>> 50668f4c
}

func RemoveFinalizerFromRemoteKyma(
	ctx context.Context, kyma *v1alpha1.Kyma,
) error {
	syncContext := SyncContextFromContext(ctx)

	remoteKyma, err := syncContext.GetRemotelySyncedKyma(ctx, kyma)
	if err != nil {
		return err
	}

	controllerutil.RemoveFinalizer(remoteKyma, v1alpha1.Finalizer)

	return syncContext.RuntimeClient.Update(ctx, remoteKyma)
}

<<<<<<< HEAD
func InitializeKymaSynchronizationContext(
	ctx context.Context, controlPlaneKyma *v1alpha1.Kyma, controlPlaneClient client.Client, cache *ClientCache,
) (*KymaSynchronizationContext, error) {
	runtimeClient, runtimeRestCfg, err := newRemoteClient(ctx, controlPlaneClient, client.ObjectKeyFromObject(controlPlaneKyma),
		controlPlaneKyma.Spec.Sync.Strategy, cache)
	if err != nil {
		return nil, err
	}

	sync := &KymaSynchronizationContext{
		ControlPlaneClient: controlPlaneClient,
		RuntimeClient:      runtimeClient,
		RuntimeRestConfig:  runtimeRestCfg,
		ControlPlaneKyma:   controlPlaneKyma,
	}

	if err := sync.ensureRemoteNamespaceExists(ctx); err != nil {
		return nil, err
=======
func DeleteRemotelySyncedKyma(
	ctx context.Context, kyma *v1alpha1.Kyma,
) error {
	syncContext := SyncContextFromContext(ctx)
	remoteKyma, err := syncContext.GetRemotelySyncedKyma(ctx, kyma)
	if err != nil {
		return err
>>>>>>> 50668f4c
	}

	return syncContext.RuntimeClient.Delete(ctx, remoteKyma)
}

// ensureRemoteNamespaceExists tries to ensure existence of a namespace for synchronization based on
// 1. name of namespace if controlPlaneKyma.spec.sync.namespace is set
// 2. name of controlPlaneKyma.namespace
// in this order.
func (c *KymaSynchronizationContext) ensureRemoteNamespaceExists(ctx context.Context, kyma *v1alpha1.Kyma) error {
	namespace := &corev1.Namespace{
		ObjectMeta: metav1.ObjectMeta{
			Name:        kyma.GetNamespace(),
			Labels:      map[string]string{v1alpha1.ManagedBy: v1alpha1.OperatorName},
			Annotations: map[string]string{v1alpha1.LastSync: time.Now().Format(time.RFC3339)},
		},
		// setting explicit type meta is required for SSA on Namespaces
		TypeMeta: metav1.TypeMeta{APIVersion: "v1", Kind: "Namespace"},
	}
	if kyma.Spec.Sync.Namespace != "" {
		namespace.SetName(kyma.Spec.Sync.Namespace)
	}

	var buf bytes.Buffer
	if err := json.NewEncoder(&buf).Encode(namespace); err != nil {
		return err
	}

	patch := client.RawPatch(types.ApplyPatchType, buf.Bytes())
	force := true
	fieldManager := "kyma-sync-context"

	if err := c.RuntimeClient.Patch(
		ctx, namespace, patch, &client.PatchOptions{Force: &force, FieldManager: fieldManager},
	); err != nil {
		return fmt.Errorf("failed to ensure remote namespace exists: %w", err)
	}

	return nil
}

func (c *KymaSynchronizationContext) CreateOrUpdateCRD(ctx context.Context, plural string) error {
	crd := &v1extensions.CustomResourceDefinition{}
	crdFromRuntime := &v1extensions.CustomResourceDefinition{}
	var err error
	err = c.ControlPlaneClient.Get(ctx, client.ObjectKey{
		// this object name is derived from the plural and is the default kustomize value for crd namings, if the CRD
		// name changes, this also has to be adjusted here. We can think of making this configurable later
		Name: fmt.Sprintf("%s.%s", plural, v1alpha1.GroupVersion.Group),
	}, crd)

	if err != nil {
		return err
	}

	err = c.RuntimeClient.Get(ctx, client.ObjectKey{
		Name: fmt.Sprintf("%s.%s", plural, v1alpha1.GroupVersion.Group),
	}, crdFromRuntime)

	if k8serrors.IsNotFound(err) {
		return c.RuntimeClient.Create(ctx, &v1extensions.CustomResourceDefinition{
			ObjectMeta: metav1.ObjectMeta{Name: crd.Name, Namespace: crd.Namespace}, Spec: crd.Spec,
		})
	}

	if err != nil {
		return err
	}

	// crd.SetResourceVersion(crdFromRuntime.GetResourceVersion())
	// return c.runtimeClient.Update(ctx, &v1extensions.CustomResourceDefinition{
	// 	ObjectMeta: v1.ObjectMeta{Name: crd.Name, Namespace: crd.Namespace}, Spec: crd.Spec,
	// })
	return nil
}

func (c *KymaSynchronizationContext) CreateOrFetchRemoteKyma(
	ctx context.Context, kyma *v1alpha1.Kyma,
) (*v1alpha1.Kyma, error) {
	recorder := adapter.RecorderFromContext(ctx)
	remoteKyma := &v1alpha1.Kyma{}

	remoteKyma.Name = kyma.Name
	remoteKyma.Namespace = kyma.Namespace
	if kyma.Spec.Sync.Namespace != "" {
		remoteKyma.Namespace = kyma.Spec.Sync.Namespace
	}

	err := c.RuntimeClient.Get(ctx, client.ObjectKeyFromObject(remoteKyma), remoteKyma)

	if meta.IsNoMatchError(err) {
		recorder.Event(kyma, "Normal", err.Error(), "CRDs are missing in SKR and will be installed")

		if err := c.CreateOrUpdateCRD(ctx, v1alpha1.KymaKind.Plural()); err != nil {
			return nil, err
		}

		recorder.Event(kyma, "Normal", "CRDInstallation", "CRDs were installed to SKR")
		// the NoMatch error we previously encountered is now fixed through the CRD installation
		err = nil
	}

	if k8serrors.IsNotFound(err) {
		kyma.Spec.DeepCopyInto(&remoteKyma.Spec)

		if kyma.Spec.Sync.NoModuleCopy {
			remoteKyma.Spec.Modules = []v1alpha1.Module{}
		}

		err = c.RuntimeClient.Create(ctx, remoteKyma)
		if err != nil {
			recorder.Event(kyma, "Normal", "RemoteInstallation", "Kyma was installed to SKR")

			return nil, err
		}
	} else if err != nil {
		recorder.Event(kyma, "Warning", err.Error(), "Client could not fetch remote Kyma")

		return nil, err
	}

	return remoteKyma, err
}

func (c *KymaSynchronizationContext) SynchronizeRemoteKyma(ctx context.Context,
	controlPlaneKyma, remoteKyma *v1alpha1.Kyma,
) error {
	recorder := adapter.RecorderFromContext(ctx)

	remoteKyma.Status = controlPlaneKyma.Status

	if err := c.RuntimeClient.Status().Update(ctx, remoteKyma); err != nil {
		recorder.Event(controlPlaneKyma, "Warning", err.Error(), "could not update runtime kyma status")
		return err
	}

	if !remoteKyma.GetDeletionTimestamp().IsZero() {
		return nil
	}

	c.InsertWatcherLabels(controlPlaneKyma, remoteKyma)

	if err := c.RuntimeClient.Update(ctx, remoteKyma.SetLastSync()); err != nil {
		recorder.Event(controlPlaneKyma, "Warning", err.Error(), "could not update runtime kyma last sync annotation")
		return err
	}

	return nil
}

// ReplaceWithVirtualKyma creates a virtual kyma instance from a control plane Kyma and N Remote Kymas,
// merging the module specification in the process.
func (c *KymaSynchronizationContext) ReplaceWithVirtualKyma(kyma *v1alpha1.Kyma,
	remotes ...*v1alpha1.Kyma,
) {
	totalModuleAmount := len(kyma.Spec.Modules)
	for _, remote := range remotes {
		totalModuleAmount += len(remote.Spec.Modules)
	}
	modules := make(map[string]v1alpha1.Module, totalModuleAmount)

	for _, remote := range remotes {
		for _, m := range remote.Spec.Modules {
			modules[m.Name] = m
		}
	}
	for _, m := range kyma.Spec.Modules {
		modules[m.Name] = m
	}

	kyma.Spec.Modules = []v1alpha1.Module{}
	for _, m := range modules {
		kyma.Spec.Modules = append(kyma.Spec.Modules, m)
	}
}

func GetRemoteObjectKey(kyma *v1alpha1.Kyma) client.ObjectKey {
	name := kyma.Name
	namespace := kyma.Namespace
	if kyma.Spec.Sync.Namespace != "" {
		namespace = kyma.Spec.Sync.Namespace
	}
	return client.ObjectKey{Namespace: namespace, Name: name}
}

// InsertWatcherLabels inserts labels into the given KymaCR, which are needed to ensure
// a working e2e-flow for the runtime-watcher.
func (c *KymaSynchronizationContext) InsertWatcherLabels(controlPlaneKyma, remoteKyma *v1alpha1.Kyma) {
	if remoteKyma.Labels == nil {
		remoteKyma.Labels = make(map[string]string)
	}

	remoteKyma.Labels[v1alpha1.OwnedByLabel] = fmt.Sprintf(
		v1alpha1.OwnedByFormat,
		controlPlaneKyma.Namespace, controlPlaneKyma.Name)
	remoteKyma.Labels[v1alpha1.WatchedByLabel] = v1alpha1.OperatorName
}<|MERGE_RESOLUTION|>--- conflicted
+++ resolved
@@ -31,27 +31,12 @@
 )
 
 type KymaSynchronizationContext struct {
-<<<<<<< HEAD
-	ControlPlaneClient   client.Client
-	RuntimeClient        client.Client
-	RuntimeRestConfig    *rest.Config
-	ControlPlaneKyma     *v1alpha1.Kyma
-	statusUpdateRequired bool
-}
-
-func (c *KymaSynchronizationContext) RequiresStatusUpdateInControlPlane() bool {
-	return c.statusUpdateRequired
-}
-
-func (c *KymaSynchronizationContext) RequireStatusUpdateInControlPlane() {
-	c.statusUpdateRequired = true
-=======
 	ControlPlaneClient client.Client
-	RuntimeClient      client.Client
->>>>>>> 50668f4c
-}
-
-func newRemoteClient(ctx context.Context, controlPlaneClient client.Client, key client.ObjectKey,
+	RuntimeClient     client.Client
+	RuntimeRestConfig *rest.Config
+}
+
+func NewRemoteClient(ctx context.Context, controlPlaneClient client.Client, key client.ObjectKey,
 	strategy v1alpha1.SyncStrategy, cache *ClientCache,
 ) (client.Client, *rest.Config, error) {
 	remoteCluster := cache.Get(ClientCacheID(key))
@@ -59,7 +44,7 @@
 		return remoteCluster.Client, remoteCluster.Config, nil
 	}
 
-	restConfig, err := getRemoteRestConfig(ctx, controlPlaneClient, key, strategy)
+	restConfig, err := GetRemoteRestConfig(ctx, controlPlaneClient, key, strategy)
 	if err != nil {
 		return nil, nil, err
 	}
@@ -76,7 +61,7 @@
 	return remoteClient, restConfig, nil
 }
 
-func getRemoteRestConfig(ctx context.Context, controlPlaneClient client.Client, key client.ObjectKey,
+func GetRemoteRestConfig(ctx context.Context, controlPlaneClient client.Client, key client.ObjectKey,
 	strategy v1alpha1.SyncStrategy,
 ) (*rest.Config, error) {
 	var err error
@@ -108,8 +93,8 @@
 func InitializeKymaSynchronizationContext(
 	ctx context.Context, controlPlaneKyma *v1alpha1.Kyma, controlPlaneClient client.Client, cache *ClientCache,
 ) (*KymaSynchronizationContext, error) {
-	runtimeClient, err := NewRemoteClient(ctx, controlPlaneClient, client.ObjectKeyFromObject(controlPlaneKyma),
-		controlPlaneKyma.Spec.Sync.Strategy, cache)
+	runtimeClient, runtimeCfg, err := NewRemoteClient(ctx, controlPlaneClient,
+		client.ObjectKeyFromObject(controlPlaneKyma), controlPlaneKyma.Spec.Sync.Strategy, cache)
 	if err != nil {
 		return nil, err
 	}
@@ -117,20 +102,9 @@
 	sync := &KymaSynchronizationContext{
 		ControlPlaneClient: controlPlaneClient,
 		RuntimeClient:      runtimeClient,
-	}
-
-<<<<<<< HEAD
-func DeleteRemotelySyncedKyma(ctx context.Context,
-	syncContext *KymaSynchronizationContext,
-) error {
-	remoteKyma, err := GetRemotelySyncedKyma(ctx, syncContext.RuntimeClient,
-		GetRemoteObjectKey(syncContext.ControlPlaneKyma))
-	if err != nil {
-		return err
-	}
-
-	return syncContext.RuntimeClient.Delete(ctx, remoteKyma)
-=======
+		RuntimeRestConfig:  runtimeCfg,
+	}
+
 	if err := sync.ensureRemoteNamespaceExists(ctx, controlPlaneKyma); err != nil {
 		return nil, err
 	}
@@ -147,7 +121,6 @@
 	}
 
 	return remoteKyma, nil
->>>>>>> 50668f4c
 }
 
 func RemoveFinalizerFromRemoteKyma(
@@ -165,26 +138,6 @@
 	return syncContext.RuntimeClient.Update(ctx, remoteKyma)
 }
 
-<<<<<<< HEAD
-func InitializeKymaSynchronizationContext(
-	ctx context.Context, controlPlaneKyma *v1alpha1.Kyma, controlPlaneClient client.Client, cache *ClientCache,
-) (*KymaSynchronizationContext, error) {
-	runtimeClient, runtimeRestCfg, err := newRemoteClient(ctx, controlPlaneClient, client.ObjectKeyFromObject(controlPlaneKyma),
-		controlPlaneKyma.Spec.Sync.Strategy, cache)
-	if err != nil {
-		return nil, err
-	}
-
-	sync := &KymaSynchronizationContext{
-		ControlPlaneClient: controlPlaneClient,
-		RuntimeClient:      runtimeClient,
-		RuntimeRestConfig:  runtimeRestCfg,
-		ControlPlaneKyma:   controlPlaneKyma,
-	}
-
-	if err := sync.ensureRemoteNamespaceExists(ctx); err != nil {
-		return nil, err
-=======
 func DeleteRemotelySyncedKyma(
 	ctx context.Context, kyma *v1alpha1.Kyma,
 ) error {
@@ -192,7 +145,6 @@
 	remoteKyma, err := syncContext.GetRemotelySyncedKyma(ctx, kyma)
 	if err != nil {
 		return err
->>>>>>> 50668f4c
 	}
 
 	return syncContext.RuntimeClient.Delete(ctx, remoteKyma)

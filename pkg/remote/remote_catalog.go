package remote

import (
	"context"
	"errors"
	"fmt"

	"github.com/kyma-project/lifecycle-manager/api/v1beta2"
	"github.com/kyma-project/lifecycle-manager/internal"
	v1extensions "k8s.io/apiextensions-apiserver/pkg/apis/apiextensions/v1"
	k8serrors "k8s.io/apimachinery/pkg/api/errors"
	"k8s.io/apimachinery/pkg/api/meta"
	metav1 "k8s.io/apimachinery/pkg/apis/meta/v1"
	"sigs.k8s.io/controller-runtime/pkg/client"

	"github.com/kyma-project/lifecycle-manager/pkg/types"
)

var ErrTemplateCRDNotReady = errors.New("module template crd for catalog sync is not ready")

const moduleCatalogSyncFieldManager = "catalog-sync"

type Settings struct {
	// this namespace flag can be used to override the namespace in which all ModuleTemplates should be applied.
	Namespace       string
	SSAPatchOptions *client.PatchOptions
}

//nolint:revive
type RemoteCatalog struct {
	settings Settings
}

type Catalog interface {
	CreateOrUpdate(ctx context.Context, moduleTemplateList *v1beta2.ModuleTemplateList) error
	Delete(ctx context.Context) error
}

func NewRemoteCatalogFromKyma(remoteSyncNamespace string) *RemoteCatalog {
	force := true
	return NewRemoteCatalog(
		Settings{
			SSAPatchOptions: &client.PatchOptions{FieldManager: moduleCatalogSyncFieldManager, Force: &force},
			Namespace:       remoteSyncNamespace,
		},
	)
}

// NewRemoteCatalog uses 2 Clients from a Sync Context to create a Catalog in a remote Cluster.
func NewRemoteCatalog(
	settings Settings,
) *RemoteCatalog {
	return &RemoteCatalog{settings: settings}
}

// CreateOrUpdate first lists all currently available moduleTemplates in the Runtime.
// If there is a NoMatchError, it will attempt to install the CRD but only if there are available crs to copy.
// It will use a 2 stage process:
// 1. All ModuleTemplates that either have to be created based on the given Control Plane Templates
// 2. All ModuleTemplates that have to be removed as they were deleted form the Control Plane Templates
// It uses Server-Side-Apply Patches to optimize the turnaround required.
func (c *RemoteCatalog) CreateOrUpdate(
	ctx context.Context,
	kcpModules []v1beta2.ModuleTemplate,
	kcpCrdsCache *internal.CustomResourceDefinitionCache,
) error {
	syncContext := SyncContextFromContext(ctx)

	if err := c.createOrUpdateCatalog(ctx, kcpModules, syncContext, kcpCrdsCache); err != nil {
		return err
	}

	runtimeModules := &v1beta2.ModuleTemplateList{}
	if err := syncContext.RuntimeClient.List(ctx, runtimeModules); err != nil {
		// it can happen that the ModuleTemplate CRD is not caught during to apply if there are no modules to apply
		// if this is the case and there is no CRD there can never be any module templates to delete
		if meta.IsNoMatchError(err) {
			return nil
		}
		return err
	}

	return c.deleteDiffCatalog(ctx, kcpModules, runtimeModules.Items, syncContext)
}

func (c *RemoteCatalog) deleteDiffCatalog(ctx context.Context,
	kcpModules []v1beta2.ModuleTemplate,
	runtimeModules []v1beta2.ModuleTemplate,
	syncContext *KymaSynchronizationContext,
) error {
	diffsToDelete := c.diffsToDelete(runtimeModules, kcpModules)
	channelLength := len(diffsToDelete)
	results := make(chan error, channelLength)
	for _, diff := range diffsToDelete {
		diff := diff
		go func() {
			results <- c.patchDiff(ctx, diff, syncContext, true)
		}()
	}
	var errs []error
	for i := 0; i < channelLength; i++ {
		if err := <-results; err != nil {
			errs = append(errs, err)
		}
	}

	if len(errs) != 0 {
		return fmt.Errorf("could not delete obsolete catalog templates: %w", types.NewMultiError(errs))
	}
	return nil
}

func (c *RemoteCatalog) createOrUpdateCatalog(ctx context.Context,
	kcpModules []v1beta2.ModuleTemplate,
	syncContext *KymaSynchronizationContext,
	kcpCrdsCache *internal.CustomResourceDefinitionCache,
) error {
	channelLength := len(kcpModules)
	results := make(chan error, channelLength)
	for kcpIndex := range kcpModules {
		kcpIndex := kcpIndex
		go func() {
			c.prepareForSSA(&kcpModules[kcpIndex])
			results <- c.patchDiff(ctx, &kcpModules[kcpIndex], syncContext, false)
		}()
	}
	var errs []error
	for i := 0; i < channelLength; i++ {
		if err := <-results; err != nil {
			errs = append(errs, err)
		}
	}

	// it can happen that the ModuleTemplate CRD is not existing in the Remote Cluster when we apply it and retry
<<<<<<< HEAD
	if containsMetaIsNoMatchErr(errs) {
		if err := c.CreateModuleTemplateCRDInRuntime(ctx, v1beta2.ModuleTemplateKind.Plural(),
			kcpCrdsCache); err != nil {
=======
	if containsCRDNotFoundError(errs) {
		if err := c.CreateModuleTemplateCRDInRuntime(ctx, v1beta2.ModuleTemplateKind.Plural()); err != nil {
>>>>>>> b2a8735b
			return err
		}
	}

	if len(errs) != 0 {
		return fmt.Errorf("could not apply catalog templates: %w", types.NewMultiError(errs))
	}
	return nil
}

func containsCRDNotFoundError(errs []error) bool {
	for _, err := range errs {
		unwrappedError := errors.Unwrap(err)
		if meta.IsNoMatchError(unwrappedError) || CRDNotFoundErr(unwrappedError) {
			return true
		}
	}
	return false
}

func (c *RemoteCatalog) patchDiff(
	ctx context.Context, diff *v1beta2.ModuleTemplate, syncContext *KymaSynchronizationContext,
	deleteInsteadOfPatch bool,
) error {
	var err error
	if deleteInsteadOfPatch {
		err = syncContext.RuntimeClient.Delete(ctx, diff)
	} else {
		err = syncContext.RuntimeClient.Patch(
			ctx, diff, client.Apply, c.settings.SSAPatchOptions,
		)
	}

	if err != nil {
		return fmt.Errorf("could not apply module template diff: %w", err)
	}
	return nil
}

// diffsToDelete takes 2 v1beta2.ModuleTemplateList to then calculate any diffs.
// Diffs are defined as any v1beta2.ModuleTemplate that is available in the skrList but not in the kcpList.
func (c *RemoteCatalog) diffsToDelete(
	skrList []v1beta2.ModuleTemplate, kcpList []v1beta2.ModuleTemplate,
) []*v1beta2.ModuleTemplate {
	toDelete := make([]*v1beta2.ModuleTemplate, 0, len(skrList))
	presentInKCP := make(map[string]struct{}, len(kcpList))
	for i := range kcpList {
		presentInKCP[kcpList[i].Namespace+kcpList[i].Name] = struct{}{}
	}
	for i := range skrList {
		if _, inKCP := presentInKCP[skrList[i].Namespace+skrList[i].Name]; !inKCP && isManagedByKcp(skrList[i]) {
			toDelete = append(toDelete, &skrList[i])
		}
	}
	return toDelete
}

func isManagedByKcp(skrTemplate v1beta2.ModuleTemplate) bool {
	for _, managedFieldEntry := range skrTemplate.ObjectMeta.ManagedFields {
		if managedFieldEntry.Manager == moduleCatalogSyncFieldManager {
			return true
		}
	}
	return false
}

func (c *RemoteCatalog) prepareForSSA(moduleTemplate *v1beta2.ModuleTemplate) {
	moduleTemplate.SetResourceVersion("")
	moduleTemplate.SetUID("")
	moduleTemplate.SetManagedFields([]metav1.ManagedFieldsEntry{})

	if c.settings.Namespace != "" {
		moduleTemplate.SetNamespace(c.settings.Namespace)
	}
}

func (c *RemoteCatalog) Delete(
	ctx context.Context,
) error {
	syncContext := SyncContextFromContext(ctx)
	moduleTemplatesRuntime := &v1beta2.ModuleTemplateList{Items: []v1beta2.ModuleTemplate{}}
	if err := syncContext.RuntimeClient.List(ctx, moduleTemplatesRuntime); err != nil {
		// if there is no CRD there can never be any module templates to delete
		if meta.IsNoMatchError(err) {
			return nil
		}
		return err
	}
	for i := range moduleTemplatesRuntime.Items {
		if isManagedByKcp(moduleTemplatesRuntime.Items[i]) {
			if err := syncContext.RuntimeClient.Delete(ctx, &moduleTemplatesRuntime.Items[i]); err != nil &&
				!k8serrors.IsNotFound(err) {
				return err
			}
		}
	}
	return nil
}

func (c *RemoteCatalog) CreateModuleTemplateCRDInRuntime(ctx context.Context, plural string,
	kcpCrdsCache *internal.CustomResourceDefinitionCache) error {
	crdFromRuntime := &v1extensions.CustomResourceDefinition{}

	syncContext := SyncContextFromContext(ctx)

	var err error
	kcpCrdName := fmt.Sprintf("%s.%s", plural, v1beta2.GroupVersion.Group)
	crd := kcpCrdsCache.Get(kcpCrdName)
	if crd == nil {
		crd = &v1extensions.CustomResourceDefinition{}
		err = syncContext.ControlPlaneClient.Get(ctx, client.ObjectKey{Name: kcpCrdName}, crd)

		if err != nil {
			return err
		}
		kcpCrdsCache.Set(kcpCrdName, crd)
	}

	err = syncContext.RuntimeClient.Get(ctx, client.ObjectKey{
		Name: fmt.Sprintf("%s.%s", plural, v1beta2.GroupVersion.Group),
	}, crdFromRuntime)

	if k8serrors.IsNotFound(err) || !ContainsLatestVersion(crdFromRuntime, v1beta2.GroupVersion.Version) {
		return PatchCRD(ctx, syncContext.RuntimeClient, crd)
	}

	if !crdReady(crdFromRuntime) {
		return ErrTemplateCRDNotReady
	}

	if err != nil {
		return err
	}

	return nil
}

func crdReady(crd *v1extensions.CustomResourceDefinition) bool {
	for _, cond := range crd.Status.Conditions {
		if cond.Type == v1extensions.Established &&
			cond.Status == v1extensions.ConditionTrue {
			return true
		}

		if cond.Type == v1extensions.NamesAccepted &&
			cond.Status == v1extensions.ConditionFalse {
			// This indicates a naming conflict, but it's probably not the
			// job of this function to fail because of that. Instead,
			// we treat it as a success, since the process should be able to
			// continue.
			return true
		}
	}
	return false
}<|MERGE_RESOLUTION|>--- conflicted
+++ resolved
@@ -132,14 +132,9 @@
 	}
 
 	// it can happen that the ModuleTemplate CRD is not existing in the Remote Cluster when we apply it and retry
-<<<<<<< HEAD
-	if containsMetaIsNoMatchErr(errs) {
+	if containsCRDNotFoundError(errs) {
 		if err := c.CreateModuleTemplateCRDInRuntime(ctx, v1beta2.ModuleTemplateKind.Plural(),
 			kcpCrdsCache); err != nil {
-=======
-	if containsCRDNotFoundError(errs) {
-		if err := c.CreateModuleTemplateCRDInRuntime(ctx, v1beta2.ModuleTemplateKind.Plural()); err != nil {
->>>>>>> b2a8735b
 			return err
 		}
 	}

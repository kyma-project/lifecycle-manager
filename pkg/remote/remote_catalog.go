--- conflicted
+++ resolved
@@ -4,11 +4,8 @@
 	"context"
 	"errors"
 	"fmt"
-<<<<<<< HEAD
 
 	"github.com/kyma-project/lifecycle-manager/api/v1beta2"
-=======
->>>>>>> 5675d90d
 	v1extensions "k8s.io/apiextensions-apiserver/pkg/apis/apiextensions/v1"
 	k8serrors "k8s.io/apimachinery/pkg/api/errors"
 	"k8s.io/apimachinery/pkg/api/meta"
@@ -42,13 +39,8 @@
 	force := true
 	return NewRemoteCatalog(
 		Settings{
-<<<<<<< HEAD
-			SSAPatchOptions: &client.PatchOptions{FieldManager: "catalog-sync", Force: &force},
-			Namespace:       kyma.GetNamespace(),
-=======
 			SSAPatchOptions: &client.PatchOptions{FieldManager: moduleCatalogSyncFieldManager, Force: &force},
-			Namespace:       kyma.Spec.Sync.Namespace,
->>>>>>> 5675d90d
+			Namespace:       kyma.Namespace,
 		},
 	)
 }
@@ -197,10 +189,7 @@
 	return toDelete
 }
 
-<<<<<<< HEAD
-func (c *RemoteCatalog) prepareForSSA(moduleTemplate *v1beta2.ModuleTemplate) {
-=======
-func isManagedByKcp(skrTemplate v1beta1.ModuleTemplate) bool {
+func isManagedByKcp(skrTemplate v1beta2.ModuleTemplate) bool {
 	for _, managedFieldEntry := range skrTemplate.ObjectMeta.ManagedFields {
 		if managedFieldEntry.Manager == moduleCatalogSyncFieldManager {
 			return true
@@ -209,8 +198,7 @@
 	return false
 }
 
-func (c *RemoteCatalog) prepareForSSA(moduleTemplate *v1beta1.ModuleTemplate) {
->>>>>>> 5675d90d
+func (c *RemoteCatalog) prepareForSSA(moduleTemplate *v1beta2.ModuleTemplate) {
 	moduleTemplate.SetResourceVersion("")
 	moduleTemplate.SetUID("")
 	moduleTemplate.SetManagedFields([]metav1.ManagedFieldsEntry{})

package istio

import (
	"context"
	"errors"
	"fmt"

	"github.com/go-logr/logr"
	"github.com/kyma-project/lifecycle-manager/api/v1beta2"
	istioapi "istio.io/api/networking/v1beta1"
	istioclientapi "istio.io/client-go/pkg/apis/networking/v1beta1"
	istioclient "istio.io/client-go/pkg/clientset/versioned"
	apierrors "k8s.io/apimachinery/pkg/api/errors"
	metav1 "k8s.io/apimachinery/pkg/apis/meta/v1"
	"k8s.io/client-go/rest"
	"k8s.io/client-go/tools/record"
	"sigs.k8s.io/controller-runtime/pkg/client"
)

const (
	firstElementIdx     = 0
	vsDeletionThreshold = 1
	notFoundRouteIndex  = -1
	contractVersion     = "v1"
	prefixFormat        = "/%s/%s/event"
)

var (
	ErrCantFindMatchingGateway    = errors.New("can't find matching Istio Gateway")
	ErrCantFindGatewayServersHost = errors.New("can't find Istio Gateway servers hosts")
)

type Config struct {
	VirtualServiceName  string
	WatcherLocalTesting bool
}

func NewConfig(vsn string, watcherLocalTesting bool) *Config {
	return &Config{
		VirtualServiceName:  vsn,
		WatcherLocalTesting: watcherLocalTesting,
	}
}

type Client struct {
	istioclient.Interface
	cfg           *Config
	eventRecorder record.EventRecorder
	logger        logr.Logger
}

func NewVersionedIstioClient(cfg *rest.Config, config *Config, recorder record.EventRecorder,
	logger logr.Logger,
) (*Client, error) {
	cs, err := istioclient.NewForConfig(cfg)
	if err != nil {
		return nil, err
	}
	return &Client{
		Interface:     cs,
		eventRecorder: recorder,
		cfg:           config,
		logger:        logger,
	}, nil
}

func (c *Client) GetVirtualService(ctx context.Context) (*istioclientapi.VirtualService, error) {
	virtualService, err := c.NetworkingV1beta1().
		VirtualServices(metav1.NamespaceDefault).
		Get(ctx, c.cfg.VirtualServiceName, metav1.GetOptions{})
	if err != nil {
		return nil, fmt.Errorf("failed to fetch virtual service %w", err)
	}
	return virtualService, nil
}

func (c *Client) CreateVirtualService(ctx context.Context, watcher *v1beta2.Watcher,
) (*istioclientapi.VirtualService, error) {
	if watcher == nil {
		return &istioclientapi.VirtualService{}, nil
	}

	virtualSvc := &istioclientapi.VirtualService{}
	virtualSvc.SetName(c.cfg.VirtualServiceName)
	virtualSvc.SetNamespace(metav1.NamespaceDefault)

	gateways, err := c.LookupGateways(ctx, watcher)
	if err != nil {
		return nil, err
	}

	addGateways(gateways, virtualSvc)

	if c.cfg.WatcherLocalTesting {
		virtualSvc.Spec.Hosts = []string{"*"}
	} else if err := addHosts(gateways, virtualSvc); err != nil {
		return nil, err
	}

	virtualSvc.Spec.Http = []*istioapi.HTTPRoute{
		PrepareIstioHTTPRouteForCR(watcher),
	}

	return c.NetworkingV1beta1().
		VirtualServices(metav1.NamespaceDefault).
		Create(ctx, virtualSvc, metav1.CreateOptions{})
}

func addGateways(gateways []*istioclientapi.Gateway, virtualSvc *istioclientapi.VirtualService) {
	gatewayLists := convertToGatewayList(gateways)
	virtualSvc.Spec.Gateways = gatewayLists
}

func convertToGatewayList(gateways []*istioclientapi.Gateway) []string {
	gatewayLists := make([]string, 0)
	for i := range gateways {
		gatewayLists = append(gatewayLists, client.ObjectKeyFromObject(gateways[i]).String())
	}
	return gatewayLists
}

func addHosts(gateways []*istioclientapi.Gateway, virtualSvc *istioclientapi.VirtualService) error {
	hosts, err := getHosts(gateways)
	if err != nil {
		return err
	}
	virtualSvc.Spec.Hosts = hosts
	return nil
}

func getHosts(gateways []*istioclientapi.Gateway) ([]string, error) {
	uniqueHostsMap := make(map[string]bool)
	for i := range gateways {
		gateway := gateways[i]
		servers := gateway.Spec.Servers
		if len(servers) == 0 || len(servers[0].Hosts) == 0 {
			return nil, fmt.Errorf("for gateway %s: %w",
				client.ObjectKeyFromObject(gateway).String(),
				ErrCantFindGatewayServersHost)
		}
		// The first Hosts entry must be the listener host, use map to filter out duplicate hosts
		uniqueHostsMap[servers[0].Hosts[0]] = true
	}
	hosts := make([]string, 0)
	for host := range uniqueHostsMap {
		hosts = append(hosts, host)
	}
	return hosts, nil
}

func (c *Client) LookupGateways(ctx context.Context, watcher *v1beta2.Watcher) ([]*istioclientapi.Gateway, error) {
	selector, err := metav1.LabelSelectorAsSelector(&watcher.Spec.Gateway.LabelSelector)
	if err != nil {
		return nil, fmt.Errorf("error converting label selector: %w", err)
	}
	labelSelector := selector.String()
	gateways, err := c.NetworkingV1beta1().
		Gateways(metav1.NamespaceAll).
		List(ctx, metav1.ListOptions{
			LabelSelector: labelSelector,
		})
	if err != nil {
		return nil, fmt.Errorf("error looking up Istio gateway with the label selector %q: %w",
			labelSelector, err)
	}

	if len(gateways.Items) == 0 {
		c.eventRecorder.Event(watcher, "Warning", "WatcherGatewayNotFound",
			"Watcher: Gateway for the VirtualService not found")
		return nil, fmt.Errorf("%w. Label selector: %q", ErrCantFindMatchingGateway, labelSelector)
	}

	return gateways.Items, nil
}

func (c *Client) updateVirtualService(ctx context.Context, virtualService *istioclientapi.VirtualService) error {
	_, err := c.NetworkingV1beta1().
		VirtualServices(virtualService.Namespace).
		Update(ctx, virtualService, metav1.UpdateOptions{})
	return err
}

<<<<<<< HEAD
func (c *Client) IsListenerHTTPRouteConfigured(ctx context.Context, watcher *v1beta2.Watcher,
) (bool, error) {
	virtualService, err := c.GetVirtualService(ctx)
	if err != nil {
		return false, err
	}
	if len(virtualService.Spec.Http) == 0 {
		return false, nil
	}

	for idx, route := range virtualService.Spec.Http {
		if route.Name == client.ObjectKeyFromObject(watcher).String() {
			istioHTTPRoute := prepareIstioHTTPRouteForCR(watcher)
			return isRouteConfigEqual(virtualService.Spec.Http[idx], istioHTTPRoute), nil
		}
	}

	return false, nil
}

func (c *Client) IsVirtualServiceDeleted(ctx context.Context) (bool, error) {
	_, err := c.NetworkingV1beta1().
		VirtualServices(metav1.NamespaceDefault).
		Get(ctx, c.config.VirtualServiceName, metav1.GetOptions{})
	if apierrors.IsNotFound(err) {
		return true, nil
	}
	return false, err
}

func (c *Client) UpdateVirtualServiceConfig(ctx context.Context, watcher *v1beta2.Watcher,
=======
func (c *Client) UpdateVirtualServiceConfig(ctx context.Context, watcher *v1beta1.Watcher,
>>>>>>> c044a5b5
	virtualService *istioclientapi.VirtualService,
) error {
	gateways, err := c.LookupGateways(ctx, watcher)
	if err != nil {
		return err
	}
	hosts, err := getHosts(gateways)
	if err != nil {
		return err
	}
	// lookup cr config
	updateHTTPRouteRequired := updateHTTPRoute(watcher, virtualService)
	updateGatewayRequired := updateGateway(gateways, virtualService)
	updateHostsRequired := updateHosts(hosts, virtualService)

	if updateHTTPRouteRequired || updateGatewayRequired || updateHostsRequired {
		return c.updateVirtualService(ctx, virtualService)
	}
	return nil
}

func updateHTTPRoute(watcher *v1beta2.Watcher, virtualService *istioclientapi.VirtualService) bool {
	// lookup cr config
	routeIdx := lookupHTTPRouteByObjectKey(virtualService.Spec.Http, client.ObjectKeyFromObject(watcher))
	if routeIdx != notFoundRouteIndex {
		istioHTTPRoute := PrepareIstioHTTPRouteForCR(watcher)
		if IsRouteConfigEqual(virtualService.Spec.Http[routeIdx], istioHTTPRoute) {
			return false
		}
		virtualService.Spec.Http[routeIdx] = PrepareIstioHTTPRouteForCR(watcher)
		return true
	}
	// if route doesn't exist already append it to the route list
	istioHTTPRoute := PrepareIstioHTTPRouteForCR(watcher)
	virtualService.Spec.Http = append(virtualService.Spec.Http, istioHTTPRoute)
	return true
}

func updateGateway(
	gateways []*istioclientapi.Gateway,
	virtualService *istioclientapi.VirtualService,
) bool {
	if contentDiffers(convertToGatewayList(gateways), virtualService.Spec.Gateways) {
		addGateways(gateways, virtualService)
		return true
	}
	return false
}

func updateHosts(hosts []string, virtualService *istioclientapi.VirtualService) bool {
	if contentDiffers(hosts, virtualService.Spec.Gateways) {
		virtualService.Spec.Hosts = hosts
		return true
	}
	return false
}

func contentDiffers(target []string, source []string) bool {
	if len(source) != len(target) {
		return true
	}

	targetMap := make(map[string]bool)
	for i := range target {
		targetMap[target[i]] = false
	}
	for i := range source {
		_, exists := targetMap[source[i]]
		if exists {
			targetMap[source[i]] = true
		} else {
			// source item not in target
			return true
		}
	}
	// check not matched target item
	for _, exists := range targetMap {
		if !exists {
			return true
		}
	}

	return false
}

func (c *Client) RemoveVirtualServiceConfigForCR(ctx context.Context, watcherObjKey client.ObjectKey,
) error {
	virtualService, err := c.GetVirtualService(ctx)
	if apierrors.IsNotFound(err) {
		return nil
	}
	if err != nil {
		return err
	}
	if len(virtualService.Spec.Http) <= vsDeletionThreshold {
		// last http route is being deleted: remove the virtual service resource
		return c.NetworkingV1beta1().
			VirtualServices(metav1.NamespaceDefault).
			Delete(ctx, c.cfg.VirtualServiceName, metav1.DeleteOptions{})
	}

	routeIdx := lookupHTTPRouteByObjectKey(virtualService.Spec.Http, watcherObjKey)
	if routeIdx == notFoundRouteIndex {
		return nil
	}
	l := len(virtualService.Spec.Http)
	copy(virtualService.Spec.Http[routeIdx:], virtualService.Spec.Http[routeIdx+1:])
	virtualService.Spec.Http[l-1] = nil
	virtualService.Spec.Http = virtualService.Spec.Http[:l-1]
	return c.updateVirtualService(ctx, virtualService)
}

func lookupHTTPRouteByObjectKey(routes []*istioapi.HTTPRoute, watcherObjKey client.ObjectKey) int {
	if len(routes) == 0 {
		return notFoundRouteIndex
	}
	for idx, route := range routes {
		if route.Name == watcherObjKey.String() {
			return idx
		}
	}
	return notFoundRouteIndex
}

func IsRouteConfigEqual(route1 *istioapi.HTTPRoute, route2 *istioapi.HTTPRoute) bool {
	if route1.Match[firstElementIdx].Uri.MatchType.(*istioapi.StringMatch_Prefix).Prefix != //nolint:nosnakecase
		route2.Match[firstElementIdx].Uri.MatchType.(*istioapi.StringMatch_Prefix).Prefix { //nolint:nosnakecase
		return false
	}

	if route1.Route[firstElementIdx].Destination.Host !=
		route2.Route[firstElementIdx].Destination.Host {
		return false
	}

	if route1.Route[firstElementIdx].Destination.Port.Number !=
		route2.Route[firstElementIdx].Destination.Port.Number {
		return false
	}

	return true
}

<<<<<<< HEAD
func prepareIstioHTTPRouteForCR(obj *v1beta2.Watcher) *istioapi.HTTPRoute {
=======
func PrepareIstioHTTPRouteForCR(obj *v1beta1.Watcher) *istioapi.HTTPRoute {
>>>>>>> c044a5b5
	return &istioapi.HTTPRoute{
		Name: client.ObjectKeyFromObject(obj).String(),
		Match: []*istioapi.HTTPMatchRequest{
			{
				Uri: &istioapi.StringMatch{
					MatchType: &istioapi.StringMatch_Prefix{ //nolint:nosnakecase
						Prefix: fmt.Sprintf(prefixFormat, contractVersion, obj.GetModuleName()),
					},
				},
			},
		},
		Route: []*istioapi.HTTPRouteDestination{
			{
				Destination: &istioapi.Destination{
					Host: destinationHost(obj.Spec.ServiceInfo.Name, obj.Spec.ServiceInfo.Namespace),
					Port: &istioapi.PortSelector{
						Number: uint32(obj.Spec.ServiceInfo.Port),
					},
				},
			},
		},
	}
}

func destinationHost(serviceName, serviceNamespace string) string {
	return fmt.Sprintf("%s.%s.svc.cluster.local", serviceName, serviceNamespace)
}<|MERGE_RESOLUTION|>--- conflicted
+++ resolved
@@ -180,41 +180,7 @@
 	return err
 }
 
-<<<<<<< HEAD
-func (c *Client) IsListenerHTTPRouteConfigured(ctx context.Context, watcher *v1beta2.Watcher,
-) (bool, error) {
-	virtualService, err := c.GetVirtualService(ctx)
-	if err != nil {
-		return false, err
-	}
-	if len(virtualService.Spec.Http) == 0 {
-		return false, nil
-	}
-
-	for idx, route := range virtualService.Spec.Http {
-		if route.Name == client.ObjectKeyFromObject(watcher).String() {
-			istioHTTPRoute := prepareIstioHTTPRouteForCR(watcher)
-			return isRouteConfigEqual(virtualService.Spec.Http[idx], istioHTTPRoute), nil
-		}
-	}
-
-	return false, nil
-}
-
-func (c *Client) IsVirtualServiceDeleted(ctx context.Context) (bool, error) {
-	_, err := c.NetworkingV1beta1().
-		VirtualServices(metav1.NamespaceDefault).
-		Get(ctx, c.config.VirtualServiceName, metav1.GetOptions{})
-	if apierrors.IsNotFound(err) {
-		return true, nil
-	}
-	return false, err
-}
-
 func (c *Client) UpdateVirtualServiceConfig(ctx context.Context, watcher *v1beta2.Watcher,
-=======
-func (c *Client) UpdateVirtualServiceConfig(ctx context.Context, watcher *v1beta1.Watcher,
->>>>>>> c044a5b5
 	virtualService *istioclientapi.VirtualService,
 ) error {
 	gateways, err := c.LookupGateways(ctx, watcher)
@@ -358,11 +324,7 @@
 	return true
 }
 
-<<<<<<< HEAD
-func prepareIstioHTTPRouteForCR(obj *v1beta2.Watcher) *istioapi.HTTPRoute {
-=======
-func PrepareIstioHTTPRouteForCR(obj *v1beta1.Watcher) *istioapi.HTTPRoute {
->>>>>>> c044a5b5
+func PrepareIstioHTTPRouteForCR(obj *v1beta2.Watcher) *istioapi.HTTPRoute {
 	return &istioapi.HTTPRoute{
 		Name: client.ObjectKeyFromObject(obj).String(),
 		Match: []*istioapi.HTTPMatchRequest{

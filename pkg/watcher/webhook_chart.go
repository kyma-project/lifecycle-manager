package watcher

import (
	"context"
	"errors"
	"fmt"
	"io"
	"net"
	"strconv"

	"github.com/kyma-project/lifecycle-manager/api/v1beta2"
	"golang.org/x/sync/errgroup"
	istiov1beta1 "istio.io/client-go/pkg/apis/networking/v1beta1"
	"k8s.io/apimachinery/pkg/apis/meta/v1/unstructured"
	"k8s.io/apimachinery/pkg/util/yaml"
	"sigs.k8s.io/controller-runtime/pkg/client"
)

// TODO PKI move consts into other file if they are not needed here.
const (
	webhookTLSCfgNameTpl       = "%s-webhook-tls"
	SkrTLSName                 = "skr-webhook-tls"
	SkrResourceName            = "skr-webhook"
	defaultK3dLocalhostMapping = "host.k3d.internal"
	defaultBufferSize          = 2048
	skrChartFieldOwner         = client.FieldOwner(v1beta2.OperatorName)
	version                    = "v1"
	webhookTimeOutInSeconds    = 15
)

var ErrGatewayHostWronglyConfigured = errors.New("gateway should have configured exactly one server and one host")

type resourceOperation func(ctx context.Context, clt client.Client, resource client.Object) error

// runResourceOperationWithGroupedErrors loops through the resources and runs the passed operation
// on each resource concurrently and groups their returned errors into one.
func runResourceOperationWithGroupedErrors(ctx context.Context, clt client.Client,
	resources []client.Object, operation resourceOperation,
) error {
	errGrp, grpCtx := errgroup.WithContext(ctx)
	for idx := range resources {
		resIdx := idx
		errGrp.Go(func() error {
			return operation(grpCtx, clt, resources[resIdx])
		})
	}
	//nolint:wrapcheck
	return errGrp.Wait()
}

func resolveKcpAddr(kcpClient client.Client, managerConfig *SkrWebhookManagerConfig) (string, error) {
	if managerConfig.WatcherLocalTestingEnabled {
		return net.JoinHostPort(defaultK3dLocalhostMapping, strconv.Itoa(managerConfig.LocalGatewayHTTPPortMapping)),
			nil
	}
	ctx := context.TODO()

	// Get public KCP DNS name and port from the Gateway
	gateway := &istiov1beta1.Gateway{}
<<<<<<< HEAD
	controlPlaneClient, err := client.New(kcpConfig, client.Options{})
	if err != nil {
		return "", fmt.Errorf("failed to create control plane client during skr webhook setup: %w", err)
	}
	err = controlPlaneClient.Get(ctx, client.ObjectKey{
		Namespace: managerConfig.IstioGatewayNamespace,
		Name:      managerConfig.IstioGatewayName,
	}, gateway)
	if err != nil {
=======

	if err := kcpClient.Get(ctx, client.ObjectKey{
		Namespace: managerConfig.IstioGatewayNamespace,
		Name:      managerConfig.IstioGatewayName,
	}, gateway); err != nil {
>>>>>>> 1c1f391d
		return "", fmt.Errorf("failed to get istio gateway %s: %w", managerConfig.IstioGatewayName, err)
	}

	if len(gateway.Spec.Servers) != 1 || len(gateway.Spec.Servers[0].Hosts) != 1 {
		return "", ErrGatewayHostWronglyConfigured
	}
	host := gateway.Spec.Servers[0].Hosts[0]
	port := gateway.Spec.Servers[0].Port.Number

	return net.JoinHostPort(host, strconv.Itoa(int(port))), nil
}

func ResolveTLSCertName(kymaName string) string {
	return fmt.Sprintf(webhookTLSCfgNameTpl, kymaName)
}

func getRawManifestUnstructuredResources(rawManifestReader io.Reader) ([]*unstructured.Unstructured, error) {
	decoder := yaml.NewYAMLOrJSONDecoder(rawManifestReader, defaultBufferSize)
	var resources []*unstructured.Unstructured
	for {
		resource := &unstructured.Unstructured{}
		err := decoder.Decode(resource)
		if err != nil && !errors.Is(err, io.EOF) {
			return nil, fmt.Errorf("failed to decode raw manifest to unstructured: %w", err)
		}
		if errors.Is(err, io.EOF) {
			break
		}
		resources = append(resources, resource)
	}
	return resources, nil
}<|MERGE_RESOLUTION|>--- conflicted
+++ resolved
@@ -57,23 +57,11 @@
 
 	// Get public KCP DNS name and port from the Gateway
 	gateway := &istiov1beta1.Gateway{}
-<<<<<<< HEAD
-	controlPlaneClient, err := client.New(kcpConfig, client.Options{})
-	if err != nil {
-		return "", fmt.Errorf("failed to create control plane client during skr webhook setup: %w", err)
-	}
-	err = controlPlaneClient.Get(ctx, client.ObjectKey{
-		Namespace: managerConfig.IstioGatewayNamespace,
-		Name:      managerConfig.IstioGatewayName,
-	}, gateway)
-	if err != nil {
-=======
 
 	if err := kcpClient.Get(ctx, client.ObjectKey{
 		Namespace: managerConfig.IstioGatewayNamespace,
 		Name:      managerConfig.IstioGatewayName,
 	}, gateway); err != nil {
->>>>>>> 1c1f391d
 		return "", fmt.Errorf("failed to get istio gateway %s: %w", managerConfig.IstioGatewayName, err)
 	}
 

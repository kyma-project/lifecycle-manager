package watcher

import (
	"context"
	"errors"
	"fmt"
	"io"
	"net"
	"strconv"

	"github.com/kyma-project/lifecycle-manager/api/v1beta2"
	"golang.org/x/sync/errgroup"
	corev1 "k8s.io/api/core/v1"
	"k8s.io/apimachinery/pkg/apis/meta/v1/unstructured"
	"k8s.io/apimachinery/pkg/util/yaml"
	"k8s.io/client-go/rest"
	"sigs.k8s.io/controller-runtime/pkg/client"
)

// TODO PKI move consts into other file if they are not needed here.
const (
	webhookTLSCfgNameTpl         = "%s-webhook-tls"
	SkrTLSName                   = "skr-webhook-tls"
	SkrResourceName              = "skr-webhook"
	IstioSystemNs                = "istio-system"
	IngressServiceName           = "istio-ingressgateway"
	defaultK3dLocalhostMapping   = "host.k3d.internal"
	defaultBufferSize            = 2048
	skrChartFieldOwner           = client.FieldOwner(v1beta2.OperatorName)
	version                      = "v1"
	webhookTimeOutInSeconds      = 15
	allResourcesWebhookRule      = "*"
	statusSubResourceWebhookRule = "*/status"
)

var ErrLoadBalancerIPIsNotAssigned = errors.New("load balancer service external ip is not assigned")

type WatchableConfig struct {
	Labels     map[string]string `json:"labels"`
	StatusOnly bool              `json:"statusOnly"`
}

<<<<<<< HEAD
func generateWatchableConfigs(watchers []v1beta2.Watcher) map[string]WatchableConfig {
	chartCfg := make(map[string]WatchableConfig, 0)
	for _, watcher := range watchers {
		statusOnly := watcher.Spec.Field == v1beta2.StatusField
=======
func generateWatchableConfigs(watcherList *v1beta1.WatcherList) map[string]WatchableConfig {
	chartCfg := make(map[string]WatchableConfig, 0)
	for _, watcher := range watcherList.Items {
		statusOnly := watcher.Spec.Field == v1beta1.StatusField
>>>>>>> c044a5b5
		chartCfg[watcher.GetModuleName()] = WatchableConfig{
			Labels:     watcher.Spec.LabelsToWatch,
			StatusOnly: statusOnly,
		}
	}
	return chartCfg
}

type resourceOperation func(ctx context.Context, clt client.Client, resource client.Object) error

// runResourceOperationWithGroupedErrors loops through the resources and runs the passed operation
// on each resource concurrently and groups their returned errors into one.
func runResourceOperationWithGroupedErrors(ctx context.Context, clt client.Client,
	resources []client.Object, operation resourceOperation,
) error {
	errGrp, grpCtx := errgroup.WithContext(ctx)
	for idx := range resources {
		resIdx := idx
		errGrp.Go(func() error {
			return operation(grpCtx, clt, resources[resIdx])
		})
	}
	return errGrp.Wait()
}

func resolveKcpAddr(kcpConfig *rest.Config, managerConfig *SkrWebhookManagerConfig) (string, error) {
	if managerConfig.WatcherLocalTestingEnabled {
		return net.JoinHostPort(defaultK3dLocalhostMapping, strconv.Itoa(managerConfig.GatewayHTTPPortMapping)), nil
	}
	// Get public KCP IP from the ISTIO load balancer external IP
	kcpClient, err := client.New(kcpConfig, client.Options{})
	if err != nil {
		return "", err
	}
	ctx := context.TODO()
	loadBalancerService := &corev1.Service{}
	if err := kcpClient.Get(ctx, client.ObjectKey{
		Name:      IngressServiceName,
		Namespace: IstioSystemNs,
	}, loadBalancerService); err != nil {
		return "", err
	}
	if len(loadBalancerService.Status.LoadBalancer.Ingress) == 0 {
		return "", ErrLoadBalancerIPIsNotAssigned
	}
	externalIP := loadBalancerService.Status.LoadBalancer.Ingress[0].IP
	var port int32
	for _, loadBalancerPort := range loadBalancerService.Spec.Ports {
		if loadBalancerPort.Name == "http2" {
			port = loadBalancerPort.Port
			break
		}
	}
	return net.JoinHostPort(externalIP, strconv.Itoa(int(port))), nil
}

func resolveRemoteNamespace(kyma *v1beta2.Kyma) string {
	return kyma.Namespace
}

func ResolveTLSCertName(kymaName string) string {
	return fmt.Sprintf(webhookTLSCfgNameTpl, kymaName)
}

func getRawManifestUnstructuredResources(rawManifestReader io.Reader) ([]*unstructured.Unstructured, error) {
	decoder := yaml.NewYAMLOrJSONDecoder(rawManifestReader, defaultBufferSize)
	var resources []*unstructured.Unstructured
	for {
		resource := &unstructured.Unstructured{}
		err := decoder.Decode(resource)
		if err != nil && !errors.Is(err, io.EOF) {
			return nil, err
		}
		if errors.Is(err, io.EOF) {
			break
		}
		resources = append(resources, resource)
	}
	return resources, nil
}<|MERGE_RESOLUTION|>--- conflicted
+++ resolved
@@ -40,17 +40,10 @@
 	StatusOnly bool              `json:"statusOnly"`
 }
 
-<<<<<<< HEAD
-func generateWatchableConfigs(watchers []v1beta2.Watcher) map[string]WatchableConfig {
-	chartCfg := make(map[string]WatchableConfig, 0)
-	for _, watcher := range watchers {
-		statusOnly := watcher.Spec.Field == v1beta2.StatusField
-=======
-func generateWatchableConfigs(watcherList *v1beta1.WatcherList) map[string]WatchableConfig {
+func generateWatchableConfigs(watcherList *v1beta2.WatcherList) map[string]WatchableConfig {
 	chartCfg := make(map[string]WatchableConfig, 0)
 	for _, watcher := range watcherList.Items {
-		statusOnly := watcher.Spec.Field == v1beta1.StatusField
->>>>>>> c044a5b5
+		statusOnly := watcher.Spec.Field == v1beta2.StatusField
 		chartCfg[watcher.GetModuleName()] = WatchableConfig{
 			Labels:     watcher.Spec.LabelsToWatch,
 			StatusOnly: statusOnly,

--- conflicted
+++ resolved
@@ -35,26 +35,6 @@
 
 var ErrLoadBalancerIPIsNotAssigned = errors.New("load balancer service external ip is not assigned")
 
-<<<<<<< HEAD
-=======
-type WatchableConfig struct {
-	Labels     map[string]string `json:"labels"`
-	StatusOnly bool              `json:"statusOnly"`
-}
-
-func generateWatchableConfigs(watcherList *v1beta2.WatcherList) map[string]WatchableConfig {
-	chartCfg := make(map[string]WatchableConfig, 0)
-	for _, watcher := range watcherList.Items {
-		statusOnly := watcher.Spec.Field == v1beta2.StatusField
-		chartCfg[watcher.GetModuleName()] = WatchableConfig{
-			Labels:     watcher.Spec.LabelsToWatch,
-			StatusOnly: statusOnly,
-		}
-	}
-	return chartCfg
-}
-
->>>>>>> 949c97b4
 type resourceOperation func(ctx context.Context, clt client.Client, resource client.Object) error
 
 // runResourceOperationWithGroupedErrors loops through the resources and runs the passed operation

package watcher

import (
	"context"
	"fmt"
	"github.com/go-logr/logr"
	"os"

	"github.com/go-logr/logr"

	corev1 "k8s.io/api/core/v1"
	apierrors "k8s.io/apimachinery/pkg/api/errors"
	"k8s.io/apimachinery/pkg/apis/meta/v1/unstructured"
	"k8s.io/client-go/rest"
	"sigs.k8s.io/controller-runtime/pkg/client"
	logf "sigs.k8s.io/controller-runtime/pkg/log"

	"github.com/kyma-project/lifecycle-manager/api/v1beta1"
	"github.com/kyma-project/lifecycle-manager/pkg/log"
	"github.com/kyma-project/lifecycle-manager/pkg/remote"
)

// SKRWebhookManifestManager is a SKRWebhookManager implementation that applies
// the SKR webhook's raw manifest using a native kube-client.
type SKRWebhookManifestManager struct {
	config        *SkrWebhookManagerConfig
	kcpAddr       string
	baseResources []*unstructured.Unstructured
}

type SkrWebhookManagerConfig struct {
	// SKRWatcherPath represents the path of the webhook resources
	// to be installed on SKR clusters upon reconciling kyma CRs.
	SKRWatcherPath         string
	SkrWatcherImage    string
	SkrWebhookMemoryLimits string
	SkrWebhookCPULimits    string
	// IstioNamespace represents the cluster resource namepsace of istio
	IstioNamespace string
	// WatcherLocalTestingEnabled indicates if the chart manager is running in local testing mode
	WatcherLocalTestingEnabled bool
	// GatewayHTTPPortMapping indicates the port used to expose the KCP cluster locally for the watcher callbacks
	GatewayHTTPPortMapping int
}

func NewSKRWebhookManifestManager(kcpRestConfig *rest.Config, managerConfig *SkrWebhookManagerConfig,
) (*SKRWebhookManifestManager, error) {
	logger := logf.FromContext(context.TODO())
	manifestFilePath := fmt.Sprintf(rawManifestFilePathTpl, managerConfig.SKRWatcherPath)
	rawManifestFile, err := os.Open(manifestFilePath)
	if err != nil {
		return nil, err
	}
	defer closeFileAndLogErr(rawManifestFile, logger, manifestFilePath)
	baseResources, err := getRawManifestUnstructuredResources(rawManifestFile)
	if err != nil {
		return nil, err
	}
	resolvedKcpAddr, err := resolveKcpAddr(kcpRestConfig, managerConfig)
	if err != nil {
		return nil, err
	}
	return &SKRWebhookManifestManager{
		config:        managerConfig,
		kcpAddr:       resolvedKcpAddr,
		baseResources: baseResources,
	}, nil
}

func (m *SKRWebhookManifestManager) Install(ctx context.Context, kyma *v1beta1.Kyma) error {
	logger := logf.FromContext(ctx)
	kymaObjKey := client.ObjectKeyFromObject(kyma)
	syncContext := remote.SyncContextFromContext(ctx)
	remoteNs := resolveRemoteNamespace(kyma)

	// Create CertificateCR which will be used for mTLS connection from SKR to KCP
	certificate, err := NewCertificateManager(syncContext.ControlPlaneClient, kyma,
		m.config.IstioNamespace, m.config.WatcherLocalTestingEnabled)
	if err != nil {
		return fmt.Errorf("error while creating new CertificateManager struct: %w", err)
	}
	if err = certificate.Create(ctx); err != nil {
		return fmt.Errorf("error while creating new Certificate on KCP: %w", err)
	}
	logger.V(log.DebugLevel).Info("Successfully created Certificate", "kyma", kymaObjKey)

	resources, err := m.getSKRClientObjectsForInstall(ctx, syncContext.ControlPlaneClient, kymaObjKey, remoteNs, logger)
	if err != nil {
		return err
	}
	err = runResourceOperationWithGroupedErrors(ctx, syncContext.RuntimeClient, resources,
		func(ctx context.Context, clt client.Client, resource client.Object) error {
			resource.SetNamespace(remoteNs)
			return clt.Patch(ctx, resource, client.Apply, client.ForceOwnership, skrChartFieldOwner)
		})
	if err != nil {
		return fmt.Errorf("failed to apply webhook resources: %w", err)
	}
	logger.Info("successfully installed webhook resources",
		"kyma", kymaObjKey.String())
	return nil
}

func (m *SKRWebhookManifestManager) Remove(ctx context.Context, kyma *v1beta1.Kyma) error {
	logger := logf.FromContext(ctx)
	kymaObjKey := client.ObjectKeyFromObject(kyma)
	syncContext := remote.SyncContextFromContext(ctx)
	remoteNs := resolveRemoteNamespace(kyma)

	certificate, err := NewCertificateManager(syncContext.ControlPlaneClient, kyma,
		m.config.IstioNamespace, false)
	if err != nil {
		logger.Error(err, "Error while creating new CertificateManager")
		return err
	}
	if err := certificate.Remove(ctx); err != nil {
		return err
	}

	skrClientObjects := m.getBaseClientObjects()
	genClientObjects := getGeneratedClientObjects(&unstructuredResourcesConfig{}, []v1beta1.Watcher{}, remoteNs)
	skrClientObjects = append(skrClientObjects, genClientObjects...)
	err = runResourceOperationWithGroupedErrors(ctx, syncContext.RuntimeClient, skrClientObjects,
		func(ctx context.Context, clt client.Client, resource client.Object) error {
			resource.SetNamespace(remoteNs)
			return clt.Delete(ctx, resource)
		})
	if err != nil && !apierrors.IsNotFound(err) {
		return fmt.Errorf("failed to delete webhook resources: %w", err)
	}
	logger.Info("successfully removed webhook resources",
		"kyma", kymaObjKey.String())
	return nil
}

func (m *SKRWebhookManifestManager) getSKRClientObjectsForInstall(ctx context.Context, kcpClient client.Client,
	kymaObjKey client.ObjectKey, remoteNs string, logger logr.Logger,
) ([]client.Object, error) {
	var skrClientObjects []client.Object
	resourcesConfig, err := m.getUnstructuredResourcesConfig(ctx, kcpClient, kymaObjKey, remoteNs)
	if err != nil {
		return nil, err
	}
	resources, err := m.getRawManifestClientObjects(resourcesConfig)
	if err != nil {
		return nil, err
	}
	skrClientObjects = append(skrClientObjects, resources...)
<<<<<<< HEAD
	watchers, err := getWatchers(ctx, kcpClient)
=======
	watchableConfigs, err := getWatchableConfigs(ctx, kcpClient, logger)
>>>>>>> c044a5b5
	if err != nil {
		return nil, err
	}
	logger.Info(fmt.Sprintf("using %d watchers to generate webhook configs", len(watchers)))
	genClientObjects := getGeneratedClientObjects(resourcesConfig, watchers, remoteNs)
	return append(skrClientObjects, genClientObjects...), nil
}

func (m *SKRWebhookManifestManager) getRawManifestClientObjects(cfg *unstructuredResourcesConfig,
) ([]client.Object, error) {
	if cfg == nil {
		return nil, ErrExpectedNonNilConfig
	}
	resources := make([]client.Object, 0)
	for _, baseRes := range m.baseResources {
		configuredResource, err := configureUnstructuredObject(cfg, baseRes)
		if err != nil {
			return nil, fmt.Errorf("failed to configure %s resource: %w", baseRes.GetKind(), err)
		}
		resources = append(resources, configuredResource)
	}
	return resources, nil
}

func (m *SKRWebhookManifestManager) getUnstructuredResourcesConfig(ctx context.Context, kcpClient client.Client,
	kymaObjKey client.ObjectKey, remoteNs string,
) (*unstructuredResourcesConfig, error) {
	tlsSecret := &corev1.Secret{}
	certObjKey := client.ObjectKey{
		Namespace: m.config.IstioNamespace,
		Name:      ResolveTLSCertName(kymaObjKey.Name),
	}

	if err := kcpClient.Get(ctx, certObjKey, tlsSecret); err != nil {
		if apierrors.IsNotFound(err) {
			return nil, &CertificateNotReadyError{}
		}
		return nil, fmt.Errorf("error fetching TLS secret: %w", err)
	}

	return &unstructuredResourcesConfig{
		contractVersion: version,
		kcpAddress:      m.kcpAddr,
		secretResVer:    tlsSecret.ResourceVersion,
		cpuResLimit:     m.config.SkrWebhookCPULimits,
		memResLimit:     m.config.SkrWebhookMemoryLimits,
		skrWatcherImage: m.config.SkrWatcherImage,
		caCert:          tlsSecret.Data[caCertKey],
		tlsCert:         tlsSecret.Data[tlsCertKey],
		tlsKey:          tlsSecret.Data[tlsPrivateKeyKey],
		remoteNs:        remoteNs,
	}, nil
}

func (m *SKRWebhookManifestManager) getBaseClientObjects() []client.Object {
	if m.baseResources == nil || len(m.baseResources) == 0 {
		return nil
	}
	baseClientObjects := make([]client.Object, 0)
	for _, res := range m.baseResources {
		baseClientObjects = append(baseClientObjects, res)
	}
	return baseClientObjects
}<|MERGE_RESOLUTION|>--- conflicted
+++ resolved
@@ -3,7 +3,6 @@
 import (
 	"context"
 	"fmt"
-	"github.com/go-logr/logr"
 	"os"
 
 	"github.com/go-logr/logr"
@@ -146,11 +145,7 @@
 		return nil, err
 	}
 	skrClientObjects = append(skrClientObjects, resources...)
-<<<<<<< HEAD
 	watchers, err := getWatchers(ctx, kcpClient)
-=======
-	watchableConfigs, err := getWatchableConfigs(ctx, kcpClient, logger)
->>>>>>> c044a5b5
 	if err != nil {
 		return nil, err
 	}

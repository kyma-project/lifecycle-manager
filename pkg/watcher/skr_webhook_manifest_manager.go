package watcher

import (
	"context"
	"errors"
	"fmt"

	"github.com/go-logr/logr"
	apiappsv1 "k8s.io/api/apps/v1"
	apicorev1 "k8s.io/api/core/v1"
	apierrors "k8s.io/apimachinery/pkg/api/errors"
	"k8s.io/apimachinery/pkg/apis/meta/v1/unstructured"
	"sigs.k8s.io/controller-runtime/pkg/client"
	logf "sigs.k8s.io/controller-runtime/pkg/log"

	"github.com/kyma-project/lifecycle-manager/api/shared"
	"github.com/kyma-project/lifecycle-manager/api/v1beta2"
	"github.com/kyma-project/lifecycle-manager/internal/pkg/metrics"
	"github.com/kyma-project/lifecycle-manager/internal/remote"
	"github.com/kyma-project/lifecycle-manager/internal/service/watcher/certificate/secret/data"
	"github.com/kyma-project/lifecycle-manager/internal/service/watcher/chartreader"
	skrwebhookresources "github.com/kyma-project/lifecycle-manager/internal/service/watcher/resources"
	"github.com/kyma-project/lifecycle-manager/internal/util/collections"
	"github.com/kyma-project/lifecycle-manager/pkg/log"
	"github.com/kyma-project/lifecycle-manager/pkg/util"
)

var (
	ErrSkrCertificateNotReady        = errors.New("SKR certificate not ready")
	ErrSkrWebhookDeploymentNotReady  = errors.New("SKR webhook deployment not ready")
	ErrSkrWebhookDeploymentInBackoff = errors.New("SKR webhook deployment in backoff state")
)

const (
	skrChartFieldOwner       = client.FieldOwner(shared.OperatorName)
	skrWebhookDeploymentName = "skr-webhook"
)

type WatcherMetrics interface {
	SetCertNotRenew(kymaName string)
	CleanupMetrics(kymaName string)
}

type SKRCertificateService interface {
	CreateSkrCertificate(ctx context.Context, kyma *v1beta2.Kyma) error
	RenewSkrCertificate(ctx context.Context, kymaName string) error
	IsSkrCertificateRenewalOverdue(ctx context.Context, kymaName string) (bool, error)
	DeleteSkrCertificate(ctx context.Context, kymaName string) error
	GetSkrCertificateSecret(ctx context.Context, kymaName string) (*apicorev1.Secret, error)
	GetSkrCertificateSecretData(ctx context.Context, kymaName string) (*data.CertificateSecretData, error)
	GetGatewayCertificateSecretData(ctx context.Context) (*data.GatewaySecretData, error)
}

type SkrWebhookManifestManager struct {
	kcpClient             client.Client
	skrContextFactory     remote.SkrContextProvider
	remoteSyncNamespace   string
	kcpAddr               skrwebhookresources.KCPAddr
	chartReaderService    *chartreader.Service
	baseResources         []*unstructured.Unstructured
	watcherMetrics        WatcherMetrics
	skrCertificateService SKRCertificateService
	resourceConfigurator  *skrwebhookresources.ResourceConfigurator
}

func NewSKRWebhookManifestManager(kcpClient client.Client, skrContextFactory remote.SkrContextProvider,
	remoteSyncNamespace string, resolvedKcpAddr skrwebhookresources.KCPAddr, chartReaderService *chartreader.Service,
	skrCertificateService SKRCertificateService, resourceConfigurator *skrwebhookresources.ResourceConfigurator,
	watcherMetrics *metrics.WatcherMetrics,
) (*SkrWebhookManifestManager, error) {
	baseResources, err := chartReaderService.GetRawManifestUnstructuredResources()
	if err != nil {
		return nil, err
	}
	return &SkrWebhookManifestManager{
		kcpClient:             kcpClient,
		skrContextFactory:     skrContextFactory,
		remoteSyncNamespace:   remoteSyncNamespace,
		kcpAddr:               resolvedKcpAddr,
		chartReaderService:    chartReaderService,
		baseResources:         baseResources,
		watcherMetrics:        watcherMetrics,
		skrCertificateService: skrCertificateService,
		resourceConfigurator:  resourceConfigurator,
	}, nil
}

// Reconcile installs and updates the resources of the watch mechanism.
// E.g., it creates, updates and renews the SKR certificate and syncs it to the SKR cluster along
// with the other watcher-related resources like the Deployment and ValidatingWebhookConfiguration.
func (m *SkrWebhookManifestManager) Reconcile(ctx context.Context, kyma *v1beta2.Kyma) error {
	logger := logf.FromContext(ctx)
	kymaObjKey := client.ObjectKeyFromObject(kyma)
	skrContext, err := m.skrContextFactory.Get(kyma.GetNamespacedName())
	if err != nil {
		return fmt.Errorf("failed to get skrContext: %w", err)
	}

	err = m.skrCertificateService.CreateSkrCertificate(ctx, kyma)
	if err != nil {
		return fmt.Errorf("failed to create SKR certificate: %w", err)
	}

	m.writeCertificateRenewalMetrics(ctx, kyma.Name, logger)

<<<<<<< HEAD
	err = m.certificateManager.RenewSkrCertificate(ctx, kyma.Name)
	if err != nil {
=======
	if err = m.skrCertificateService.RenewSkrCertificate(ctx, kyma.Name); err != nil {
>>>>>>> c4f117a1
		return fmt.Errorf("failed to renew SKR certificate: %w", err)
	}

	logger.V(log.DebugLevel).Info("Successfully created Certificate", "kyma", kymaObjKey)

	resources, err := m.getSKRClientObjectsForInstall(
		ctx, kyma.Name, logger)
	if err != nil {
		return err
	}
	err = m.chartReaderService.RunResourceOperationWithGroupedErrors(ctx, skrContext.Client, resources,
		func(ctx context.Context, clt client.Client, resource client.Object) error {
			resource.SetNamespace(m.remoteSyncNamespace)
			err := clt.Patch(ctx, resource, client.Apply, client.ForceOwnership, skrChartFieldOwner)
			if err != nil {
				return fmt.Errorf("failed to patch resource %s: %w", resource.GetName(), err)
			}
			return nil
		})
	if err != nil {
		return fmt.Errorf("failed to apply webhook resources: %w", err)
	}
	logger.V(log.DebugLevel).Info("successfully installed webhook resources",
		"kyma", kymaObjKey.String())
	return nil
}

// Remove removes all resources of the watch mechanism.
func (m *SkrWebhookManifestManager) Remove(ctx context.Context, kyma *v1beta2.Kyma) error {
	logger := logf.FromContext(ctx)
	kymaObjKey := client.ObjectKeyFromObject(kyma)
	skrContext, err := m.skrContextFactory.Get(kyma.GetNamespacedName())
	if err != nil {
		return fmt.Errorf("failed to get skrContext: %w", err)
	}

<<<<<<< HEAD
	err = m.certificateManager.DeleteSkrCertificate(ctx, kyma.Name)
	if err != nil {
=======
	if err = m.skrCertificateService.DeleteSkrCertificate(ctx, kyma.Name); err != nil {
>>>>>>> c4f117a1
		return fmt.Errorf("failed to delete SKR certificate: %w", err)
	}

	skrClientObjects := m.getBaseClientObjects()
	genClientObjects := m.getGeneratedClientObjects(data.CertificateSecretData{}, data.GatewaySecretData{},
		[]v1beta2.Watcher{})
	skrClientObjects = append(skrClientObjects, genClientObjects...)
	err = m.chartReaderService.RunResourceOperationWithGroupedErrors(ctx, skrContext.Client, skrClientObjects,
		func(ctx context.Context, clt client.Client, resource client.Object) error {
			resource.SetNamespace(m.remoteSyncNamespace)
			err = clt.Delete(ctx, resource)
			if err != nil {
				return fmt.Errorf("failed to delete resource %s: %w", resource.GetName(), err)
			}
			return nil
		})
	if err != nil && !util.IsNotFound(err) {
		return fmt.Errorf("failed to delete webhook resources: %w", err)
	}
	logger.V(log.DebugLevel).Info("successfully removed webhook resources",
		"kyma", kymaObjKey.String())

	m.watcherMetrics.CleanupMetrics(kyma.Name)

	return nil
}

// RemoveSkrCertificate removes the SKR certificate from the KCP cluster.
// The major anticipated use case is to cleanup orphaned certificates.
func (m *SkrWebhookManifestManager) RemoveSkrCertificate(ctx context.Context, kymaName string) error {
<<<<<<< HEAD
	err := m.certificateManager.DeleteSkrCertificate(ctx, kymaName)
	if err != nil {
=======
	if err := m.skrCertificateService.DeleteSkrCertificate(ctx, kymaName); err != nil {
>>>>>>> c4f117a1
		return fmt.Errorf("failed to delete SKR certificate: %w", err)
	}

	return nil
}

func (m *SkrWebhookManifestManager) writeCertificateRenewalMetrics(ctx context.Context, kymaName string,
	logger logr.Logger,
) {
	overdue, err := m.skrCertificateService.IsSkrCertificateRenewalOverdue(ctx, kymaName)
	if err != nil {
		m.watcherMetrics.SetCertNotRenew(kymaName)
		logger.Error(err, "failed to check if certificate renewal is overdue for kyma "+kymaName)
		return
	}

	if overdue {
		m.watcherMetrics.SetCertNotRenew(kymaName)
		return
	}

	m.watcherMetrics.CleanupMetrics(kymaName)
}

func (m *SkrWebhookManifestManager) getSKRClientObjectsForInstall(ctx context.Context,
	kymaName string,
	logger logr.Logger,
) ([]client.Object, error) {
	var skrClientObjects []client.Object
	resources, err := m.getRawManifestClientObjects(ctx, kymaName)
	if err != nil {
		return nil, err
	}
	skrClientObjects = append(skrClientObjects, resources...)
	watchers, err := getWatchers(ctx, m.kcpClient)
	if err != nil {
		return nil, err
	}
	logger.V(log.DebugLevel).Info(fmt.Sprintf("using %d watchers to generate webhook configs", len(watchers)))
	skrCertificateSecretData, gatewaySecretData, err := m.getCertificateData(ctx, kymaName)
	if err != nil {
		return nil, err
	}
	genClientObjects := m.getGeneratedClientObjects(*skrCertificateSecretData, *gatewaySecretData, watchers)
	return append(skrClientObjects, genClientObjects...), nil
}

func (m *SkrWebhookManifestManager) getGeneratedClientObjects(skrCertificateSecretData data.CertificateSecretData,
	gatewaySecretData data.GatewaySecretData,
	watchers []v1beta2.Watcher,
) []client.Object {
	var genClientObjects []client.Object

	webhookConfig := skrwebhookresources.BuildValidatingWebhookConfigFromWatchers(gatewaySecretData.CaCert, watchers,
		m.remoteSyncNamespace)
	genClientObjects = append(genClientObjects, webhookConfig)

	skrSecret := skrwebhookresources.BuildSKRSecret(gatewaySecretData.CaCert, skrCertificateSecretData.TlsCert,
		skrCertificateSecretData.TlsKey, m.remoteSyncNamespace)
	return append(genClientObjects, skrSecret)
}

func (m *SkrWebhookManifestManager) getRawManifestClientObjects(ctx context.Context, kymaName string,
) ([]client.Object, error) {
	resources := make([]client.Object, 0)
	skrCertificateSecret, err := m.skrCertificateService.GetSkrCertificateSecret(ctx, kymaName)
	if err != nil {
		if apierrors.IsNotFound(err) {
			return nil, ErrSkrCertificateNotReady
		}
		return nil, fmt.Errorf("failed to get SKR certificate secret: %w", err)
	}

	for _, baseRes := range m.baseResources {
		resource := baseRes.DeepCopy()
		resource.SetLabels(collections.MergeMapsSilent(resource.GetLabels(), map[string]string{
			shared.ManagedBy: shared.ManagedByLabelValue,
		}))
		m.resourceConfigurator.SetSecretResVer(skrCertificateSecret.ResourceVersion)
		configuredResource, err := m.resourceConfigurator.ConfigureUnstructuredObject(resource)
		if err != nil {
			return nil, fmt.Errorf("failed to configure %s resource: %w", resource.GetKind(), err)
		}
		resources = append(resources, configuredResource)
	}
	return resources, nil
}

func (m *SkrWebhookManifestManager) getCertificateData(ctx context.Context,
	kymaName string,
) (*data.CertificateSecretData, *data.GatewaySecretData, error) {
	skrCertificateSecretData, err := m.skrCertificateService.GetSkrCertificateSecretData(ctx, kymaName)
	if err != nil {
		if apierrors.IsNotFound(err) {
			return nil, nil, ErrSkrCertificateNotReady
		}

		return nil, nil, fmt.Errorf("failed to get SKR certificate secret: %w", err)
	}

	gatewaySecretData, err := m.skrCertificateService.GetGatewayCertificateSecretData(ctx)
	if err != nil {
		return nil, nil, fmt.Errorf("failed to get gateway certificate secret: %w", err)
	}

	return skrCertificateSecretData, gatewaySecretData, nil
}

func (m *SkrWebhookManifestManager) getBaseClientObjects() []client.Object {
	if len(m.baseResources) == 0 {
		return nil
	}
	baseClientObjects := make([]client.Object, 0)
	for _, res := range m.baseResources {
		resCopy := res.DeepCopy()
		baseClientObjects = append(baseClientObjects, resCopy)
	}
	return baseClientObjects
}

func getWatchers(ctx context.Context, kcpClient client.Client) ([]v1beta2.Watcher, error) {
	watcherList := &v1beta2.WatcherList{}
	err := kcpClient.List(ctx, watcherList)
	if err != nil {
		return nil, fmt.Errorf("error listing watcher CRs: %w", err)
	}

	return watcherList.Items, nil
}

func AssertDeploymentReady(ctx context.Context, skrClient client.Reader) error {
	deployment := apiappsv1.Deployment{}
	deploymentKey := client.ObjectKey{
		Name:      skrWebhookDeploymentName,
		Namespace: shared.DefaultRemoteNamespace,
	}
	err := skrClient.Get(ctx, deploymentKey, &deployment)
	if err != nil {
		return fmt.Errorf("failed to get skr-webhook deployment: %w", err)
	}

	podList := &apicorev1.PodList{}
	err = skrClient.List(ctx, podList, client.InNamespace(shared.DefaultRemoteNamespace),
		client.MatchingLabels{"app": skrWebhookDeploymentName})
	if err != nil {
		return fmt.Errorf("failed to list pods: %w", err)
	}

	if deploymentNotReady := deployment.Status.ReadyReplicas == 0; deploymentNotReady {
		// Check if pods are in backoff state
		for _, pod := range podList.Items {
			for _, cs := range pod.Status.ContainerStatuses {
				if cs.State.Waiting != nil && (cs.State.Waiting.Reason == "CrashLoopBackOff" ||
					cs.State.Waiting.Reason == "ImagePullBackOff") {
					return fmt.Errorf("%w: pod %s/%s in backoff state (%s)", ErrSkrWebhookDeploymentInBackoff,
						pod.Namespace, pod.Name, cs.State.Waiting.Reason)
				}
			}
		}

		return fmt.Errorf("%w: deployment %s/%s is not in Ready state", ErrSkrWebhookDeploymentNotReady,
			deployment.Namespace, deployment.Name)
	}
	return nil
}<|MERGE_RESOLUTION|>--- conflicted
+++ resolved
@@ -103,12 +103,7 @@
 
 	m.writeCertificateRenewalMetrics(ctx, kyma.Name, logger)
 
-<<<<<<< HEAD
-	err = m.certificateManager.RenewSkrCertificate(ctx, kyma.Name)
-	if err != nil {
-=======
 	if err = m.skrCertificateService.RenewSkrCertificate(ctx, kyma.Name); err != nil {
->>>>>>> c4f117a1
 		return fmt.Errorf("failed to renew SKR certificate: %w", err)
 	}
 
@@ -145,12 +140,7 @@
 		return fmt.Errorf("failed to get skrContext: %w", err)
 	}
 
-<<<<<<< HEAD
-	err = m.certificateManager.DeleteSkrCertificate(ctx, kyma.Name)
-	if err != nil {
-=======
 	if err = m.skrCertificateService.DeleteSkrCertificate(ctx, kyma.Name); err != nil {
->>>>>>> c4f117a1
 		return fmt.Errorf("failed to delete SKR certificate: %w", err)
 	}
 
@@ -181,12 +171,7 @@
 // RemoveSkrCertificate removes the SKR certificate from the KCP cluster.
 // The major anticipated use case is to cleanup orphaned certificates.
 func (m *SkrWebhookManifestManager) RemoveSkrCertificate(ctx context.Context, kymaName string) error {
-<<<<<<< HEAD
-	err := m.certificateManager.DeleteSkrCertificate(ctx, kymaName)
-	if err != nil {
-=======
 	if err := m.skrCertificateService.DeleteSkrCertificate(ctx, kymaName); err != nil {
->>>>>>> c4f117a1
 		return fmt.Errorf("failed to delete SKR certificate: %w", err)
 	}
 
@@ -309,8 +294,7 @@
 
 func getWatchers(ctx context.Context, kcpClient client.Client) ([]v1beta2.Watcher, error) {
 	watcherList := &v1beta2.WatcherList{}
-	err := kcpClient.List(ctx, watcherList)
-	if err != nil {
+	if err := kcpClient.List(ctx, watcherList); err != nil {
 		return nil, fmt.Errorf("error listing watcher CRs: %w", err)
 	}
 
@@ -323,13 +307,12 @@
 		Name:      skrWebhookDeploymentName,
 		Namespace: shared.DefaultRemoteNamespace,
 	}
-	err := skrClient.Get(ctx, deploymentKey, &deployment)
-	if err != nil {
+	if err := skrClient.Get(ctx, deploymentKey, &deployment); err != nil {
 		return fmt.Errorf("failed to get skr-webhook deployment: %w", err)
 	}
 
 	podList := &apicorev1.PodList{}
-	err = skrClient.List(ctx, podList, client.InNamespace(shared.DefaultRemoteNamespace),
+	err := skrClient.List(ctx, podList, client.InNamespace(shared.DefaultRemoteNamespace),
 		client.MatchingLabels{"app": skrWebhookDeploymentName})
 	if err != nil {
 		return fmt.Errorf("failed to list pods: %w", err)

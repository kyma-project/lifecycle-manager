--- conflicted
+++ resolved
@@ -21,17 +21,6 @@
 	case shared.StateError:
 		interval = intervals.Error
 	case shared.StateDeleting:
-<<<<<<< HEAD
-		return intervals.Busy
-	case shared.StateProcessing:
-		return intervals.Busy
-	case shared.StateWarning:
-		return intervals.Warning
-	case shared.StateReady:
-		return intervals.Success
-	case shared.StateUnmanaged:
-		return intervals.Success
-=======
 		interval = intervals.Busy
 	case shared.StateProcessing:
 		interval = intervals.Busy
@@ -39,7 +28,6 @@
 		interval = intervals.Warning
 	case shared.StateReady:
 		interval = intervals.Success
->>>>>>> 88dbd1ef
 	default:
 		interval = intervals.Success
 	}

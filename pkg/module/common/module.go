--- conflicted
+++ resolved
@@ -19,12 +19,7 @@
 	Module  struct {
 		ModuleName string
 		FQDN       string
-<<<<<<< HEAD
-		Version    string
 		Template   *lookup.ModuleTemplateTO
-=======
-		Template   *channel.ModuleTemplateTO
->>>>>>> 2d7fa0ba
 		*v1beta2.Manifest
 		Enabled bool
 	}

--- conflicted
+++ resolved
@@ -205,11 +205,7 @@
 	}{
 		{
 			"When manifest in cluster is nil, expect need to update",
-<<<<<<< HEAD
-			args{nil, &v1beta2.Manifest{}, &v1beta2.ModuleStatus{}, 1},
-=======
 			args{nil, &v1beta2.Manifest{}, &v1beta2.ModuleStatus{}, trackedModuleTemplateGeneration},
->>>>>>> 2a4eb7ac
 			true,
 		},
 		{
@@ -227,19 +223,11 @@
 					Channel: "regular",
 					Template: &v1beta2.TrackingObject{
 						PartialMeta: v1beta2.PartialMeta{
-<<<<<<< HEAD
-							Generation: 1,
-						},
-					},
-				},
-				1,
-=======
 							Generation: trackedModuleTemplateGeneration,
 						},
 					},
 				},
 				trackedModuleTemplateGeneration,
->>>>>>> 2a4eb7ac
 			},
 			true,
 		},
@@ -255,19 +243,11 @@
 				}, &v1beta2.ModuleStatus{
 					Version: "0.1", Channel: "regular", Template: &v1beta2.TrackingObject{
 						PartialMeta: v1beta2.PartialMeta{
-<<<<<<< HEAD
-							Generation: 1,
-						},
-					},
-				},
-				1,
-=======
 							Generation: trackedModuleTemplateGeneration,
 						},
 					},
 				},
 				trackedModuleTemplateGeneration,
->>>>>>> 2a4eb7ac
 			},
 			true,
 		},
@@ -283,17 +263,10 @@
 				&v1beta2.ModuleStatus{
 					State: "Ready", Template: &v1beta2.TrackingObject{
 						PartialMeta: v1beta2.PartialMeta{
-<<<<<<< HEAD
-							Generation: 1,
-						},
-					},
-				}, 1,
-=======
 							Generation: trackedModuleTemplateGeneration,
 						},
 					},
 				}, trackedModuleTemplateGeneration,
->>>>>>> 2a4eb7ac
 			},
 			true,
 		},
@@ -315,17 +288,10 @@
 				&v1beta2.ModuleStatus{
 					State: "Ready", Version: "0.1", Channel: "regular", Template: &v1beta2.TrackingObject{
 						PartialMeta: v1beta2.PartialMeta{
-<<<<<<< HEAD
-							Generation: 1,
-						},
-					},
-				}, 1,
-=======
 							Generation: trackedModuleTemplateGeneration,
 						},
 					},
 				}, trackedModuleTemplateGeneration,
->>>>>>> 2a4eb7ac
 			},
 			false,
 		},
@@ -347,17 +313,10 @@
 				&v1beta2.ModuleStatus{
 					State: "Ready", Version: "0.1", Channel: "regular", Template: &v1beta2.TrackingObject{
 						PartialMeta: v1beta2.PartialMeta{
-<<<<<<< HEAD
-							Generation: 1,
-						},
-					},
-				}, 2,
-=======
 							Generation: trackedModuleTemplateGeneration,
 						},
 					},
 				}, updatedModuleTemplateGeneration,
->>>>>>> 2a4eb7ac
 			},
 			true,
 		},

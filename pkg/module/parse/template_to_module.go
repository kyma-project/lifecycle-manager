package parse

import (
	"context"
	"errors"
	"fmt"

	"github.com/kyma-project/lifecycle-manager/api/v1beta2"
<<<<<<< HEAD
=======
	"github.com/kyma-project/lifecycle-manager/pkg/remote"
	"github.com/open-component-model/ocm/pkg/contexts/ocm/compdesc"
>>>>>>> f2c6d436
	"k8s.io/apimachinery/pkg/runtime"
	"sigs.k8s.io/controller-runtime/pkg/client"

	"github.com/kyma-project/lifecycle-manager/pkg/channel"
	"github.com/kyma-project/lifecycle-manager/pkg/img"
	"github.com/kyma-project/lifecycle-manager/pkg/module/common"
	"github.com/kyma-project/lifecycle-manager/pkg/signature"
)

type ModuleConversionSettings struct {
	signature.Verification
}

var ErrDefaultConfigParsing = errors.New("defaultConfig could not be parsed")

type Parser struct {
	client.Client
	InKCPMode           bool
	remoteSyncNamespace string
	EnableVerification  bool
	PublicKeyFilePath   string
}

func NewParser(
	clnt client.Client,
	inKCPMode bool,
	remoteSyncNamespace string,
	enableVerification bool,
	publicKeyFilePath string,
) *Parser {
	return &Parser{
		Client:              clnt,
		InKCPMode:           inKCPMode,
		remoteSyncNamespace: remoteSyncNamespace,
		EnableVerification:  enableVerification,
		PublicKeyFilePath:   publicKeyFilePath,
	}
}

func (p *Parser) GenerateModulesFromTemplates(ctx context.Context,
	kyma *v1beta2.Kyma,
	templates channel.ModuleTemplatesByModuleName,
) common.Modules {
	// First, we fetch the module spec from the template and use it to resolve it into an arbitrary object
	// (since we do not know which module we are dealing with)
	modules := make(common.Modules, 0)

	for _, module := range kyma.Spec.Modules {
		template := templates[module.Name]
		if template.Err != nil && !errors.Is(template.Err, channel.ErrTemplateNotAllowed) {
			modules = append(modules, &common.Module{
				ModuleName: module.Name,
				Template:   template,
			})
			continue
		}
		descriptor, err := template.Spec.GetDescriptor()
		if err != nil {
			template.Err = err
			modules = append(modules, &common.Module{
				ModuleName: module.Name,
				Template:   template,
			})
			continue
		}
		fqdn := descriptor.GetName()
		version := descriptor.GetVersion()
		name := common.CreateModuleName(fqdn, kyma.Name, module.Name)
		overwriteNameAndNamespace(template, name, p.remoteSyncNamespace)
		var obj client.Object
		if obj, err = p.newManifestFromTemplate(ctx, module,
			template.ModuleTemplate); err != nil {
			template.Err = err
			modules = append(modules, &common.Module{
				ModuleName: module.Name,
				Template:   template,
			})
			continue
		}
		// we name the manifest after the module name
		obj.SetName(name)
		// to have correct owner references, the manifest must always have the same namespace as kyma
		obj.SetNamespace(kyma.GetNamespace())
		modules = append(modules, &common.Module{
			ModuleName: module.Name,
			FQDN:       fqdn,
			Version:    version,
			Template:   template,
			Object:     obj,
		})
	}

	return modules
}

func overwriteNameAndNamespace(template *channel.ModuleTemplateTO, name, namespace string) {
	// if the default data does not contain a name, default it to the module name
	if template.ModuleTemplate.Spec.Data.GetName() == "" {
		template.ModuleTemplate.Spec.Data.SetName(name)
	}
	// if the default data does not contain a namespace, default it to the provided namespace
	if template.ModuleTemplate.Spec.Data.GetNamespace() == "" {
		template.ModuleTemplate.Spec.Data.SetNamespace(namespace)
	}
}

// nolint:funlen
func (p *Parser) newManifestFromTemplate(
	ctx context.Context,
	module v1beta2.Module,
	template *v1beta2.ModuleTemplate,
) (*v1beta2.Manifest, error) {
	manifest := &v1beta2.Manifest{}
	manifest.Spec.Remote = p.InKCPMode

	switch module.CustomResourcePolicy {
	case v1beta2.CustomResourcePolicyIgnore:
		manifest.Spec.Resource = nil
	case v1beta2.CustomResourcePolicyCreateAndDelete:
		fallthrough
	default:
		manifest.Spec.Resource = template.Spec.Data.DeepCopy()
	}

	clusterClient := p.Client
	if module.RemoteModuleTemplateRef != "" {
		clusterClient = remote.SyncContextFromContext(ctx).RuntimeClient
	}

	var layers img.Layers
	var err error
	descriptor, err := template.Spec.GetDescriptor()
	if err != nil {
		return nil, err
	}
<<<<<<< HEAD
=======
	var componentDescriptor *compdesc.ComponentDescriptor
	useLocalTemplate, found := template.GetLabels()[v1beta2.UseLocalTemplate]
	if found && useLocalTemplate == "true" {
		componentDescriptor = descriptor.ComponentDescriptor
	} else {
		descriptorCacheKey, err := template.GetComponentDescriptorCacheKey()
		if err != nil {
			return nil, err
		}
		componentDescriptor, err = p.ComponentDescriptorCache.GetRemoteDescriptor(ctx,
			descriptorCacheKey, descriptor, clusterClient)
		if err != nil {
			return nil, err
		}
	}

>>>>>>> f2c6d436
	verification, err := signature.NewVerification(ctx,
		clusterClient,
		p.EnableVerification,
		p.PublicKeyFilePath,
		module.Name)
	if err != nil {
		return nil, err
	}

	if err := signature.Verify(descriptor.ComponentDescriptor, verification); err != nil {
		return nil, fmt.Errorf("could not verify signature: %w", err)
	}

	if layers, err = img.Parse(descriptor.ComponentDescriptor); err != nil {
		return nil, fmt.Errorf("could not parse descriptor: %w", err)
	}

	if err := translateLayersAndMergeIntoManifest(manifest, layers); err != nil {
		return nil, fmt.Errorf("could not translate layers and merge them: %w", err)
	}

	return manifest, nil
}

func translateLayersAndMergeIntoManifest(
	manifest *v1beta2.Manifest, layers img.Layers,
) error {
	for _, layer := range layers {
		if err := insertLayerIntoManifest(manifest, layer); err != nil {
			return fmt.Errorf("error in layer %s: %w", layer.LayerName, err)
		}
	}
	return nil
}

func insertLayerIntoManifest(
	manifest *v1beta2.Manifest, layer img.Layer,
) error {
	switch layer.LayerName {
	case img.CRDsLayer:
		fallthrough
	case img.ConfigLayer:
		ociImage, ok := layer.LayerRepresentation.(*img.OCI)
		if !ok {
			return fmt.Errorf("%w: not an OCIImage", ErrDefaultConfigParsing)
		}
		manifest.Spec.Config = v1beta2.ImageSpec{
			Repo:               ociImage.Repo,
			Name:               ociImage.Name,
			Ref:                ociImage.Ref,
			Type:               img.OCIRepresentationType,
			CredSecretSelector: ociImage.CredSecretSelector,
		}
	default:
		installRaw, err := layer.ToInstallRaw()
		if err != nil {
			return fmt.Errorf("error while merging the generic install representation: %w", err)
		}
		manifest.Spec.Install = v1beta2.InstallInfo{
			Source: runtime.RawExtension{Raw: installRaw},
			Name:   string(layer.LayerName),
		}
	}

	return nil
}<|MERGE_RESOLUTION|>--- conflicted
+++ resolved
@@ -6,11 +6,8 @@
 	"fmt"
 
 	"github.com/kyma-project/lifecycle-manager/api/v1beta2"
-<<<<<<< HEAD
-=======
 	"github.com/kyma-project/lifecycle-manager/pkg/remote"
 	"github.com/open-component-model/ocm/pkg/contexts/ocm/compdesc"
->>>>>>> f2c6d436
 	"k8s.io/apimachinery/pkg/runtime"
 	"sigs.k8s.io/controller-runtime/pkg/client"
 
@@ -117,7 +114,6 @@
 	}
 }
 
-// nolint:funlen
 func (p *Parser) newManifestFromTemplate(
 	ctx context.Context,
 	module v1beta2.Module,
@@ -146,25 +142,6 @@
 	if err != nil {
 		return nil, err
 	}
-<<<<<<< HEAD
-=======
-	var componentDescriptor *compdesc.ComponentDescriptor
-	useLocalTemplate, found := template.GetLabels()[v1beta2.UseLocalTemplate]
-	if found && useLocalTemplate == "true" {
-		componentDescriptor = descriptor.ComponentDescriptor
-	} else {
-		descriptorCacheKey, err := template.GetComponentDescriptorCacheKey()
-		if err != nil {
-			return nil, err
-		}
-		componentDescriptor, err = p.ComponentDescriptorCache.GetRemoteDescriptor(ctx,
-			descriptorCacheKey, descriptor, clusterClient)
-		if err != nil {
-			return nil, err
-		}
-	}
-
->>>>>>> f2c6d436
 	verification, err := signature.NewVerification(ctx,
 		clusterClient,
 		p.EnableVerification,

--- conflicted
+++ resolved
@@ -6,12 +6,6 @@
 	"fmt"
 
 	ocm "github.com/gardener/component-spec/bindings-go/apis/v2"
-<<<<<<< HEAD
-	"github.com/kyma-project/lifecycle-manager/pkg/channel"
-	manifestv1alpha1 "github.com/kyma-project/module-manager/api/v1alpha1"
-	"github.com/kyma-project/module-manager/pkg/types"
-=======
->>>>>>> a3e2406c
 	"k8s.io/apimachinery/pkg/runtime"
 	"sigs.k8s.io/controller-runtime/pkg/client"
 
@@ -56,7 +50,7 @@
 	// (since we do not know which module we are dealing with)
 	modules := make(common.Modules)
 
-	var manifest *manifestv1alpha1.Manifest
+	var manifest *manifestV1alpha1.Manifest
 
 	for _, module := range kyma.Spec.Modules {
 		template := templates[module.Name]
@@ -88,8 +82,8 @@
 func NewManifestFromTemplate(
 	template *v1alpha1.ModuleTemplate,
 	verification signature.Verification,
-) (*manifestv1alpha1.Manifest, error) {
-	manifest := &manifestv1alpha1.Manifest{}
+) (*manifestV1alpha1.Manifest, error) {
+	manifest := &manifestV1alpha1.Manifest{}
 	manifest.SetName(template.Spec.Data.GetName())
 	manifest.SetNamespace(template.Spec.Data.GetNamespace())
 	manifest.Spec.Remote = ConvertTargetToRemote(template.Spec.Target)
@@ -119,7 +113,7 @@
 }
 
 func translateLayersAndMergeIntoManifest(
-	manifest *manifestv1alpha1.Manifest, layers img.Layers,
+	manifest *manifestV1alpha1.Manifest, layers img.Layers,
 ) error {
 	for _, layer := range layers {
 		if err := insertLayerIntoManifest(manifest, layer); err != nil {
@@ -130,7 +124,7 @@
 }
 
 func insertLayerIntoManifest(
-	manifest *manifestv1alpha1.Manifest, layer img.Layer,
+	manifest *manifestV1alpha1.Manifest, layer img.Layer,
 ) error {
 	switch layer.LayerName {
 	case img.CRDsLayer:
@@ -152,7 +146,7 @@
 			return fmt.Errorf("error while merging the generic install representation: %w", err)
 		}
 		manifest.Spec.Installs = append(
-			manifest.Spec.Installs, manifestv1alpha1.InstallInfo{
+			manifest.Spec.Installs, manifestV1alpha1.InstallInfo{
 				Source: runtime.RawExtension{Raw: installRaw},
 				Name:   string(layer.LayerName),
 			})

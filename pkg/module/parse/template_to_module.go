package parse

import (
	"context"
	"errors"
	"fmt"

	"github.com/kyma-project/lifecycle-manager/api/v1beta2"
	"github.com/open-component-model/ocm/pkg/contexts/ocm/compdesc"
	"k8s.io/apimachinery/pkg/runtime"
	"sigs.k8s.io/controller-runtime/pkg/client"

	"github.com/kyma-project/lifecycle-manager/pkg/channel"
	"github.com/kyma-project/lifecycle-manager/pkg/img"
	"github.com/kyma-project/lifecycle-manager/pkg/module/common"
	"github.com/kyma-project/lifecycle-manager/pkg/ocmextensions"
	"github.com/kyma-project/lifecycle-manager/pkg/signature"
)

type ModuleConversionSettings struct {
	signature.Verification
}

var (
	ErrTemplateNotFound        = errors.New("template was not found")
	ErrTemplateNoRequiredLabel = errors.New("template not contains required label")
	ErrUndefinedTargetToRemote = errors.New("target to remote relation undefined")
	ErrDefaultConfigParsing    = errors.New("defaultConfig could not be parsed")
)

<<<<<<< HEAD
type TemplateParser struct {
	client.Client
	*ocmextensions.ComponentDescriptorCache
	EnableVerification bool
	PublicKeyFilePath  string
}

func NewTemplateParser(clnt client.Client,
	cache *ocmextensions.ComponentDescriptorCache,
	enableVerification bool,
	publicKeyFilePath string,
) *TemplateParser {
	return &TemplateParser{Client: clnt,
		ComponentDescriptorCache: cache,
		EnableVerification:       enableVerification,
		PublicKeyFilePath:        publicKeyFilePath}
}

func (parser *TemplateParser) GenerateModulesFromTemplates(ctx context.Context,
	kyma *v1beta1.Kyma,
	templates channel.ModuleTemplatesByModuleName,
) (common.Modules, error) {
	// these are the actual modules
	modules, err := parser.templatesToModules(ctx, kyma, templates)
	if err != nil {
		return nil, fmt.Errorf("cannot convert templates: %w", err)
=======
type Parser struct {
	client.Client
	InKCPMode           bool
	remoteSyncNamespace string
	*ocmextensions.ComponentDescriptorCache
}

func NewParser(
	clnt client.Client,
	descriptorCache *ocmextensions.ComponentDescriptorCache,
	inKCPMode bool,
	remoteSyncNamespace string,
) *Parser {
	return &Parser{
		Client:                   clnt,
		ComponentDescriptorCache: descriptorCache,
		InKCPMode:                inKCPMode,
		remoteSyncNamespace:      remoteSyncNamespace,
>>>>>>> ac6c0a13
	}
}

<<<<<<< HEAD
func (parser *TemplateParser) templatesToModules(
	ctx context.Context,
	kyma *v1beta1.Kyma,
	templates channel.ModuleTemplatesByModuleName,
) (common.Modules, error) {
=======
func (p *Parser) GenerateModulesFromTemplates(ctx context.Context,
	kyma *v1beta2.Kyma,
	templates channel.ModuleTemplatesByModuleName,
	verification signature.Verification,
) common.Modules {
>>>>>>> ac6c0a13
	// First, we fetch the module spec from the template and use it to resolve it into an arbitrary object
	// (since we do not know which module we are dealing with)
	modules := make(common.Modules, 0)

	for _, module := range kyma.Spec.Modules {
		template := templates[module.Name]
		if template.Err != nil && !errors.Is(template.Err, channel.ErrTemplateNotAllowed) {
			modules = append(modules, &common.Module{
				ModuleName: module.Name,
				Template:   &template,
			})
			continue
		}
		descriptor, err := template.Spec.GetDescriptor()
		if err != nil {
			template.Err = err
			modules = append(modules, &common.Module{
				ModuleName: module.Name,
				Template:   &template,
			})
			continue
		}
		fqdn := descriptor.GetName()
		version := descriptor.GetVersion()
		name := common.CreateModuleName(fqdn, kyma.Name, module.Name)
		overwriteNameAndNamespace(&template, name, p.remoteSyncNamespace)
		var obj client.Object
<<<<<<< HEAD
		if obj, err = parser.NewManifestFromTemplate(ctx, module,
			template.ModuleTemplate); err != nil {
			return nil, err
=======
		if obj, err = p.newManifestFromTemplate(ctx, module,
			template.ModuleTemplate,
			verification); err != nil {
			template.Err = err
			modules = append(modules, &common.Module{
				ModuleName: module.Name,
				Template:   &template,
			})
			continue
>>>>>>> ac6c0a13
		}
		// we name the manifest after the module name
		obj.SetName(name)
		// to have correct owner references, the manifest must always have the same namespace as kyma
		obj.SetNamespace(kyma.GetNamespace())
		modules = append(modules, &common.Module{
			ModuleName: module.Name,
			FQDN:       fqdn,
			Version:    version,
			Template:   &template,
			Object:     obj,
		})
	}

	return modules
}

func overwriteNameAndNamespace(template *channel.ModuleTemplateTO, name, namespace string) {
	// if the default data does not contain a name, default it to the module name
	if template.ModuleTemplate.Spec.Data.GetName() == "" {
		template.ModuleTemplate.Spec.Data.SetName(name)
	}
	// if the default data does not contain a namespace, default it to the provided namespace
	if template.ModuleTemplate.Spec.Data.GetNamespace() == "" {
		template.ModuleTemplate.Spec.Data.SetNamespace(namespace)
	}
}

<<<<<<< HEAD
func (parser *TemplateParser) NewManifestFromTemplate(
	ctx context.Context,
	module v1beta1.Module,
	template *v1beta1.ModuleTemplate,
) (*v1beta1.Manifest, error) {
	manifest := &v1beta1.Manifest{}
	manifest.Spec.Remote = ConvertTargetToRemote(template.Spec.Target)
=======
func (p *Parser) newManifestFromTemplate(
	ctx context.Context,
	module v1beta2.Module,
	template *v1beta2.ModuleTemplate,
	verification signature.Verification,
) (*v1beta2.Manifest, error) {
	manifest := &v1beta2.Manifest{}
	manifest.Spec.Remote = p.InKCPMode
>>>>>>> ac6c0a13

	switch module.CustomResourcePolicy {
	case v1beta2.CustomResourcePolicyIgnore:
		manifest.Spec.Resource = nil
	case v1beta2.CustomResourcePolicyCreateAndDelete:
		fallthrough
	default:
		manifest.Spec.Resource = template.Spec.Data.DeepCopy()
	}

	var layers img.Layers
	var err error
	descriptor, err := template.Spec.GetDescriptor()
	if err != nil {
		return nil, err
	}
	var componentDescriptor *compdesc.ComponentDescriptor
	useLocalTemplate, found := template.GetLabels()[v1beta2.UseLocalTemplate]
	if found && useLocalTemplate == "true" {
		componentDescriptor = descriptor.ComponentDescriptor
	} else {
		descriptorCacheKey, err := template.GetComponentDescriptorCacheKey()
		if err != nil {
			return nil, err
		}
<<<<<<< HEAD
		componentDescriptor, err = parser.ComponentDescriptorCache.GetRemoteDescriptor(ctx,
			descriptorCacheKey, descriptor, parser.Client)
=======
		componentDescriptor, err = p.ComponentDescriptorCache.GetRemoteDescriptor(ctx,
			descriptorCacheKey, descriptor, p.Client)
>>>>>>> ac6c0a13
		if err != nil {
			return nil, err
		}
	}

	verification, err := signature.NewVerification(ctx,
		parser.Client,
		parser.EnableVerification,
		parser.PublicKeyFilePath,
		module.Name)
	if err != nil {
		return nil, err
	}

	if err := signature.Verify(componentDescriptor, verification); err != nil {
		return nil, fmt.Errorf("could not verify descriptor: %w", err)
	}

	if layers, err = img.Parse(componentDescriptor); err != nil {
		return nil, fmt.Errorf("could not parse descriptor: %w", err)
	}

	if err := translateLayersAndMergeIntoManifest(manifest, layers); err != nil {
		return nil, fmt.Errorf("could not translate layers and merge them: %w", err)
	}

	return manifest, nil
}

func translateLayersAndMergeIntoManifest(
	manifest *v1beta2.Manifest, layers img.Layers,
) error {
	for _, layer := range layers {
		if err := insertLayerIntoManifest(manifest, layer); err != nil {
			return fmt.Errorf("error in layer %s: %w", layer.LayerName, err)
		}
	}
	return nil
}

func insertLayerIntoManifest(
	manifest *v1beta2.Manifest, layer img.Layer,
) error {
	switch layer.LayerName {
	case img.CRDsLayer:
		fallthrough
	case img.ConfigLayer:
		ociImage, ok := layer.LayerRepresentation.(*img.OCI)
		if !ok {
			return fmt.Errorf("%w: not an OCIImage", ErrDefaultConfigParsing)
		}
		manifest.Spec.Config = v1beta2.ImageSpec{
			Repo:               ociImage.Repo,
			Name:               ociImage.Name,
			Ref:                ociImage.Ref,
			Type:               img.OCIRepresentationType,
			CredSecretSelector: ociImage.CredSecretSelector,
		}
	default:
		installRaw, err := layer.ToInstallRaw()
		if err != nil {
			return fmt.Errorf("error while merging the generic install representation: %w", err)
		}
		manifest.Spec.Install = v1beta2.InstallInfo{
			Source: runtime.RawExtension{Raw: installRaw},
			Name:   string(layer.LayerName),
		}
	}

	return nil
}<|MERGE_RESOLUTION|>--- conflicted
+++ resolved
@@ -28,39 +28,13 @@
 	ErrDefaultConfigParsing    = errors.New("defaultConfig could not be parsed")
 )
 
-<<<<<<< HEAD
-type TemplateParser struct {
-	client.Client
-	*ocmextensions.ComponentDescriptorCache
-	EnableVerification bool
-	PublicKeyFilePath  string
-}
-
-func NewTemplateParser(clnt client.Client,
-	cache *ocmextensions.ComponentDescriptorCache,
-	enableVerification bool,
-	publicKeyFilePath string,
-) *TemplateParser {
-	return &TemplateParser{Client: clnt,
-		ComponentDescriptorCache: cache,
-		EnableVerification:       enableVerification,
-		PublicKeyFilePath:        publicKeyFilePath}
-}
-
-func (parser *TemplateParser) GenerateModulesFromTemplates(ctx context.Context,
-	kyma *v1beta1.Kyma,
-	templates channel.ModuleTemplatesByModuleName,
-) (common.Modules, error) {
-	// these are the actual modules
-	modules, err := parser.templatesToModules(ctx, kyma, templates)
-	if err != nil {
-		return nil, fmt.Errorf("cannot convert templates: %w", err)
-=======
 type Parser struct {
 	client.Client
 	InKCPMode           bool
 	remoteSyncNamespace string
 	*ocmextensions.ComponentDescriptorCache
+	EnableVerification bool
+	PublicKeyFilePath  string
 }
 
 func NewParser(
@@ -68,29 +42,25 @@
 	descriptorCache *ocmextensions.ComponentDescriptorCache,
 	inKCPMode bool,
 	remoteSyncNamespace string,
+	enableVerification bool,
+	publicKeyFilePath string,
 ) *Parser {
 	return &Parser{
 		Client:                   clnt,
 		ComponentDescriptorCache: descriptorCache,
 		InKCPMode:                inKCPMode,
 		remoteSyncNamespace:      remoteSyncNamespace,
->>>>>>> ac6c0a13
-	}
-}
-
-<<<<<<< HEAD
-func (parser *TemplateParser) templatesToModules(
-	ctx context.Context,
-	kyma *v1beta1.Kyma,
-	templates channel.ModuleTemplatesByModuleName,
-) (common.Modules, error) {
-=======
+		EnableVerification:       enableVerification,
+		PublicKeyFilePath:        publicKeyFilePath}
+	}
+}
+
 func (p *Parser) GenerateModulesFromTemplates(ctx context.Context,
 	kyma *v1beta2.Kyma,
 	templates channel.ModuleTemplatesByModuleName,
-	verification signature.Verification,
+	componentDescriptorCache *ocmextensions.ComponentDescriptorCache,
+	clnt client.Client,
 ) common.Modules {
->>>>>>> ac6c0a13
 	// First, we fetch the module spec from the template and use it to resolve it into an arbitrary object
 	// (since we do not know which module we are dealing with)
 	modules := make(common.Modules, 0)
@@ -118,11 +88,6 @@
 		name := common.CreateModuleName(fqdn, kyma.Name, module.Name)
 		overwriteNameAndNamespace(&template, name, p.remoteSyncNamespace)
 		var obj client.Object
-<<<<<<< HEAD
-		if obj, err = parser.NewManifestFromTemplate(ctx, module,
-			template.ModuleTemplate); err != nil {
-			return nil, err
-=======
 		if obj, err = p.newManifestFromTemplate(ctx, module,
 			template.ModuleTemplate,
 			verification); err != nil {
@@ -132,7 +97,6 @@
 				Template:   &template,
 			})
 			continue
->>>>>>> ac6c0a13
 		}
 		// we name the manifest after the module name
 		obj.SetName(name)
@@ -161,16 +125,7 @@
 	}
 }
 
-<<<<<<< HEAD
-func (parser *TemplateParser) NewManifestFromTemplate(
-	ctx context.Context,
-	module v1beta1.Module,
-	template *v1beta1.ModuleTemplate,
-) (*v1beta1.Manifest, error) {
-	manifest := &v1beta1.Manifest{}
-	manifest.Spec.Remote = ConvertTargetToRemote(template.Spec.Target)
-=======
-func (p *Parser) newManifestFromTemplate(
+func (parser *Parser) newManifestFromTemplate(
 	ctx context.Context,
 	module v1beta2.Module,
 	template *v1beta2.ModuleTemplate,
@@ -178,7 +133,6 @@
 ) (*v1beta2.Manifest, error) {
 	manifest := &v1beta2.Manifest{}
 	manifest.Spec.Remote = p.InKCPMode
->>>>>>> ac6c0a13
 
 	switch module.CustomResourcePolicy {
 	case v1beta2.CustomResourcePolicyIgnore:
@@ -204,13 +158,8 @@
 		if err != nil {
 			return nil, err
 		}
-<<<<<<< HEAD
 		componentDescriptor, err = parser.ComponentDescriptorCache.GetRemoteDescriptor(ctx,
 			descriptorCacheKey, descriptor, parser.Client)
-=======
-		componentDescriptor, err = p.ComponentDescriptorCache.GetRemoteDescriptor(ctx,
-			descriptorCacheKey, descriptor, p.Client)
->>>>>>> ac6c0a13
 		if err != nil {
 			return nil, err
 		}

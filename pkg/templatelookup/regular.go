package templatelookup

import (
	"context"
	"errors"
	"fmt"

	"github.com/Masterminds/semver/v3"
	"sigs.k8s.io/controller-runtime/pkg/client"
	logf "sigs.k8s.io/controller-runtime/pkg/log"

	"github.com/kyma-project/lifecycle-manager/api/shared"
	"github.com/kyma-project/lifecycle-manager/api/v1beta2"
	"github.com/kyma-project/lifecycle-manager/internal/descriptor/provider"
	"github.com/kyma-project/lifecycle-manager/pkg/log"
)

var (
	ErrTemplateNotIdentified     = errors.New("no unique template could be identified")
	ErrNotDefaultChannelAllowed  = errors.New("specifying no default channel is not allowed")
	ErrNoTemplatesInListResult   = errors.New("no templates were found")
	ErrTemplateMarkedAsMandatory = errors.New("template marked as mandatory")
	ErrTemplateNotAllowed        = errors.New("module template not allowed")
	ErrTemplateUpdateNotAllowed  = errors.New("module template update not allowed")
	ErrTemplateNotValid          = errors.New("given module template is not valid")
)

type ModuleTemplateInfo struct {
	*v1beta2.ModuleTemplate
	Err            error
	DesiredChannel string
}

func NewTemplateLookup(reader client.Reader, descriptorProvider *provider.CachedDescriptorProvider) *TemplateLookup {
	return &TemplateLookup{
		Reader:             reader,
		descriptorProvider: descriptorProvider,
	}
}

type TemplateLookup struct {
	client.Reader
	descriptorProvider *provider.CachedDescriptorProvider
}

type ModuleTemplatesByModuleName map[string]*ModuleTemplateInfo

func (t *TemplateLookup) GetRegularTemplates(ctx context.Context, kyma *v1beta2.Kyma) ModuleTemplatesByModuleName {
	templates := make(ModuleTemplatesByModuleName)
	for _, module := range kyma.GetAvailableModules() {
		_, found := templates[module.Name]
		if found {
			continue
		}
<<<<<<< HEAD
		if !module.Valid {
			templates[module.Name] = &ModuleTemplateInfo{Err: fmt.Errorf("%w: invalid module", ErrTemplateNotValid)}
			continue
		}
		template := t.GetAndValidate(ctx, module.Name, module.Channel, kyma.Spec.Channel)
		if err := t.descriptorProvider.Add(template.ModuleTemplate); err != nil {
			template.Err = fmt.Errorf("failed to add descriptor to cache: %w", err)
		}
		templates[module.Name] = FilterTemplate(template, kyma)
		for i := range kyma.Status.Modules {
			moduleStatus := &kyma.Status.Modules[i]
			if moduleMatch(moduleStatus, module.Name) {
				descriptor, err := t.descriptorProvider.GetDescriptor(template.ModuleTemplate)
				if err != nil {
					msg := "could not handle channel skew as descriptor from template cannot be fetched"
					template.Err = fmt.Errorf("%w: %s", ErrTemplateUpdateNotAllowed, msg)
					continue
				}
				MarkInvalidChannelSkewUpdate(ctx, &template, moduleStatus, descriptor.Version)
			}
		}
		templates[module.Name] = &template
=======
		templateInfo := t.GetAndValidate(ctx, module.Name, module.Channel, kyma.Spec.Channel)
		templateInfo = ValidateTemplateMode(templateInfo, kyma)
		if templateInfo.Err != nil {
			templates[module.Name] = &templateInfo
			continue
		}
		if err := t.descriptorProvider.Add(templateInfo.ModuleTemplate); err != nil {
			templateInfo.Err = fmt.Errorf("failed to get descriptor: %w", err)
			templates[module.Name] = &templateInfo
			continue
		}
		for i := range kyma.Status.Modules {
			moduleStatus := &kyma.Status.Modules[i]
			if moduleMatch(moduleStatus, module.Name) {
				descriptor, err := t.descriptorProvider.GetDescriptor(templateInfo.ModuleTemplate)
				if err != nil {
					msg := "could not handle channel skew as descriptor from template cannot be fetched"
					templateInfo.Err = fmt.Errorf("%w: %s", ErrTemplateUpdateNotAllowed, msg)
					continue
				}
				markInvalidChannelSkewUpdate(ctx, &templateInfo, moduleStatus, descriptor.Version)
			}
		}
		templates[module.Name] = &templateInfo
>>>>>>> 2a4eb7ac
	}
	return templates
}

<<<<<<< HEAD
func FilterTemplate(template ModuleTemplateInfo, kyma *v1beta2.Kyma) *ModuleTemplateInfo {
	if template.Err != nil {
		return &template
	}

	if template.IsInternal() && !kyma.IsInternal() {
		template.Err = fmt.Errorf("%w: internal module", ErrTemplateNotAllowed)
		return &template
	}
	if template.IsBeta() && !kyma.IsBeta() {
		template.Err = fmt.Errorf("%w: beta module", ErrTemplateNotAllowed)
		return &template
	}
	return &template
=======
func ValidateTemplateMode(template ModuleTemplateInfo, kyma *v1beta2.Kyma) ModuleTemplateInfo {
	if template.Err != nil {
		return template
	}
	if template.IsInternal() && !kyma.IsInternal() {
		template.Err = fmt.Errorf("%w: internal module", ErrTemplateNotAllowed)
		return template
	}
	if template.IsBeta() && !kyma.IsBeta() {
		template.Err = fmt.Errorf("%w: beta module", ErrTemplateNotAllowed)
		return template
	}
	return template
>>>>>>> 2a4eb7ac
}

func (t *TemplateLookup) GetAndValidate(ctx context.Context, name, channel, defaultChannel string) ModuleTemplateInfo {
	desiredChannel := getDesiredChannel(channel, defaultChannel)
	info := ModuleTemplateInfo{
		DesiredChannel: desiredChannel,
	}

	template, err := t.getTemplate(ctx, name, desiredChannel)
	if err != nil {
		info.Err = err
		return info
	}

	actualChannel := template.Spec.Channel
	if actualChannel == "" {
		info.Err = fmt.Errorf(
			"no channel found on template for module: %s: %w",
			name, ErrNotDefaultChannelAllowed,
		)
		return info
	}

	logUsedChannel(ctx, name, actualChannel, defaultChannel)
	info.ModuleTemplate = template
	return info
}

func logUsedChannel(ctx context.Context, name string, actualChannel string, defaultChannel string) {
	logger := logf.FromContext(ctx)
	if actualChannel != defaultChannel {
		logger.V(log.DebugLevel).Info(
			fmt.Sprintf(
				"using %s (instead of %s) for module %s",
				actualChannel, defaultChannel, name,
			),
		)
	} else {
		logger.V(log.DebugLevel).Info(
			fmt.Sprintf(
				"using %s for module %s",
				actualChannel, name,
			),
		)
	}
}

func moduleMatch(moduleStatus *v1beta2.ModuleStatus, moduleName string) bool {
	return moduleStatus.Name == moduleName
}

<<<<<<< HEAD
// MarkInvalidChannelSkewUpdate verifies if the given ModuleTemplate is invalid for update when channel switch is detected.
func MarkInvalidChannelSkewUpdate(ctx context.Context, moduleTemplate *ModuleTemplateInfo,
=======
// markInvalidChannelSkewUpdate verifies if the given ModuleTemplate is invalid for update when channel switch is detected.
func markInvalidChannelSkewUpdate(ctx context.Context, moduleTemplateInfo *ModuleTemplateInfo,
>>>>>>> 2a4eb7ac
	moduleStatus *v1beta2.ModuleStatus, templateVersion string,
) {
	if moduleStatus.Template == nil {
		return
	}
<<<<<<< HEAD
	if moduleTemplate == nil || moduleTemplate.Err != nil {
=======
	if moduleTemplateInfo == nil || moduleTemplateInfo.Err != nil {
>>>>>>> 2a4eb7ac
		return
	}

	logger := logf.FromContext(ctx)
	checkLog := logger.WithValues("module", moduleStatus.FQDN,
<<<<<<< HEAD
		"template", moduleTemplate.Name,
		"newTemplateGeneration", moduleTemplate.GetGeneration(),
		"previousTemplateGeneration", moduleStatus.Template.GetGeneration(),
		"newTemplateChannel", moduleTemplate.Spec.Channel,
		"previousTemplateChannel", moduleStatus.Channel,
	)

	if moduleTemplate.Spec.Channel == moduleStatus.Channel {
=======
		"template", moduleTemplateInfo.Name,
		"newTemplateGeneration", moduleTemplateInfo.GetGeneration(),
		"previousTemplateGeneration", moduleStatus.Template.GetGeneration(),
		"newTemplateChannel", moduleTemplateInfo.Spec.Channel,
		"previousTemplateChannel", moduleStatus.Channel,
	)

	if moduleTemplateInfo.Spec.Channel == moduleStatus.Channel {
>>>>>>> 2a4eb7ac
		return
	}

	checkLog.Info("outdated ModuleTemplate: channel skew")

	versionInTemplate, err := semver.NewVersion(templateVersion)
	if err != nil {
		msg := "could not handle channel skew as descriptor from template contains invalid version"
		checkLog.Error(err, msg)
<<<<<<< HEAD
		moduleTemplate.Err = fmt.Errorf("%w: %s", ErrTemplateUpdateNotAllowed, msg)
=======
		moduleTemplateInfo.Err = fmt.Errorf("%w: %s", ErrTemplateUpdateNotAllowed, msg)
>>>>>>> 2a4eb7ac
		return
	}

	versionInStatus, err := semver.NewVersion(moduleStatus.Version)
	if err != nil {
		msg := "could not handle channel skew as Modules contains invalid version"
		checkLog.Error(err, msg)
<<<<<<< HEAD
		moduleTemplate.Err = fmt.Errorf("%w: %s", ErrTemplateUpdateNotAllowed, msg)
=======
		moduleTemplateInfo.Err = fmt.Errorf("%w: %s", ErrTemplateUpdateNotAllowed, msg)
>>>>>>> 2a4eb7ac
		return
	}

	checkLog = checkLog.WithValues(
		"previousVersion", versionInTemplate.String(),
		"newVersion", versionInStatus.String(),
	)

	// channel skews have to be handled with more detail. If a channel is changed this means
	// that the downstream kyma might have changed its target channel for the module, meaning
	// the old moduleStatus is reflecting the previous desired state.
	// when increasing channel stability, this means we could potentially have a downgrade
	// of module versions here (fast: v2.0.0 get downgraded to regular: v1.0.0). In this
	// case we want to suspend updating the module until we reach v2.0.0 in regular, since downgrades
	// are not supported. To circumvent this, a module can be uninstalled and then reinstalled in the old channel.
	if !v1beta2.IsValidVersionChange(versionInTemplate, versionInStatus) {
		msg := fmt.Sprintf("ignore channel skew (from %s to %s), "+
			"as a higher version (%s) of the module was previously installed",
<<<<<<< HEAD
			moduleStatus.Channel, moduleTemplate.Spec.Channel, versionInStatus.String())
		checkLog.Info(msg)
		moduleTemplate.Err = fmt.Errorf("%w: %s", ErrTemplateUpdateNotAllowed, msg)
=======
			moduleStatus.Channel, moduleTemplateInfo.Spec.Channel, versionInStatus.String())
		checkLog.Info(msg)
		moduleTemplateInfo.Err = fmt.Errorf("%w: %s", ErrTemplateUpdateNotAllowed, msg)
>>>>>>> 2a4eb7ac
	}
}

func getDesiredChannel(moduleChannel, globalChannel string) string {
	var desiredChannel string

	switch {
	case moduleChannel != "":
		desiredChannel = moduleChannel
	case globalChannel != "":
		desiredChannel = globalChannel
	default:
		desiredChannel = v1beta2.DefaultChannel
	}

	return desiredChannel
}

func (t *TemplateLookup) getTemplate(ctx context.Context, name, desiredChannel string) (
	*v1beta2.ModuleTemplate, error,
) {
	templateList := &v1beta2.ModuleTemplateList{}
	err := t.List(ctx, templateList)
	if err != nil {
		return nil, fmt.Errorf("failed to list module templates on lookup: %w", err)
	}

	var filteredTemplates []*v1beta2.ModuleTemplate
	for _, template := range templateList.Items {
		template := template
		if template.Labels[shared.ModuleName] == name && template.Spec.Channel == desiredChannel {
			filteredTemplates = append(filteredTemplates, &template)
			continue
		}
	}

	if len(filteredTemplates) > 1 {
		return nil, NewMoreThanOneTemplateCandidateErr(name, templateList.Items)
	}
	if len(filteredTemplates) == 0 {
		return nil, fmt.Errorf("%w: in channel %s for module %s",
			ErrNoTemplatesInListResult, desiredChannel, name)
	}
	if filteredTemplates[0].Spec.Mandatory {
		return nil, fmt.Errorf("%w: in channel %s for module %s",
			ErrTemplateMarkedAsMandatory, desiredChannel, name)
	}
	return filteredTemplates[0], nil
}

func NewMoreThanOneTemplateCandidateErr(moduleName string,
	candidateTemplates []v1beta2.ModuleTemplate,
) error {
	candidates := make([]string, len(candidateTemplates))
	for i, candidate := range candidateTemplates {
		candidates[i] = candidate.GetName()
	}

	return fmt.Errorf("%w: more than one module template found for module: %s, candidates: %v",
		ErrTemplateNotIdentified, moduleName, candidates)
}<|MERGE_RESOLUTION|>--- conflicted
+++ resolved
@@ -52,30 +52,11 @@
 		if found {
 			continue
 		}
-<<<<<<< HEAD
 		if !module.Valid {
 			templates[module.Name] = &ModuleTemplateInfo{Err: fmt.Errorf("%w: invalid module", ErrTemplateNotValid)}
 			continue
 		}
-		template := t.GetAndValidate(ctx, module.Name, module.Channel, kyma.Spec.Channel)
-		if err := t.descriptorProvider.Add(template.ModuleTemplate); err != nil {
-			template.Err = fmt.Errorf("failed to add descriptor to cache: %w", err)
-		}
-		templates[module.Name] = FilterTemplate(template, kyma)
-		for i := range kyma.Status.Modules {
-			moduleStatus := &kyma.Status.Modules[i]
-			if moduleMatch(moduleStatus, module.Name) {
-				descriptor, err := t.descriptorProvider.GetDescriptor(template.ModuleTemplate)
-				if err != nil {
-					msg := "could not handle channel skew as descriptor from template cannot be fetched"
-					template.Err = fmt.Errorf("%w: %s", ErrTemplateUpdateNotAllowed, msg)
-					continue
-				}
-				MarkInvalidChannelSkewUpdate(ctx, &template, moduleStatus, descriptor.Version)
-			}
-		}
-		templates[module.Name] = &template
-=======
+
 		templateInfo := t.GetAndValidate(ctx, module.Name, module.Channel, kyma.Spec.Channel)
 		templateInfo = ValidateTemplateMode(templateInfo, kyma)
 		if templateInfo.Err != nil {
@@ -100,27 +81,10 @@
 			}
 		}
 		templates[module.Name] = &templateInfo
->>>>>>> 2a4eb7ac
 	}
 	return templates
 }
 
-<<<<<<< HEAD
-func FilterTemplate(template ModuleTemplateInfo, kyma *v1beta2.Kyma) *ModuleTemplateInfo {
-	if template.Err != nil {
-		return &template
-	}
-
-	if template.IsInternal() && !kyma.IsInternal() {
-		template.Err = fmt.Errorf("%w: internal module", ErrTemplateNotAllowed)
-		return &template
-	}
-	if template.IsBeta() && !kyma.IsBeta() {
-		template.Err = fmt.Errorf("%w: beta module", ErrTemplateNotAllowed)
-		return &template
-	}
-	return &template
-=======
 func ValidateTemplateMode(template ModuleTemplateInfo, kyma *v1beta2.Kyma) ModuleTemplateInfo {
 	if template.Err != nil {
 		return template
@@ -134,7 +98,6 @@
 		return template
 	}
 	return template
->>>>>>> 2a4eb7ac
 }
 
 func (t *TemplateLookup) GetAndValidate(ctx context.Context, name, channel, defaultChannel string) ModuleTemplateInfo {
@@ -186,38 +149,19 @@
 	return moduleStatus.Name == moduleName
 }
 
-<<<<<<< HEAD
-// MarkInvalidChannelSkewUpdate verifies if the given ModuleTemplate is invalid for update when channel switch is detected.
-func MarkInvalidChannelSkewUpdate(ctx context.Context, moduleTemplate *ModuleTemplateInfo,
-=======
 // markInvalidChannelSkewUpdate verifies if the given ModuleTemplate is invalid for update when channel switch is detected.
 func markInvalidChannelSkewUpdate(ctx context.Context, moduleTemplateInfo *ModuleTemplateInfo,
->>>>>>> 2a4eb7ac
 	moduleStatus *v1beta2.ModuleStatus, templateVersion string,
 ) {
 	if moduleStatus.Template == nil {
 		return
 	}
-<<<<<<< HEAD
-	if moduleTemplate == nil || moduleTemplate.Err != nil {
-=======
 	if moduleTemplateInfo == nil || moduleTemplateInfo.Err != nil {
->>>>>>> 2a4eb7ac
 		return
 	}
 
 	logger := logf.FromContext(ctx)
 	checkLog := logger.WithValues("module", moduleStatus.FQDN,
-<<<<<<< HEAD
-		"template", moduleTemplate.Name,
-		"newTemplateGeneration", moduleTemplate.GetGeneration(),
-		"previousTemplateGeneration", moduleStatus.Template.GetGeneration(),
-		"newTemplateChannel", moduleTemplate.Spec.Channel,
-		"previousTemplateChannel", moduleStatus.Channel,
-	)
-
-	if moduleTemplate.Spec.Channel == moduleStatus.Channel {
-=======
 		"template", moduleTemplateInfo.Name,
 		"newTemplateGeneration", moduleTemplateInfo.GetGeneration(),
 		"previousTemplateGeneration", moduleStatus.Template.GetGeneration(),
@@ -226,7 +170,6 @@
 	)
 
 	if moduleTemplateInfo.Spec.Channel == moduleStatus.Channel {
->>>>>>> 2a4eb7ac
 		return
 	}
 
@@ -236,11 +179,7 @@
 	if err != nil {
 		msg := "could not handle channel skew as descriptor from template contains invalid version"
 		checkLog.Error(err, msg)
-<<<<<<< HEAD
-		moduleTemplate.Err = fmt.Errorf("%w: %s", ErrTemplateUpdateNotAllowed, msg)
-=======
 		moduleTemplateInfo.Err = fmt.Errorf("%w: %s", ErrTemplateUpdateNotAllowed, msg)
->>>>>>> 2a4eb7ac
 		return
 	}
 
@@ -248,11 +187,7 @@
 	if err != nil {
 		msg := "could not handle channel skew as Modules contains invalid version"
 		checkLog.Error(err, msg)
-<<<<<<< HEAD
-		moduleTemplate.Err = fmt.Errorf("%w: %s", ErrTemplateUpdateNotAllowed, msg)
-=======
 		moduleTemplateInfo.Err = fmt.Errorf("%w: %s", ErrTemplateUpdateNotAllowed, msg)
->>>>>>> 2a4eb7ac
 		return
 	}
 
@@ -271,15 +206,9 @@
 	if !v1beta2.IsValidVersionChange(versionInTemplate, versionInStatus) {
 		msg := fmt.Sprintf("ignore channel skew (from %s to %s), "+
 			"as a higher version (%s) of the module was previously installed",
-<<<<<<< HEAD
-			moduleStatus.Channel, moduleTemplate.Spec.Channel, versionInStatus.String())
-		checkLog.Info(msg)
-		moduleTemplate.Err = fmt.Errorf("%w: %s", ErrTemplateUpdateNotAllowed, msg)
-=======
 			moduleStatus.Channel, moduleTemplateInfo.Spec.Channel, versionInStatus.String())
 		checkLog.Info(msg)
 		moduleTemplateInfo.Err = fmt.Errorf("%w: %s", ErrTemplateUpdateNotAllowed, msg)
->>>>>>> 2a4eb7ac
 	}
 }
 

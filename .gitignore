# Created by .ignore support plugin (hsz.mobi)

### JetBrains template
# Covers JetBrains IDEs: IntelliJ, RubyMine, PhpStorm, AppCode, PyCharm, CLion, Android Studio and Webstorm
# Reference: https://intellij-support.jetbrains.com/hc/en-us/articles/206544839

.idea/

## File-based project format:
*.iws

## Plugin-specific files:

# IntelliJ
/out/

# mpeltonen/sbt-idea plugin
.idea_modules/

# JIRA plugin
atlassian-ide-plugin.xml

## VSCode
**/*.vscode
**/*.devcontainer*

### OSX template
*.DS_Store
.AppleDouble
.LSOverride

# Icon must end with two \r
Icon

# Thumbnails
._*

# Files that might appear in the root of a volume
.DocumentRevisions-V100
.fseventsd
.Spotlight-V100
.TemporaryItems
.Trashes
.VolumeIcon.icns
.com.apple.timemachine.donotpresent

# Directories potentially created on remote AFP share
.AppleDB
.AppleDesktop
Network Trash Folder
Temporary Items
.apdisk

# Binaries
operator/bin/*

# Vendor
vendor/

cover.out
*.swp

# Ignore sqlite db files
*.db

# Ingore work-in-progress marked files
*.wip.*
*.wip

# Ignore coverage output file
coverage.out

# Ignore backup files
*.bak

out.txt

# ignore workspace sub-directory
.workspace

# ignore vscode delve debug binary
**/__debug_bin

.run/
/operator/config/crd/bases/operator.kyma-project.io*
.test.env
**/**.code-workspace

**/dry-run
**/bin
**/go.work
**/go.work.sum

<<<<<<< HEAD
# ignore .pem key files
**/*.pem
=======
# rendered manifest
**/manifest.yaml
>>>>>>> 5049d618
<|MERGE_RESOLUTION|>--- conflicted
+++ resolved
@@ -91,10 +91,8 @@
 **/go.work
 **/go.work.sum
 
-<<<<<<< HEAD
 # ignore .pem key files
 **/*.pem
-=======
+
 # rendered manifest
-**/manifest.yaml
->>>>>>> 5049d618
+**/manifest.yaml
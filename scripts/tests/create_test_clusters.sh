--- conflicted
+++ resolved
@@ -77,13 +77,8 @@
 fi
 
 # export kubeconfigs
-<<<<<<< HEAD
 k3d kubeconfig get skr > ~/.k3d/skr-local.yaml
-k3d kubeconfig get kcp > ~/.k3d/kcp-local.yaml
-=======
-k3d kubeconfig get skr > ~/.k3d/skr-local.yaml 
 k3d kubeconfig get kcp > ~/.k3d/kcp-local.yaml
 echo "[$(basename $0)] Kubeconfig for SKR and KCP exported successfully"
 
-echo "[$(basename $0)] Test clusters created successfully"
->>>>>>> f4b70913
+echo "[$(basename $0)] Test clusters created successfully"
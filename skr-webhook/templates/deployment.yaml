--- conflicted
+++ resolved
@@ -30,11 +30,7 @@
     metadata:
       labels:
         app: skr-webhook
-<<<<<<< HEAD
         operator.kyma-project.io/pod-restart-trigger: {{uuidv4}}
-=======
-        operator.kyma-project.io/pod-restart-trigger: "{{.Values.triggerLabel}}"
->>>>>>> afdd1d81
     spec:
       serviceAccountName: {{.Release.Name}}-webhook-sa
       containers:
@@ -65,10 +61,10 @@
           image: "{{.Values.image.repository}}/{{.Values.image.name}}:{{.Values.image.tag}}"
           imagePullPolicy: {{.Values.image.pullPolicy}}
           volumeMounts:
-            - name: ssl
-              mountPath: /app/etc/ssl
-            - name: request
-              mountPath: /tmp
+          - name: ssl
+            mountPath: /app/etc/ssl
+          - name: request
+            mountPath: /tmp
           resources:
             requests:
               memory: {{.Values.resources.requests.memory}}
@@ -92,15 +88,15 @@
               mountPath: /tmp
         {{- end }}
       volumes:
-        - name: ssl
-          secret:
-            secretName: {{.Release.Name}}-webhook-tls
-            items:
-              - key: tls.key
-                path: tls.key
-              - key: tls.crt
-                path: tls.crt
-              - key: ca.crt
-                path: ca.crt
-        - name: request
-          emptyDir: { }+      - name: ssl
+        secret:
+          secretName: {{.Release.Name}}-webhook-tls
+          items:
+          - key: tls.key
+            path: tls.key
+          - key: tls.crt
+            path: tls.crt
+          - key: ca.crt
+            path: ca.crt
+      - name: request
+        emptyDir: {}
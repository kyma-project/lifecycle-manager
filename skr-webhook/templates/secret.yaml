apiVersion: v1
kind: Secret
metadata:
  name: {{ .Release.Name }}-webhook-tls
  namespace: {{.Release.Namespace}}
type: Opaque
data:
<<<<<<< HEAD
  {{- $caCert := "" }}
  {{- if .Values.tls.helmCertGen }}
  {{- $data := (lookup "v1" "Secret" .Release.Namespace (printf "%s-webhook-tls" .Release.Name )).data }}
  {{- if $data }}
  {{ $data | toYaml | nindent 2 }}
  {{- $caCert = index $data "ca.crt" }}
  {{- else }}
  {{- $cn := printf "%s-webhook.%s.svc" .Release.Name .Release.Namespace }}
  {{- $ca := genCA (printf "%s-webhook-ca" .Release.Name  ) 36500 }}
  {{- $cert := genSignedCert $cn (list "127.0.0.1") (list $cn "localhost") 36500 $ca }}
  ca.crt: {{ $ca.Cert | b64enc }}
  tls.crt: {{ $cert.Cert | b64enc }}
  tls.key: {{ $cert.Key | b64enc }}
  {{- $caCert = $ca.Cert | b64enc }}
  {{- end }}
  {{- else }}
  ca.crt: {{.Values.tls.caCert | b64enc }}
  tls.crt: {{.Values.tls.clientCert | b64enc }}
  tls.key: {{ .Values.tls.clientKey | b64enc }}
  {{- $caCert := .Values.tls.caCert }}
  {{- end }}
=======
  ca.crt: {{ .Values.caCert | b64enc }}
  tls.crt: {{ .Values.tls.cert | b64enc }}
  tls.key: {{ .Values.tls.privateKey | b64enc }}
>>>>>>> 1f44757d

---

apiVersion: admissionregistration.k8s.io/v1
kind: ValidatingWebhookConfiguration
metadata:
  name: {{.Release.Name}}-webhook
  namespace: {{.Release.Namespace}}
webhooks:
  {{- range $moduleName, $module := fromYaml .Values.modules }}
  - name: {{$moduleName}}.operator.kyma-project.io
  {{- if $module.labels }}
    objectSelector:
      matchLabels:
        {{- $module.labels | toYaml | nindent 8 -}}
  {{- end }}
    admissionReviewVersions:
      - v1
    clientConfig:
      caBundle: {{ $.Values.caCert | b64enc }}
      service:
        name: {{$.Release.Name}}-webhook
        namespace: {{$.Release.Namespace}}
        path: /validate/{{$moduleName}}
    rules:
      - apiGroups:
          - "operator.kyma-project.io"
        apiVersions:
          - "*"
        operations:
          - CREATE
          - UPDATE
          - DELETE
        resources:
        {{- if not $module.statusOnly }}
          - "*"
        {{- else }}
          - "*/status"
        {{- end }}
    sideEffects: NoneOnDryRun
    timeoutSeconds: 15
    failurePolicy: Ignore
  {{- end }}<|MERGE_RESOLUTION|>--- conflicted
+++ resolved
@@ -5,33 +5,9 @@
   namespace: {{.Release.Namespace}}
 type: Opaque
 data:
-<<<<<<< HEAD
-  {{- $caCert := "" }}
-  {{- if .Values.tls.helmCertGen }}
-  {{- $data := (lookup "v1" "Secret" .Release.Namespace (printf "%s-webhook-tls" .Release.Name )).data }}
-  {{- if $data }}
-  {{ $data | toYaml | nindent 2 }}
-  {{- $caCert = index $data "ca.crt" }}
-  {{- else }}
-  {{- $cn := printf "%s-webhook.%s.svc" .Release.Name .Release.Namespace }}
-  {{- $ca := genCA (printf "%s-webhook-ca" .Release.Name  ) 36500 }}
-  {{- $cert := genSignedCert $cn (list "127.0.0.1") (list $cn "localhost") 36500 $ca }}
-  ca.crt: {{ $ca.Cert | b64enc }}
-  tls.crt: {{ $cert.Cert | b64enc }}
-  tls.key: {{ $cert.Key | b64enc }}
-  {{- $caCert = $ca.Cert | b64enc }}
-  {{- end }}
-  {{- else }}
-  ca.crt: {{.Values.tls.caCert | b64enc }}
-  tls.crt: {{.Values.tls.clientCert | b64enc }}
-  tls.key: {{ .Values.tls.clientKey | b64enc }}
-  {{- $caCert := .Values.tls.caCert }}
-  {{- end }}
-=======
   ca.crt: {{ .Values.caCert | b64enc }}
   tls.crt: {{ .Values.tls.cert | b64enc }}
   tls.key: {{ .Values.tls.privateKey | b64enc }}
->>>>>>> 1f44757d
 
 ---
 

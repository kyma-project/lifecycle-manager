--- conflicted
+++ resolved
@@ -1,76 +1,43 @@
-apiVersion: v1
-<<<<<<< HEAD
-kind: ServiceAccount
-metadata:
-  name: skr-webhook-sa
----
-apiVersion: rbac.authorization.k8s.io/v1
-kind: ClusterRole
-metadata:
-  name: kyma-reader
-rules:
-  - apiGroups:
-      - operator.kyma-project.io
-    resources:
-      - kymas
-    verbs:
-      - get
-      - watch
-      - list
----
-apiVersion: rbac.authorization.k8s.io/v1
-kind: ClusterRoleBinding
-metadata:
-  name: read-kymas
-roleRef:
-  apiGroup: rbac.authorization.k8s.io
-  kind: ClusterRole
-  name: kyma-reader
-subjects:
-  - kind: ServiceAccount
-    name: skr-webhook-sa
 ---
 apiVersion: v1
-=======
->>>>>>> 7e47c900
 kind: Service
 metadata:
   name: skr-webhook
 spec:
-  ports:
-    - name: webhook
-      port: 443
-      targetPort: watcher-port
   selector:
     app: skr-webhook
+  ports:
+    - port: 443
+      targetPort: watcher-port
+      name: webhook
 ---
 apiVersion: v1
 kind: Service
 metadata:
   name: skr-webhook-metrics
 spec:
-  ports:
-    - name: http-metrics
-      port: 2112
-      targetPort: metrics-port
   selector:
     app: skr-webhook
+  ports:
+    - port: 2112
+      targetPort: metrics-port
+      name: http-metrics
 ---
 apiVersion: scheduling.k8s.io/v1
-description: This priority class is used for skr-webhook to ensure reconciliation, even with high workload.
-globalDefault: false
 kind: PriorityClass
 metadata:
   name: skr-webhook-priority
 value: 1000000000
+globalDefault: false
+description: "This priority class is used for skr-webhook to ensure reconciliation, even with high workload."
 ---
 apiVersion: apps/v1
 kind: Deployment
 metadata:
+  name: skr-webhook
+  namespace: default
   labels:
     app: skr-webhook
-  name: skr-webhook
-  namespace: default
 spec:
   replicas: 1
   selector:
@@ -84,7 +51,8 @@
         sidecar.istio.io/inject: "false"
     spec:
       containers:
-        - env:
+        - name: server
+          env:
             - name: POD_NAME
               valueFrom:
                 fieldRef:
@@ -94,40 +62,38 @@
             - name: METRICS_PORT
               value: "2112"
             - name: TLS_KEY
-              value: /app/etc/ssl/tls.key
+              value: "/app/etc/ssl/tls.key"
             - name: TLS_CERT
-              value: /app/etc/ssl/tls.crt
+              value: "/app/etc/ssl/tls.crt"
             - name: CA_CERT
-              value: /app/etc/ssl/ca.crt
+              value: "/app/etc/ssl/ca.crt"
             - name: TLS_CALLBACK
               value: "true"
             - name: KCP_CONTRACT
-              value: v1
+              value: "v1"
             - name: KCP_ADDR
-              value: kcp-base-url-invalid
-          image: europe-docker.pkg.dev/kyma-project/prod/runtime-watcher:latest
+              value: "kcp-base-url-invalid"
+          image: "europe-docker.pkg.dev/kyma-project/prod/runtime-watcher:latest" # this image will be dynamically replaced by flags
           imagePullPolicy: Always
-          name: server
+          volumeMounts:
+            - name: ssl
+              mountPath: /app/etc/ssl
+          resources:
+            requests:
+              memory: 20Mi
+              cpu: "0.01"
+            limits:
+              memory: 200Mi
+              cpu: "0.1"
           ports:
             - containerPort: 8443
               name: watcher-port
             - containerPort: 2112
               name: metrics-port
-          resources:
-            limits:
-              cpu: "0.1"
-              memory: 200Mi
-            requests:
-              cpu: "0.01"
-              memory: 20Mi
-          volumeMounts:
-            - mountPath: /app/etc/ssl
-              name: ssl
-      priorityClassName: skr-webhook-priority
-      serviceAccountName: skr-webhook-sa
       volumes:
         - name: ssl
           secret:
+            secretName: skr-webhook-tls
             items:
               - key: tls.key
                 path: tls.key
@@ -135,7 +101,7 @@
                 path: tls.crt
               - key: ca.crt
                 path: ca.crt
-            secretName: skr-webhook-tls
+      priorityClassName: skr-webhook-priority
 ---
 apiVersion: networking.k8s.io/v1
 kind: NetworkPolicy

/*
Copyright 2022.

Licensed under the Apache License, Version 2.0 (the "License");
you may not use this file except in compliance with the License.
You may obtain a copy of the License at

    http://www.apache.org/licenses/LICENSE-2.0

Unless required by applicable law or agreed to in writing, software
distributed under the License is distributed on an "AS IS" BASIS,
WITHOUT WARRANTIES OR CONDITIONS OF ANY KIND, either express or implied.
See the License for the specific language governing permissions and
limitations under the License.
*/

package main

import (
	"flag"
	"net/http"
	"net/http/pprof"
	"os"
	"strings"
	"time"

	"go.uber.org/zap/zapcore"
	"golang.org/x/time/rate"
	"k8s.io/client-go/rest"
	"k8s.io/client-go/util/workqueue"
	"sigs.k8s.io/controller-runtime/pkg/client"

	"github.com/kyma-project/lifecycle-manager/pkg/deploy"
	"github.com/kyma-project/lifecycle-manager/pkg/istio"
	"github.com/kyma-project/lifecycle-manager/pkg/remote"
	"github.com/kyma-project/lifecycle-manager/pkg/signature"

	"sigs.k8s.io/controller-runtime/pkg/cache"
	"sigs.k8s.io/controller-runtime/pkg/controller"
	"sigs.k8s.io/controller-runtime/pkg/healthz"

	// Import all Kubernetes client auth plugins (e.g. Azure, GCP, OIDC, etc.)
	// to ensure that exec-entrypoint and run can make use of them.
	_ "k8s.io/client-go/plugin/pkg/client/auth"

	v1extensions "k8s.io/apiextensions-apiserver/pkg/apis/apiextensions/v1"
	"k8s.io/apimachinery/pkg/runtime"
	utilruntime "k8s.io/apimachinery/pkg/util/runtime"
	clientgoscheme "k8s.io/client-go/kubernetes/scheme"
	ctrl "sigs.k8s.io/controller-runtime"

	operatorv1alpha1 "github.com/kyma-project/lifecycle-manager/api/v1alpha1"
	"github.com/kyma-project/lifecycle-manager/controllers"
	moduleManagerV1alpha1 "github.com/kyma-project/module-manager/api/v1alpha1"

	//+kubebuilder:scaffold:imports
	"github.com/go-logr/logr"
	"github.com/go-logr/zapr"
	"go.uber.org/zap"
)

const (
	port = 9443
)

var (
	scheme   = runtime.NewScheme()        //nolint:gochecknoglobals
	setupLog = ctrl.Log.WithName("setup") //nolint:gochecknoglobals
)

//nolint:gochecknoinits
func init() {
	utilruntime.Must(clientgoscheme.AddToScheme(scheme))
	utilruntime.Must(operatorv1alpha1.AddToScheme(scheme))
	utilruntime.Must(v1extensions.AddToScheme(scheme))
	utilruntime.Must(moduleManagerV1alpha1.AddToScheme(scheme))
	//+kubebuilder:scaffold:scheme
}

func main() {
	flagVar := defineFlagVar()
	flag.Parse()
	ctrl.SetLogger(configLogger())
	if flagVar.pprof {
		go pprofStartServer(flagVar.pprofAddr, flagVar.pprofServerTimeout)
	}

	setupManager(flagVar, controllers.NewCacheFunc(), scheme)
}

func configLogger() logr.Logger {
	// The following settings is based on kyma community Improvement of log messages usability
	//nolint:lll
	// https://github.com/kyma-project/community/blob/main/concepts/observability-consistent-logging/improvement-of-log-messages-usability.md#log-structure
	atomicLevel := zap.NewAtomicLevel()
	encoderConfig := zap.NewProductionEncoderConfig()
	encoderConfig.TimeKey = "date"
	encoderConfig.EncodeTime = zapcore.RFC3339NanoTimeEncoder
	encoderConfig.EncodeLevel = zapcore.CapitalLevelEncoder
	core := zapcore.NewCore(zapcore.NewJSONEncoder(encoderConfig), zapcore.Lock(os.Stdout), atomicLevel)
	zapLog := zap.New(core, zap.AddCaller(), zap.AddStacktrace(zapcore.ErrorLevel))
	logger := zapr.NewLogger(zapLog.With(zap.Namespace("context")))
	return logger
}

func pprofStartServer(addr string, timeout time.Duration) {
	mux := http.NewServeMux()
	mux.HandleFunc("/debug/pprof/", pprof.Index)
	mux.HandleFunc("/debug/pprof/cmdline", pprof.Cmdline)
	mux.HandleFunc("/debug/pprof/profile", pprof.Profile)
	mux.HandleFunc("/debug/pprof/symbol", pprof.Symbol)
	mux.HandleFunc("/debug/pprof/trace", pprof.Trace)

	server := &http.Server{
		Addr:              addr,
		Handler:           mux,
		ReadTimeout:       timeout,
		ReadHeaderTimeout: timeout,
		WriteTimeout:      timeout,
	}

	if err := server.ListenAndServe(); err != nil {
		setupLog.Error(err, "error starting pprof server")
	}
}

func setupManager(flagVar *FlagVar, newCacheFunc cache.NewCacheFunc, scheme *runtime.Scheme) {
	config := ctrl.GetConfigOrDie()
	config.QPS = float32(flagVar.clientQPS)
	config.Burst = flagVar.clientBurst

	mgr, err := ctrl.NewManager(config, ctrl.Options{
		Scheme:                 scheme,
		MetricsBindAddress:     flagVar.metricsAddr,
		Port:                   port,
		HealthProbeBindAddress: flagVar.probeAddr,
		LeaderElection:         flagVar.enableLeaderElection,
		LeaderElectionID:       "893110f7.kyma-project.io",
		NewCache:               newCacheFunc,
		NewClient:              NewClient,
	})
	if err != nil {
		setupLog.Error(err, "unable to start manager")
		os.Exit(1)
	}

	options := controllerOptionsFromFlagVar(flagVar)

	remoteClientCache := remote.NewClientCache()

	setupKymaReconciler(mgr, remoteClientCache, flagVar, options)

	if flagVar.enableKcpWatcher {
		setupKcpWatcherReconciler(mgr, options, flagVar)
	}
	if flagVar.enableWebhooks {
		if err := (&operatorv1alpha1.ModuleTemplate{}).
			SetupWebhookWithManager(mgr); err != nil {
			setupLog.Error(err, "unable to create webhook", "webhook", "ModuleTemplate")
			os.Exit(1)
		}
	}
	//+kubebuilder:scaffold:builder
	if err := mgr.AddHealthzCheck("healthz", healthz.Ping); err != nil {
		setupLog.Error(err, "unable to set up health check")
		os.Exit(1)
	}
	if err := mgr.AddReadyzCheck("readyz", healthz.Ping); err != nil {
		setupLog.Error(err, "unable to set up ready check")
		os.Exit(1)
	}
	if err := mgr.Start(ctrl.SetupSignalHandler()); err != nil {
		setupLog.Error(err, "problem running manager")
		os.Exit(1)
	}
}

func controllerOptionsFromFlagVar(flagVar *FlagVar) controller.Options {
	return controller.Options{
		RateLimiter: workqueue.NewMaxOfRateLimiter(
			workqueue.NewItemExponentialFailureRateLimiter(flagVar.failureBaseDelay, flagVar.failureMaxDelay),
			&workqueue.BucketRateLimiter{
				Limiter: rate.NewLimiter(rate.Limit(flagVar.rateLimiterFrequency), flagVar.rateLimiterBurst),
			},
		),
		MaxConcurrentReconciles: flagVar.maxConcurrentReconciles,
		CacheSyncTimeout:        flagVar.cacheSyncTimeout,
	}
}

func NewClient(
	cache cache.Cache,
	config *rest.Config,
	options client.Options,
	uncachedObjects ...client.Object,
) (client.Client, error) {
	clnt, err := client.New(config, options)
	if err != nil {
		return nil, err
	}
	return client.NewDelegatingClient(
		client.NewDelegatingClientInput{
			CacheReader:     cache,
			Client:          clnt,
			UncachedObjects: uncachedObjects,
		},
	)
}

func setupKymaReconciler(mgr ctrl.Manager,
	remoteClientCache *remote.ClientCache,
	flagVar *FlagVar,
	options controller.Options,
) {
	kcpRestConfig := mgr.GetConfig()
	var skrWebhookChartManager deploy.SKRWebhookChartManager
	if flagVar.enableKcpWatcher {
		watcherChartDirInfo, err := os.Stat(flagVar.skrWatcherPath)
		if err != nil || !watcherChartDirInfo.IsDir() {
			setupLog.Error(err, "failed to read local skr chart")
		}
		skrChartConfig := &deploy.SkrChartManagerConfig{
			WebhookChartPath:       flagVar.skrWatcherPath,
			SkrWebhookMemoryLimits: flagVar.skrWebhookMemoryLimits,
			SkrWebhookCPULimits:    flagVar.skrWebhookCPULimits,
		}
		skrWebhookChartManager, err = deploy.NewSKRWebhookChartManagerImpl(kcpRestConfig, skrChartConfig)
		if err != nil {
			setupLog.Error(err, "failed to create webhook chart manager")
		}
	}
<<<<<<< HEAD

=======
	skrChartConfig := &deploy.SkrChartConfig{
		WebhookChartPath:           flagVar.skrWatcherPath,
		SkrWebhookMemoryLimits:     flagVar.skrWebhookMemoryLimits,
		SkrWebhookCPULimits:        flagVar.skrWebhookCPULimits,
		WatcherLocalTestingEnabled: flagVar.enableWatcherLocalTesting,
		GatewayHTTPPortMapping:     flagVar.listenerHTTPPortLocalMapping,
	}
	skrWebhookChartManager, err := deploy.ResolveSKRWebhookChartManager(flagVar.enableKcpWatcher, skrChartConfig)
	if err != nil {
		setupLog.Error(err, "failed to resolve SKR chart manager")
	}
>>>>>>> 064d10db
	if err := (&controllers.KymaReconciler{
		Client:                 mgr.GetClient(),
		EventRecorder:          mgr.GetEventRecorderFor(operatorv1alpha1.OperatorName),
		KcpRestConfig:          kcpRestConfig,
		RemoteClientCache:      remoteClientCache,
		SKRWebhookChartManager: skrWebhookChartManager,
		RequeueIntervals: controllers.RequeueIntervals{
			Success: flagVar.kymaRequeueSuccessInterval,
		},
		VerificationSettings: signature.VerificationSettings{
			PublicKeyFilePath:   flagVar.moduleVerificationKeyFilePath,
			ValidSignatureNames: strings.Split(flagVar.moduleVerificationSignatureNames, ":"),
		},
	}).SetupWithManager(mgr, options, controllers.SetupUpSetting{
		ListenerAddr:                 flagVar.listenerAddr,
		EnableDomainNameVerification: flagVar.enableDomainNameVerification,
	}); err != nil {
		setupLog.Error(err, "unable to create controller", "controller", "Kyma")
		os.Exit(1)
	}
}

func setupKcpWatcherReconciler(mgr ctrl.Manager, options controller.Options, flagVar *FlagVar) {
	// Set MaxConcurrentReconciles to 1 to avoid concurrent writes on
	// the Istio virtual service resource the WatcherReconciler is managing.
	// In total, we probably only have 20 watcher CRs, one worker can sufficiently handle it,
	// and we don't have to deal with concurrent write to virtual service.
	// although eventually the write operation will succeed.
	options.MaxConcurrentReconciles = 1

	istioConfig := istio.NewConfig(flagVar.virtualServiceName, flagVar.enableWatcherLocalTesting)

	if err := (&controllers.WatcherReconciler{
		Client:        mgr.GetClient(),
		EventRecorder: mgr.GetEventRecorderFor(controllers.WatcherControllerName),
		Scheme:        mgr.GetScheme(),
		RestConfig:    mgr.GetConfig(),
		RequeueIntervals: controllers.RequeueIntervals{
			Success: flagVar.kymaRequeueSuccessInterval,
		},
	}).SetupWithManager(mgr, options, istioConfig); err != nil {
		setupLog.Error(err, "unable to create controller", "controller", controllers.WatcherControllerName)
		os.Exit(1)
	}
}<|MERGE_RESOLUTION|>--- conflicted
+++ resolved
@@ -223,27 +223,15 @@
 			WebhookChartPath:       flagVar.skrWatcherPath,
 			SkrWebhookMemoryLimits: flagVar.skrWebhookMemoryLimits,
 			SkrWebhookCPULimits:    flagVar.skrWebhookCPULimits,
+			WatcherLocalTestingEnabled: flagVar.enableWatcherLocalTesting,
+			GatewayHTTPPortMapping:     flagVar.listenerHTTPPortLocalMapping,
 		}
 		skrWebhookChartManager, err = deploy.NewSKRWebhookChartManagerImpl(kcpRestConfig, skrChartConfig)
 		if err != nil {
 			setupLog.Error(err, "failed to create webhook chart manager")
 		}
 	}
-<<<<<<< HEAD
-
-=======
-	skrChartConfig := &deploy.SkrChartConfig{
-		WebhookChartPath:           flagVar.skrWatcherPath,
-		SkrWebhookMemoryLimits:     flagVar.skrWebhookMemoryLimits,
-		SkrWebhookCPULimits:        flagVar.skrWebhookCPULimits,
-		WatcherLocalTestingEnabled: flagVar.enableWatcherLocalTesting,
-		GatewayHTTPPortMapping:     flagVar.listenerHTTPPortLocalMapping,
-	}
-	skrWebhookChartManager, err := deploy.ResolveSKRWebhookChartManager(flagVar.enableKcpWatcher, skrChartConfig)
-	if err != nil {
-		setupLog.Error(err, "failed to resolve SKR chart manager")
-	}
->>>>>>> 064d10db
+
 	if err := (&controllers.KymaReconciler{
 		Client:                 mgr.GetClient(),
 		EventRecorder:          mgr.GetEventRecorderFor(operatorv1alpha1.OperatorName),

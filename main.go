/*
Copyright 2022.

Licensed under the Apache License, Version 2.0 (the "License");
you may not use this file except in compliance with the License.
You may obtain a copy of the License at

    http://www.apache.org/licenses/LICENSE-2.0

Unless required by applicable law or agreed to in writing, software
distributed under the License is distributed on an "AS IS" BASIS,
WITHOUT WARRANTIES OR CONDITIONS OF ANY KIND, either express or implied.
See the License for the specific language governing permissions and
limitations under the License.
*/

package main

import (
	"flag"
	"net/http"
	"net/http/pprof"
	"os"
	"strings"
	"time"

	"github.com/kyma-project/lifecycle-manager/pkg/log"
	"go.uber.org/zap/zapcore"
	"golang.org/x/time/rate"
	"k8s.io/client-go/rest"
	"k8s.io/client-go/util/workqueue"
	"sigs.k8s.io/controller-runtime/pkg/client"

	"github.com/kyma-project/lifecycle-manager/pkg/istio"
	"github.com/kyma-project/lifecycle-manager/pkg/remote"
	"github.com/kyma-project/lifecycle-manager/pkg/signature"
	"github.com/kyma-project/lifecycle-manager/pkg/watcher"

	"sigs.k8s.io/controller-runtime/pkg/cache"
	"sigs.k8s.io/controller-runtime/pkg/controller"
	"sigs.k8s.io/controller-runtime/pkg/healthz"

	// Import all Kubernetes client auth plugins (e.g. Azure, GCP, OIDC, etc.)
	// to ensure that exec-entrypoint and run can make use of them.
	_ "k8s.io/client-go/plugin/pkg/client/auth"

	v1extensions "k8s.io/apiextensions-apiserver/pkg/apis/apiextensions/v1"
	"k8s.io/apimachinery/pkg/runtime"
	utilruntime "k8s.io/apimachinery/pkg/util/runtime"
	clientgoscheme "k8s.io/client-go/kubernetes/scheme"
	ctrl "sigs.k8s.io/controller-runtime"

	certManagerV1 "github.com/cert-manager/cert-manager/pkg/apis/certmanager/v1"

	operatorv1alpha1 "github.com/kyma-project/lifecycle-manager/api/v1alpha1"
	"github.com/kyma-project/lifecycle-manager/controllers"
	moduleManagerV1alpha1 "github.com/kyma-project/module-manager/api/v1alpha1"
	//+kubebuilder:scaffold:imports
)

const (
	port = 9443
)

var (
	scheme   = runtime.NewScheme()        //nolint:gochecknoglobals
	setupLog = ctrl.Log.WithName("setup") //nolint:gochecknoglobals
)

//nolint:gochecknoinits
func init() {
	utilruntime.Must(clientgoscheme.AddToScheme(scheme))
	utilruntime.Must(operatorv1alpha1.AddToScheme(scheme))
	utilruntime.Must(v1extensions.AddToScheme(scheme))
	utilruntime.Must(moduleManagerV1alpha1.AddToScheme(scheme))
	utilruntime.Must(certManagerV1.AddToScheme(scheme))

	//+kubebuilder:scaffold:scheme
}

func main() {
	flagVar := defineFlagVar()
	flag.Parse()
	ctrl.SetLogger(log.ConfigLogger(int8(flagVar.logLevel), zapcore.Lock(os.Stdout)))
	if flagVar.pprof {
		go pprofStartServer(flagVar.pprofAddr, flagVar.pprofServerTimeout)
	}

	setupManager(flagVar, controllers.NewCacheFunc(), scheme)
}

func pprofStartServer(addr string, timeout time.Duration) {
	mux := http.NewServeMux()
	mux.HandleFunc("/debug/pprof/", pprof.Index)
	mux.HandleFunc("/debug/pprof/cmdline", pprof.Cmdline)
	mux.HandleFunc("/debug/pprof/profile", pprof.Profile)
	mux.HandleFunc("/debug/pprof/symbol", pprof.Symbol)
	mux.HandleFunc("/debug/pprof/trace", pprof.Trace)

	server := &http.Server{
		Addr:              addr,
		Handler:           mux,
		ReadTimeout:       timeout,
		ReadHeaderTimeout: timeout,
		WriteTimeout:      timeout,
	}

	if err := server.ListenAndServe(); err != nil {
		setupLog.Error(err, "error starting pprof server")
	}
}

func setupManager(flagVar *FlagVar, newCacheFunc cache.NewCacheFunc, scheme *runtime.Scheme) {
	config := ctrl.GetConfigOrDie()
	config.QPS = float32(flagVar.clientQPS)
	config.Burst = flagVar.clientBurst

	mgr, err := ctrl.NewManager(config, ctrl.Options{
		Scheme:                 scheme,
		MetricsBindAddress:     flagVar.metricsAddr,
		Port:                   port,
		HealthProbeBindAddress: flagVar.probeAddr,
		LeaderElection:         flagVar.enableLeaderElection,
		LeaderElectionID:       "893110f7.kyma-project.io",
		NewCache:               newCacheFunc,
		NewClient:              NewClient,
	})
	if err != nil {
		setupLog.Error(err, "unable to start manager")
		os.Exit(1)
	}

	options := controllerOptionsFromFlagVar(flagVar)

	remoteClientCache := remote.NewClientCache()

	setupKymaReconciler(mgr, remoteClientCache, flagVar, options)

	if flagVar.enableKcpWatcher {
		setupKcpWatcherReconciler(mgr, options, flagVar)
	}
	if flagVar.enableWebhooks {
		if err := (&operatorv1alpha1.ModuleTemplate{}).
			SetupWebhookWithManager(mgr); err != nil {
			setupLog.Error(err, "unable to create webhook", "webhook", "ModuleTemplate")
			os.Exit(1)
		}
	}
	//+kubebuilder:scaffold:builder
	if err := mgr.AddHealthzCheck("healthz", healthz.Ping); err != nil {
		setupLog.Error(err, "unable to set up health check")
		os.Exit(1)
	}
	if err := mgr.AddReadyzCheck("readyz", healthz.Ping); err != nil {
		setupLog.Error(err, "unable to set up ready check")
		os.Exit(1)
	}
	if err := mgr.Start(ctrl.SetupSignalHandler()); err != nil {
		setupLog.Error(err, "problem running manager")
		os.Exit(1)
	}
}

func controllerOptionsFromFlagVar(flagVar *FlagVar) controller.Options {
	return controller.Options{
		RateLimiter: workqueue.NewMaxOfRateLimiter(
			workqueue.NewItemExponentialFailureRateLimiter(flagVar.failureBaseDelay, flagVar.failureMaxDelay),
			&workqueue.BucketRateLimiter{
				Limiter: rate.NewLimiter(rate.Limit(flagVar.rateLimiterFrequency), flagVar.rateLimiterBurst),
			},
		),
		MaxConcurrentReconciles: flagVar.maxConcurrentReconciles,
		CacheSyncTimeout:        flagVar.cacheSyncTimeout,
	}
}

func NewClient(
	cache cache.Cache,
	config *rest.Config,
	options client.Options,
	uncachedObjects ...client.Object,
) (client.Client, error) {
	clnt, err := client.New(config, options)
	if err != nil {
		return nil, err
	}
	return client.NewDelegatingClient(
		client.NewDelegatingClientInput{
			CacheReader:     cache,
			Client:          clnt,
			UncachedObjects: uncachedObjects,
		},
	)
}

func setupKymaReconciler(mgr ctrl.Manager,
	remoteClientCache *remote.ClientCache,
	flagVar *FlagVar,
	options controller.Options,
) {
	kcpRestConfig := mgr.GetConfig()
<<<<<<< HEAD
	var skrWebhookChartManager watcher.SKRWebhookChartManager
=======
	var skrWebhookManager deploy.SKRWebhookManager
>>>>>>> b9b6251e
	if flagVar.enableKcpWatcher {
		watcherChartDirInfo, err := os.Stat(flagVar.skrWatcherPath)
		if err != nil || !watcherChartDirInfo.IsDir() {
			setupLog.Error(err, "failed to read local skr chart")
		}
<<<<<<< HEAD
		skrChartConfig := &watcher.SkrChartManagerConfig{
			WebhookChartPath:           flagVar.skrWatcherPath,
			SkrWebhookMemoryLimits:     flagVar.skrWebhookMemoryLimits,
=======
		skrWebhookConfig := &deploy.SkrWebhookManagerConfig{
			SKRWatcherPath:             flagVar.skrWatcherPath,
>>>>>>> b9b6251e
			SkrWebhookCPULimits:        flagVar.skrWebhookCPULimits,
			SkrWebhookMemoryLimits:     flagVar.skrWebhookMemoryLimits,
			WatcherLocalTestingEnabled: flagVar.enableWatcherLocalTesting,
			GatewayHTTPPortMapping:     flagVar.listenerHTTPPortLocalMapping,
			IstioNamespace:             flagVar.istioNamespace,
		}
<<<<<<< HEAD
		skrWebhookChartManager, err = watcher.NewSKRWebhookTemplateChartManager(kcpRestConfig, skrChartConfig)
=======
		skrWebhookManager, err = deploy.NewSKRWebhookManifestManager(kcpRestConfig, skrWebhookConfig)
>>>>>>> b9b6251e
		if err != nil {
			setupLog.Error(err, "failed to create webhook chart manager")
		}
	}

	if err := (&controllers.KymaReconciler{
		Client:            mgr.GetClient(),
		EventRecorder:     mgr.GetEventRecorderFor(operatorv1alpha1.OperatorName),
		KcpRestConfig:     kcpRestConfig,
		RemoteClientCache: remoteClientCache,
		SKRWebhookManager: skrWebhookManager,
		RequeueIntervals: controllers.RequeueIntervals{
			Success: flagVar.kymaRequeueSuccessInterval,
		},
		VerificationSettings: signature.VerificationSettings{
			PublicKeyFilePath:   flagVar.moduleVerificationKeyFilePath,
			ValidSignatureNames: strings.Split(flagVar.moduleVerificationSignatureNames, ":"),
		},
	}).SetupWithManager(mgr, options, controllers.SetupUpSetting{
		ListenerAddr:                 flagVar.listenerAddr,
		EnableDomainNameVerification: flagVar.enableDomainNameVerification,
		IstioNamespace:               flagVar.istioNamespace,
	}); err != nil {
		setupLog.Error(err, "unable to create controller", "controller", "Kyma")
		os.Exit(1)
	}
}

func setupKcpWatcherReconciler(mgr ctrl.Manager, options controller.Options, flagVar *FlagVar) {
	// Set MaxConcurrentReconciles to 1 to avoid concurrent writes on
	// the Istio virtual service resource the WatcherReconciler is managing.
	// In total, we probably only have 20 watcher CRs, one worker can sufficiently handle it,
	// and we don't have to deal with concurrent write to virtual service.
	// although eventually the write operation will succeed.
	options.MaxConcurrentReconciles = 1

	istioConfig := istio.NewConfig(flagVar.virtualServiceName, flagVar.enableWatcherLocalTesting)

	if err := (&controllers.WatcherReconciler{
		Client:        mgr.GetClient(),
		EventRecorder: mgr.GetEventRecorderFor(controllers.WatcherControllerName),
		Scheme:        mgr.GetScheme(),
		RestConfig:    mgr.GetConfig(),
		RequeueIntervals: controllers.RequeueIntervals{
			Success: flagVar.kymaRequeueSuccessInterval,
		},
	}).SetupWithManager(mgr, options, istioConfig); err != nil {
		setupLog.Error(err, "unable to create controller", "controller",
			controllers.WatcherControllerName)
		os.Exit(1)
	}
}<|MERGE_RESOLUTION|>--- conflicted
+++ resolved
@@ -199,35 +199,21 @@
 	options controller.Options,
 ) {
 	kcpRestConfig := mgr.GetConfig()
-<<<<<<< HEAD
-	var skrWebhookChartManager watcher.SKRWebhookChartManager
-=======
-	var skrWebhookManager deploy.SKRWebhookManager
->>>>>>> b9b6251e
+	var skrWebhookManager watcher.SKRWebhookManager
 	if flagVar.enableKcpWatcher {
 		watcherChartDirInfo, err := os.Stat(flagVar.skrWatcherPath)
 		if err != nil || !watcherChartDirInfo.IsDir() {
 			setupLog.Error(err, "failed to read local skr chart")
 		}
-<<<<<<< HEAD
-		skrChartConfig := &watcher.SkrChartManagerConfig{
-			WebhookChartPath:           flagVar.skrWatcherPath,
-			SkrWebhookMemoryLimits:     flagVar.skrWebhookMemoryLimits,
-=======
-		skrWebhookConfig := &deploy.SkrWebhookManagerConfig{
+		skrWebhookConfig := &watcher.SkrWebhookManagerConfig{
 			SKRWatcherPath:             flagVar.skrWatcherPath,
->>>>>>> b9b6251e
 			SkrWebhookCPULimits:        flagVar.skrWebhookCPULimits,
 			SkrWebhookMemoryLimits:     flagVar.skrWebhookMemoryLimits,
 			WatcherLocalTestingEnabled: flagVar.enableWatcherLocalTesting,
 			GatewayHTTPPortMapping:     flagVar.listenerHTTPPortLocalMapping,
 			IstioNamespace:             flagVar.istioNamespace,
 		}
-<<<<<<< HEAD
-		skrWebhookChartManager, err = watcher.NewSKRWebhookTemplateChartManager(kcpRestConfig, skrChartConfig)
-=======
-		skrWebhookManager, err = deploy.NewSKRWebhookManifestManager(kcpRestConfig, skrWebhookConfig)
->>>>>>> b9b6251e
+		skrWebhookManager, err = watcher.NewSKRWebhookManifestManager(kcpRestConfig, skrWebhookConfig)
 		if err != nil {
 			setupLog.Error(err, "failed to create webhook chart manager")
 		}
@@ -275,8 +261,7 @@
 			Success: flagVar.kymaRequeueSuccessInterval,
 		},
 	}).SetupWithManager(mgr, options, istioConfig); err != nil {
-		setupLog.Error(err, "unable to create controller", "controller",
-			controllers.WatcherControllerName)
+		setupLog.Error(err, "unable to create controller", "controller", controllers.WatcherControllerName)
 		os.Exit(1)
 	}
 }
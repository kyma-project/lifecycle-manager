/*
Copyright 2022.

Licensed under the Apache License, Version 2.0 (the "License");
you may not use this file except in compliance with the License.
You may obtain a copy of the License at

    http://www.apache.org/licenses/LICENSE-2.0

Unless required by applicable law or agreed to in writing, software
distributed under the License is distributed on an "AS IS" BASIS,
WITHOUT WARRANTIES OR CONDITIONS OF ANY KIND, either express or implied.
See the License for the specific language governing permissions and
limitations under the License.
*/

package main

import (
	"flag"
	"net/http"
	"net/http/pprof"
	"os"
	"strings"
	"time"

	"go.uber.org/zap/zapcore"
	"golang.org/x/time/rate"
	"k8s.io/client-go/rest"
	"k8s.io/client-go/util/workqueue"
	"sigs.k8s.io/controller-runtime/pkg/client"

	"github.com/kyma-project/lifecycle-manager/pkg/deploy"
	"github.com/kyma-project/lifecycle-manager/pkg/istio"
	"github.com/kyma-project/lifecycle-manager/pkg/remote"
	"github.com/kyma-project/lifecycle-manager/pkg/signature"

	"sigs.k8s.io/controller-runtime/pkg/cache"
	"sigs.k8s.io/controller-runtime/pkg/controller"
	"sigs.k8s.io/controller-runtime/pkg/healthz"

	// Import all Kubernetes client auth plugins (e.g. Azure, GCP, OIDC, etc.)
	// to ensure that exec-entrypoint and run can make use of them.
	_ "k8s.io/client-go/plugin/pkg/client/auth"

	v1extensions "k8s.io/apiextensions-apiserver/pkg/apis/apiextensions/v1"
	"k8s.io/apimachinery/pkg/runtime"
	utilruntime "k8s.io/apimachinery/pkg/util/runtime"
	clientgoscheme "k8s.io/client-go/kubernetes/scheme"
	ctrl "sigs.k8s.io/controller-runtime"

	operatorv1alpha1 "github.com/kyma-project/lifecycle-manager/api/v1alpha1"
	"github.com/kyma-project/lifecycle-manager/controllers"
<<<<<<< HEAD
	modulemanagerv1alpha1 "github.com/kyma-project/module-manager/operator/api/v1alpha1"
=======
	moduleManagerV1alpha1 "github.com/kyma-project/module-manager/api/v1alpha1"
>>>>>>> a3e2406c

	//+kubebuilder:scaffold:imports
	"github.com/go-logr/logr"
	"github.com/go-logr/zapr"
	"go.uber.org/zap"
)

const (
	port = 9443
)

var (
	scheme   = runtime.NewScheme()        //nolint:gochecknoglobals
	setupLog = ctrl.Log.WithName("setup") //nolint:gochecknoglobals
)

//nolint:gochecknoinits
func init() {
	utilruntime.Must(clientgoscheme.AddToScheme(scheme))
	utilruntime.Must(operatorv1alpha1.AddToScheme(scheme))
	utilruntime.Must(v1extensions.AddToScheme(scheme))
	utilruntime.Must(modulemanagerv1alpha1.AddToScheme(scheme))
	//+kubebuilder:scaffold:scheme
}

<<<<<<< HEAD
type FlagVar struct {
	metricsAddr                                                     string
	enableLeaderElection                                            bool
	probeAddr                                                       string
	listenerAddr                                                    string
	maxConcurrentReconciles                                         int
	requeueSuccessInterval                                          time.Duration
	moduleVerificationKeyFilePath, moduleVerificationSignatureNames string
	clientQPS                                                       float64
	clientBurst                                                     int
	enableWebhooks                                                  bool
	enableKcpWatcher                                                bool
	skrWatcherPath                                                  string
	skrWebhookMemoryLimits                                          string
	skrWebhookCPULimits                                             string
	istioNamespace                                                  string
	istioIngressServiceName                                         string
	virtualServiceName                                              string
	gatewayName                                                     string
	pprof                                                           bool
	pprofAddr                                                       string
	pprofServerTimeout                                              time.Duration
	failureBaseDelay, failureMaxDelay                               time.Duration
	rateLimiterBurst, rateLimiterFrequency                          int
	cacheSyncTimeout                                                time.Duration
}

=======
>>>>>>> a3e2406c
func main() {
	flagVar := defineFlagVar()
	flag.Parse()
	ctrl.SetLogger(configLogger())

	if flagVar.pprof {
		go pprofStartServer(flagVar.pprofAddr, flagVar.pprofServerTimeout)
	}

	setupManager(flagVar, controllers.NewCacheFunc(), scheme)
}

func configLogger() logr.Logger {
	// The following settings is based on kyma community Improvement of log messages usability
	//nolint:lll
	// https://github.com/kyma-project/community/blob/main/concepts/observability-consistent-logging/improvement-of-log-messages-usability.md#log-structure
	atomicLevel := zap.NewAtomicLevel()
	encoderConfig := zap.NewProductionEncoderConfig()
	encoderConfig.TimeKey = "date"
	encoderConfig.EncodeTime = zapcore.RFC3339NanoTimeEncoder
	encoderConfig.EncodeLevel = zapcore.CapitalLevelEncoder
	core := zapcore.NewCore(zapcore.NewJSONEncoder(encoderConfig), zapcore.Lock(os.Stdout), atomicLevel)
	zapLog := zap.New(core, zap.AddCaller(), zap.AddStacktrace(zapcore.ErrorLevel))
	logger := zapr.NewLogger(zapLog.With(zap.Namespace("context")))
	return logger
}

func pprofStartServer(addr string, timeout time.Duration) {
	mux := http.NewServeMux()
	mux.HandleFunc("/debug/pprof/", pprof.Index)
	mux.HandleFunc("/debug/pprof/cmdline", pprof.Cmdline)
	mux.HandleFunc("/debug/pprof/profile", pprof.Profile)
	mux.HandleFunc("/debug/pprof/symbol", pprof.Symbol)
	mux.HandleFunc("/debug/pprof/trace", pprof.Trace)

	server := &http.Server{
		Addr:              addr,
		Handler:           mux,
		ReadTimeout:       timeout,
		ReadHeaderTimeout: timeout,
		WriteTimeout:      timeout,
	}

	if err := server.ListenAndServe(); err != nil {
		setupLog.Error(err, "error starting pprof server")
	}
}

func setupManager(flagVar *FlagVar, newCacheFunc cache.NewCacheFunc, scheme *runtime.Scheme) {
	config := ctrl.GetConfigOrDie()
	config.QPS = float32(flagVar.clientQPS)
	config.Burst = flagVar.clientBurst

	mgr, err := ctrl.NewManager(config, ctrl.Options{
		Scheme:                 scheme,
		MetricsBindAddress:     flagVar.metricsAddr,
		Port:                   port,
		HealthProbeBindAddress: flagVar.probeAddr,
		LeaderElection:         flagVar.enableLeaderElection,
		LeaderElectionID:       "893110f7.kyma-project.io",
		NewCache:               newCacheFunc,
		NewClient:              NewClient,
	})
	if err != nil {
		setupLog.Error(err, "unable to start manager")
		os.Exit(1)
	}

	intervals := controllers.RequeueIntervals{
		Success: flagVar.requeueSuccessInterval,
	}
	options := controllerOptionsFromFlagVar(flagVar)

	remoteClientCache := remote.NewClientCache()

	setupKymaReconciler(mgr, remoteClientCache, flagVar, intervals, options)

	if flagVar.enableKcpWatcher {
		setupKcpWatcherReconciler(mgr, intervals, options, flagVar)
	}
	if flagVar.enableWebhooks {
		if err := (&operatorv1alpha1.ModuleTemplate{}).
			SetupWebhookWithManager(mgr); err != nil {
			setupLog.Error(err, "unable to create webhook", "webhook", "ModuleTemplate")
			os.Exit(1)
		}
	}
	//+kubebuilder:scaffold:builder
	if err := mgr.AddHealthzCheck("healthz", healthz.Ping); err != nil {
		setupLog.Error(err, "unable to set up health check")
		os.Exit(1)
	}
	if err := mgr.AddReadyzCheck("readyz", healthz.Ping); err != nil {
		setupLog.Error(err, "unable to set up ready check")
		os.Exit(1)
	}
	if err := mgr.Start(ctrl.SetupSignalHandler()); err != nil {
		setupLog.Error(err, "problem running manager")
		os.Exit(1)
	}
}

func controllerOptionsFromFlagVar(flagVar *FlagVar) controller.Options {
	return controller.Options{
		RateLimiter: workqueue.NewMaxOfRateLimiter(
			workqueue.NewItemExponentialFailureRateLimiter(flagVar.failureBaseDelay, flagVar.failureMaxDelay),
			&workqueue.BucketRateLimiter{
				Limiter: rate.NewLimiter(rate.Limit(flagVar.rateLimiterFrequency), flagVar.rateLimiterBurst),
			},
		),
		MaxConcurrentReconciles: flagVar.maxConcurrentReconciles,
		CacheSyncTimeout:        flagVar.cacheSyncTimeout,
	}
}

func NewClient(
	cache cache.Cache,
	config *rest.Config,
	options client.Options,
	uncachedObjects ...client.Object,
) (client.Client, error) {
	clnt, err := client.New(config, options)
	if err != nil {
		return nil, err
	}
	return client.NewDelegatingClient(
		client.NewDelegatingClientInput{
			CacheReader:     cache,
			Client:          clnt,
			UncachedObjects: uncachedObjects,
		},
	)
}

<<<<<<< HEAD
func defineFlagVar() *FlagVar {
	flagVar := &FlagVar{}
	flag.StringVar(&flagVar.metricsAddr, "metrics-bind-address", ":8080",
		"The address the metric endpoint binds to.")
	flag.StringVar(&flagVar.probeAddr, "health-probe-bind-address", ":8081",
		"The address the probe endpoint binds to.")
	flag.StringVar(&flagVar.listenerAddr, "skr-listener-bind-address", ":8082",
		"The address the skr listener endpoint binds to.")
	flag.StringVar(&flagVar.pprofAddr, "pprof-bind-address", ":8083",
		"The address the pprof endpoint binds to.")
	flag.IntVar(&flagVar.maxConcurrentReconciles, "max-concurrent-reconciles", 1,
		"The maximum number of concurrent Reconciles which can be run.")
	flag.BoolVar(&flagVar.enableLeaderElection, "leader-elect", false,
		"Enable leader election for controller manager. "+
			"Enabling this will ensure there is only one active controller manager.")
	flag.DurationVar(&flagVar.requeueSuccessInterval, "requeue-success-interval", defaultRequeueSuccessInterval,
		"determines the duration after which an already successfully reconciled Kyma is enqueued for checking "+
			"if it's still in a consistent state.")
	flag.Float64Var(&flagVar.clientQPS, "k8s-client-qps", defaultClientQPS, "kubernetes client QPS")
	flag.IntVar(&flagVar.clientBurst, "k8s-client-burst", defaultClientBurst, "kubernetes client Burst")
	flag.StringVar(&flagVar.moduleVerificationKeyFilePath, "module-verification-key-file", "",
		"This verification key is used to verify modules against their signature")
	flag.StringVar(&flagVar.moduleVerificationKeyFilePath, "module-verification-signature-names",
		"kyma-module-signature:kyma-extension-signature",
		"This verification key list is used to verify modules against their signature")
	flag.BoolVar(&flagVar.enableWebhooks, "enable-webhooks", false,
		"Enabling Validation/Conversion Webhooks.")
	flag.BoolVar(&flagVar.enableKcpWatcher, "enable-kcp-watcher", false,
		"Enabling KCP Watcher to reconcile Watcher CRs created by KCP run operators")
	flag.StringVar(&flagVar.skrWatcherPath, "skr-watcher-path", "charts/skr-webhook",
		"The path to the skr watcher chart.")
	flag.StringVar(&flagVar.skrWebhookMemoryLimits, "skr-webhook-memory-limits", "200Mi",
		"The resources.limits.memory for skr webhook.")
	flag.StringVar(&flagVar.skrWebhookCPULimits, "skr-webhook-cpu-limits", "0.1",
		"The resources.limits.cpu for skr webhook.")
	flag.StringVar(&flagVar.istioNamespace, "istio-namespace", "istio-system",
		"The namespace where istio is configured to use for the load-balancer service used by the gateway.")
	flag.StringVar(&flagVar.istioIngressServiceName, "istio-ingress-svc-name", "istio-ingressgateway",
		"The name of the load-balancer service that istio uses for handling its gateway traffic.")
	flag.StringVar(&flagVar.virtualServiceName, "virtual-svc-name", "kcp-events",
		"Name of the virtual service resource to be reconciled by the watcher control loop.")
	flag.StringVar(&flagVar.virtualServiceName, "gateway-name", "lifecycle-manager-kyma-gateway",
		"Name of the gateway resource that the virtual service will use.")
	flag.BoolVar(&flagVar.pprof, "pprof", false,
		"Whether to start up a pprof server.")
	flag.DurationVar(&flagVar.pprofServerTimeout, "pprof-server-timeout", defaultPprofServerTimeout,
		"Timeout of Read / Write for the pprof server.")
	flag.IntVar(&flagVar.rateLimiterBurst, "rate-limiter-burst", rateLimiterBurstDefault,
		"Indicates the rateLimiterBurstDefault value for the bucket rate limiter.")
	flag.IntVar(&flagVar.rateLimiterFrequency, "rate-limiter-frequency", rateLimiterFrequencyDefault,
		"Indicates the bucket rate limiter frequency, signifying no. of events per second.")
	flag.DurationVar(&flagVar.failureBaseDelay, "failure-base-delay", failureBaseDelayDefault,
		"Indicates the failure base delay in seconds for rate limiter.")
	flag.DurationVar(&flagVar.failureMaxDelay, "failure-max-delay", failureMaxDelayDefault,
		"Indicates the failure max delay in seconds")
	flag.DurationVar(&flagVar.cacheSyncTimeout, "cache-sync-timeout", defaultCacheSyncTimeout,
		"Indicates the cache sync timeout in seconds")
	return flagVar
}

=======
>>>>>>> a3e2406c
func setupKymaReconciler(
	mgr ctrl.Manager,
	remoteClientCache *remote.ClientCache,
	flagVar *FlagVar,
	intervals controllers.RequeueIntervals,
	options controller.Options,
) {
	var skrWebhookChartManager deploy.SKRWebhookChartManager
	if flagVar.enableKcpWatcher {
		watcherChartDirInfo, err := os.Stat(flagVar.skrWatcherPath)
		if err != nil || !watcherChartDirInfo.IsDir() {
			setupLog.Error(err, "failed to read local skr chart")
		}
		skrChartConfig := &deploy.SkrChartManagerConfig{
			WebhookChartPath:        flagVar.skrWatcherPath,
			SkrWebhookMemoryLimits:  flagVar.skrWebhookMemoryLimits,
			SkrWebhookCPULimits:     flagVar.skrWebhookCPULimits,
			IstioNamespace:          flagVar.istioNamespace,
			IstioIngressServiceName: flagVar.istioIngressServiceName,
		}
		skrWebhookChartManager = deploy.NewSKRWebhookChartManagerImpl(skrChartConfig)
	}

	if err := (&controllers.KymaReconciler{
		Client:                 mgr.GetClient(),
		EventRecorder:          mgr.GetEventRecorderFor(operatorv1alpha1.OperatorName),
		KcpRestConfig:          mgr.GetConfig(),
		RemoteClientCache:      remoteClientCache,
		SKRWebhookChartManager: skrWebhookChartManager,
		RequeueIntervals:       intervals,
		VerificationSettings: signature.VerificationSettings{
			PublicKeyFilePath:   flagVar.moduleVerificationKeyFilePath,
			ValidSignatureNames: strings.Split(flagVar.moduleVerificationSignatureNames, ":"),
		},
	}).SetupWithManager(mgr, options, flagVar.listenerAddr); err != nil {
		setupLog.Error(err, "unable to create controller", "controller", "Kyma")
		os.Exit(1)
	}
}

func setupKcpWatcherReconciler(mgr ctrl.Manager, intervals controllers.RequeueIntervals, options controller.Options,
	flagVar *FlagVar,
) {
	// Set MaxConcurrentReconciles to 1 to avoid concurrent writes on
	// the Istio virtual service resource the WatcherReconciler is managing.
	// In total, we probably only have 20 watcher CRs, one worker can sufficiently handle it,
	// and we don't have to deal with concurrent write to virtual service.
	// although eventually the write operation will succeed.
	options.MaxConcurrentReconciles = 1

	istioConfig := istio.NewConfig(flagVar.virtualServiceName, flagVar.gatewayNamespacedName, &flagVar.gatewaySelector)

	if err := (&controllers.WatcherReconciler{
		Client:           mgr.GetClient(),
		EventRecorder:    mgr.GetEventRecorderFor(controllers.WatcherControllerName),
		Scheme:           mgr.GetScheme(),
		RestConfig:       mgr.GetConfig(),
		RequeueIntervals: intervals,
	}).SetupWithManager(mgr, options, istioConfig); err != nil {
		setupLog.Error(err, "unable to create controller", "controller", controllers.WatcherControllerName)
		os.Exit(1)
	}
}<|MERGE_RESOLUTION|>--- conflicted
+++ resolved
@@ -51,11 +51,7 @@
 
 	operatorv1alpha1 "github.com/kyma-project/lifecycle-manager/api/v1alpha1"
 	"github.com/kyma-project/lifecycle-manager/controllers"
-<<<<<<< HEAD
-	modulemanagerv1alpha1 "github.com/kyma-project/module-manager/operator/api/v1alpha1"
-=======
 	moduleManagerV1alpha1 "github.com/kyma-project/module-manager/api/v1alpha1"
->>>>>>> a3e2406c
 
 	//+kubebuilder:scaffold:imports
 	"github.com/go-logr/logr"
@@ -77,40 +73,10 @@
 	utilruntime.Must(clientgoscheme.AddToScheme(scheme))
 	utilruntime.Must(operatorv1alpha1.AddToScheme(scheme))
 	utilruntime.Must(v1extensions.AddToScheme(scheme))
-	utilruntime.Must(modulemanagerv1alpha1.AddToScheme(scheme))
+	utilruntime.Must(moduleManagerV1alpha1.AddToScheme(scheme))
 	//+kubebuilder:scaffold:scheme
 }
 
-<<<<<<< HEAD
-type FlagVar struct {
-	metricsAddr                                                     string
-	enableLeaderElection                                            bool
-	probeAddr                                                       string
-	listenerAddr                                                    string
-	maxConcurrentReconciles                                         int
-	requeueSuccessInterval                                          time.Duration
-	moduleVerificationKeyFilePath, moduleVerificationSignatureNames string
-	clientQPS                                                       float64
-	clientBurst                                                     int
-	enableWebhooks                                                  bool
-	enableKcpWatcher                                                bool
-	skrWatcherPath                                                  string
-	skrWebhookMemoryLimits                                          string
-	skrWebhookCPULimits                                             string
-	istioNamespace                                                  string
-	istioIngressServiceName                                         string
-	virtualServiceName                                              string
-	gatewayName                                                     string
-	pprof                                                           bool
-	pprofAddr                                                       string
-	pprofServerTimeout                                              time.Duration
-	failureBaseDelay, failureMaxDelay                               time.Duration
-	rateLimiterBurst, rateLimiterFrequency                          int
-	cacheSyncTimeout                                                time.Duration
-}
-
-=======
->>>>>>> a3e2406c
 func main() {
 	flagVar := defineFlagVar()
 	flag.Parse()
@@ -245,69 +211,6 @@
 	)
 }
 
-<<<<<<< HEAD
-func defineFlagVar() *FlagVar {
-	flagVar := &FlagVar{}
-	flag.StringVar(&flagVar.metricsAddr, "metrics-bind-address", ":8080",
-		"The address the metric endpoint binds to.")
-	flag.StringVar(&flagVar.probeAddr, "health-probe-bind-address", ":8081",
-		"The address the probe endpoint binds to.")
-	flag.StringVar(&flagVar.listenerAddr, "skr-listener-bind-address", ":8082",
-		"The address the skr listener endpoint binds to.")
-	flag.StringVar(&flagVar.pprofAddr, "pprof-bind-address", ":8083",
-		"The address the pprof endpoint binds to.")
-	flag.IntVar(&flagVar.maxConcurrentReconciles, "max-concurrent-reconciles", 1,
-		"The maximum number of concurrent Reconciles which can be run.")
-	flag.BoolVar(&flagVar.enableLeaderElection, "leader-elect", false,
-		"Enable leader election for controller manager. "+
-			"Enabling this will ensure there is only one active controller manager.")
-	flag.DurationVar(&flagVar.requeueSuccessInterval, "requeue-success-interval", defaultRequeueSuccessInterval,
-		"determines the duration after which an already successfully reconciled Kyma is enqueued for checking "+
-			"if it's still in a consistent state.")
-	flag.Float64Var(&flagVar.clientQPS, "k8s-client-qps", defaultClientQPS, "kubernetes client QPS")
-	flag.IntVar(&flagVar.clientBurst, "k8s-client-burst", defaultClientBurst, "kubernetes client Burst")
-	flag.StringVar(&flagVar.moduleVerificationKeyFilePath, "module-verification-key-file", "",
-		"This verification key is used to verify modules against their signature")
-	flag.StringVar(&flagVar.moduleVerificationKeyFilePath, "module-verification-signature-names",
-		"kyma-module-signature:kyma-extension-signature",
-		"This verification key list is used to verify modules against their signature")
-	flag.BoolVar(&flagVar.enableWebhooks, "enable-webhooks", false,
-		"Enabling Validation/Conversion Webhooks.")
-	flag.BoolVar(&flagVar.enableKcpWatcher, "enable-kcp-watcher", false,
-		"Enabling KCP Watcher to reconcile Watcher CRs created by KCP run operators")
-	flag.StringVar(&flagVar.skrWatcherPath, "skr-watcher-path", "charts/skr-webhook",
-		"The path to the skr watcher chart.")
-	flag.StringVar(&flagVar.skrWebhookMemoryLimits, "skr-webhook-memory-limits", "200Mi",
-		"The resources.limits.memory for skr webhook.")
-	flag.StringVar(&flagVar.skrWebhookCPULimits, "skr-webhook-cpu-limits", "0.1",
-		"The resources.limits.cpu for skr webhook.")
-	flag.StringVar(&flagVar.istioNamespace, "istio-namespace", "istio-system",
-		"The namespace where istio is configured to use for the load-balancer service used by the gateway.")
-	flag.StringVar(&flagVar.istioIngressServiceName, "istio-ingress-svc-name", "istio-ingressgateway",
-		"The name of the load-balancer service that istio uses for handling its gateway traffic.")
-	flag.StringVar(&flagVar.virtualServiceName, "virtual-svc-name", "kcp-events",
-		"Name of the virtual service resource to be reconciled by the watcher control loop.")
-	flag.StringVar(&flagVar.virtualServiceName, "gateway-name", "lifecycle-manager-kyma-gateway",
-		"Name of the gateway resource that the virtual service will use.")
-	flag.BoolVar(&flagVar.pprof, "pprof", false,
-		"Whether to start up a pprof server.")
-	flag.DurationVar(&flagVar.pprofServerTimeout, "pprof-server-timeout", defaultPprofServerTimeout,
-		"Timeout of Read / Write for the pprof server.")
-	flag.IntVar(&flagVar.rateLimiterBurst, "rate-limiter-burst", rateLimiterBurstDefault,
-		"Indicates the rateLimiterBurstDefault value for the bucket rate limiter.")
-	flag.IntVar(&flagVar.rateLimiterFrequency, "rate-limiter-frequency", rateLimiterFrequencyDefault,
-		"Indicates the bucket rate limiter frequency, signifying no. of events per second.")
-	flag.DurationVar(&flagVar.failureBaseDelay, "failure-base-delay", failureBaseDelayDefault,
-		"Indicates the failure base delay in seconds for rate limiter.")
-	flag.DurationVar(&flagVar.failureMaxDelay, "failure-max-delay", failureMaxDelayDefault,
-		"Indicates the failure max delay in seconds")
-	flag.DurationVar(&flagVar.cacheSyncTimeout, "cache-sync-timeout", defaultCacheSyncTimeout,
-		"Indicates the cache sync timeout in seconds")
-	return flagVar
-}
-
-=======
->>>>>>> a3e2406c
 func setupKymaReconciler(
 	mgr ctrl.Manager,
 	remoteClientCache *remote.ClientCache,
@@ -315,22 +218,21 @@
 	intervals controllers.RequeueIntervals,
 	options controller.Options,
 ) {
-	var skrWebhookChartManager deploy.SKRWebhookChartManager
 	if flagVar.enableKcpWatcher {
 		watcherChartDirInfo, err := os.Stat(flagVar.skrWatcherPath)
 		if err != nil || !watcherChartDirInfo.IsDir() {
 			setupLog.Error(err, "failed to read local skr chart")
 		}
-		skrChartConfig := &deploy.SkrChartManagerConfig{
-			WebhookChartPath:        flagVar.skrWatcherPath,
-			SkrWebhookMemoryLimits:  flagVar.skrWebhookMemoryLimits,
-			SkrWebhookCPULimits:     flagVar.skrWebhookCPULimits,
-			IstioNamespace:          flagVar.istioNamespace,
-			IstioIngressServiceName: flagVar.istioIngressServiceName,
-		}
-		skrWebhookChartManager = deploy.NewSKRWebhookChartManagerImpl(skrChartConfig)
-	}
-
+	}
+	skrChartConfig := &deploy.SkrChartConfig{
+		WebhookChartPath:       flagVar.skrWatcherPath,
+		SkrWebhookMemoryLimits: flagVar.skrWebhookMemoryLimits,
+		SkrWebhookCPULimits:    flagVar.skrWebhookCPULimits,
+	}
+	skrWebhookChartManager, err := deploy.ResolveSKRWebhookChartManager(flagVar.enableKcpWatcher, skrChartConfig)
+	if err != nil {
+		setupLog.Error(err, "failed to resolve SKR chart manager")
+	}
 	if err := (&controllers.KymaReconciler{
 		Client:                 mgr.GetClient(),
 		EventRecorder:          mgr.GetEventRecorderFor(operatorv1alpha1.OperatorName),

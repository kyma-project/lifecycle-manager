apiVersion: kustomize.config.k8s.io/v1alpha1
kind: Component

configurations:
- commonlabels_override.yaml

resources:
- ap.yaml
<<<<<<< HEAD
- gateway.yaml
=======

>>>>>>> c0b8061d
generatorOptions:
  disableNameSuffixHash: true

patches:
  - target:
      version: v1
      kind: Namespace
    path: patches/istio_namespace_labels.yaml<|MERGE_RESOLUTION|>--- conflicted
+++ resolved
@@ -6,11 +6,7 @@
 
 resources:
 - ap.yaml
-<<<<<<< HEAD
-- gateway.yaml
-=======
 
->>>>>>> c0b8061d
 generatorOptions:
   disableNameSuffixHash: true
 

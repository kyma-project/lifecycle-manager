--- conflicted
+++ resolved
@@ -1515,7 +1515,7 @@
         "x": 0,
         "y": 69
       },
-      "id": 68,
+      "id": 78,
       "panels": [],
       "title": "Certificate",
       "type": "row"
@@ -1528,21 +1528,19 @@
       "datasource": null,
       "description": "Indicates the self-signed Certificate of related Kyma is not renewed yet",
       "fieldConfig": {
-        "defaults": {
-          "unit": "short"
-        },
+        "defaults": {},
         "overrides": []
       },
       "fill": 1,
       "fillGradient": 0,
       "gridPos": {
-        "h": 8,
+        "h": 7,
         "w": 24,
         "x": 0,
         "y": 70
       },
       "hiddenSeries": false,
-      "id": 70,
+      "id": 80,
       "legend": {
         "avg": false,
         "current": false,
@@ -1624,7 +1622,7 @@
         "h": 1,
         "w": 24,
         "x": 0,
-        "y": 78
+        "y": 77
       },
       "id": 50,
       "panels": [],
@@ -1678,7 +1676,7 @@
         "h": 9,
         "w": 24,
         "x": 0,
-        "y": 79
+        "y": 78
       },
       "id": 48,
       "options": {
@@ -1726,7 +1724,7 @@
         "h": 9,
         "w": 12,
         "x": 0,
-        "y": 88
+        "y": 87
       },
       "hiddenSeries": false,
       "id": 52,
@@ -1834,7 +1832,7 @@
         "h": 9,
         "w": 12,
         "x": 12,
-        "y": 88
+        "y": 87
       },
       "id": 54,
       "options": {
@@ -1913,7 +1911,7 @@
         "h": 8,
         "w": 24,
         "x": 0,
-        "y": 97
+        "y": 96
       },
       "id": 56,
       "options": {
@@ -1965,7 +1963,7 @@
         "h": 1,
         "w": 24,
         "x": 0,
-        "y": 105
+        "y": 104
       },
       "id": 68,
       "panels": [],
@@ -1988,7 +1986,7 @@
         "h": 8,
         "w": 12,
         "x": 0,
-        "y": 106
+        "y": 105
       },
       "hiddenSeries": false,
       "id": 70,
@@ -2029,11 +2027,7 @@
       "timeFrom": null,
       "timeRegions": [],
       "timeShift": null,
-<<<<<<< HEAD
-      "title": "Purge Duration Seconds",
-=======
       "title": "AdmissionRequest Duration",
->>>>>>> 202fd48e
       "tooltip": {
         "shared": true,
         "sort": 0,
@@ -2086,7 +2080,7 @@
         "h": 8,
         "w": 12,
         "x": 12,
-        "y": 106
+        "y": 105
       },
       "hiddenSeries": false,
       "id": 72,
@@ -2180,7 +2174,7 @@
         "h": 8,
         "w": 12,
         "x": 0,
-        "y": 114
+        "y": 113
       },
       "hiddenSeries": false,
       "id": 73,
@@ -2274,7 +2268,7 @@
         "h": 8,
         "w": 12,
         "x": 12,
-        "y": 105
+        "y": 113
       },
       "hiddenSeries": false,
       "id": 74,
@@ -2368,7 +2362,7 @@
         "h": 8,
         "w": 12,
         "x": 0,
-        "y": 113
+        "y": 121
       },
       "hiddenSeries": false,
       "id": 75,
@@ -2409,8 +2403,6 @@
       "timeFrom": null,
       "timeRegions": [],
       "timeShift": null,
-<<<<<<< HEAD
-=======
       "title": "KCP Requests Total",
       "tooltip": {
         "shared": true,
@@ -2464,7 +2456,7 @@
         "h": 8,
         "w": 12,
         "x": 12,
-        "y": 113
+        "y": 121
       },
       "hiddenSeries": false,
       "id": 76,
@@ -2549,7 +2541,7 @@
         "h": 1,
         "w": 24,
         "x": 0,
-        "y": 121
+        "y": 129
       },
       "id": 62,
       "panels": [],
@@ -2572,7 +2564,7 @@
         "h": 8,
         "w": 12,
         "x": 0,
-        "y": 122
+        "y": 130
       },
       "hiddenSeries": false,
       "id": 58,
@@ -2668,7 +2660,7 @@
         "h": 8,
         "w": 12,
         "x": 12,
-        "y": 122
+        "y": 130
       },
       "hiddenSeries": false,
       "id": 64,
@@ -2762,7 +2754,7 @@
         "h": 11,
         "w": 24,
         "x": 0,
-        "y": 130
+        "y": 138
       },
       "hiddenSeries": false,
       "id": 66,
@@ -2803,7 +2795,6 @@
       "timeFrom": null,
       "timeRegions": [],
       "timeShift": null,
->>>>>>> 202fd48e
       "title": "Purge Errors",
       "tooltip": {
         "shared": true,
@@ -2842,7 +2833,7 @@
       }
     }
   ],
-  "refresh": false,
+  "refresh": "",
   "schemaVersion": 27,
   "style": "dark",
   "tags": [],
@@ -2850,12 +2841,12 @@
     "list": []
   },
   "time": {
-    "from": "now-5m",
+    "from": "now-7d",
     "to": "now"
   },
   "timepicker": {},
   "timezone": "",
   "title": "Lifecycle Manager Overview",
   "uid": "O3DH7uunk",
-  "version": 1
+  "version": 3
 }
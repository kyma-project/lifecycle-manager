--- conflicted
+++ resolved
@@ -39,7 +39,6 @@
   # [GRAFANA] To enable prometheus monitor, uncomment all sections with 'GRAFANA'.
   - ../grafana
 
-<<<<<<< HEAD
 patches:
   - patch: |-
       - op: add
@@ -47,9 +46,8 @@
         value: --is-kyma-managed
     target:
       kind: Deployment
-=======
+
 patchesJson6902:
->>>>>>> 0567b1bf
   # We patch the Metrics JSONs here as we expect KCP to be watching for grafana dashboards in kyma-system,
   # not kcp-system as we configure it above for the rest of the kustomization
   - path: patches/dashboard_cm_patch.yaml

# WARNING: This is a Kustomization that CANNOT run standalone
# It is meant to be used in conjunction with a control-plane deployment only and has prerequisites that
# need to be explicitly created externally in a centrally managed place (e.g. the kcp-system).
# In fact, in order to avoid conflicts, it even explicitly patches out certain configuration elements.
apiVersion: kustomize.config.k8s.io/v1beta1
kind: Kustomization

# Adds namespace to all resources.
namespace: kcp-system

namePrefix: klm- #kyma-lifecycle-manager
# Labels to add to all resources and selectors.
commonLabels:
  app.kubernetes.io/instance: kcp-lifecycle-manager
  app.kubernetes.io/name: lifecycle-manager
  app.kubernetes.io/created-by: argo-cd
  app.kubernetes.io/part-of: kcp
  app.kubernetes.io/managed-by: kustomize

images:
- name: eu.gcr.io/kyma-project/lifecycle-manager

resources:
  - ../manager
  # [CERTMANAGER] To enable cert-manager, uncomment all sections with 'CERTMANAGER'. 'WEBHOOK' components are required.
  - ../certmanager

components:
  - ../crd
  - ../rbac
  # [ISTIO] To enable istio, uncomment all sections with 'ISTIO'.
  - ../istio
  # [WATCHER] To enable the watcher, uncomment all the sections with [WATCHER]
  #- ../watcher
  # [WEBHOOK] To enable webhook, uncomment all the sections with [WEBHOOK] prefix
  - ../webhook
  # [PROMETHEUS] To enable prometheus monitor, uncomment all sections with 'PROMETHEUS'.
  - ../prometheus
  # [GRAFANA] To enable prometheus monitor, uncomment all sections with 'GRAFANA'.
  - ../grafana

patches:
  - patch: |-
      - op: add
        path: /spec/template/spec/containers/0/args/-
<<<<<<< HEAD
        value: max-concurrent-manifest-reconciles=10
      - op: add
        path: /spec/template/spec/containers/0/args/-
        value: max-concurrent-kyma-reconciles=10
=======
        value: --is-kyma-managed
>>>>>>> 21dd7260
    target:
      kind: Deployment

patchesJson6902:
  # We patch the Metrics JSONs here as we expect KCP to be watching for grafana dashboards in kyma-system,
  # not kcp-system as we configure it above for the rest of the kustomization
  - path: patches/dashboard_cm_patch.yaml
    target:
      version: v1
      kind: ConfigMap
      name: klm-controller-resources-metrics
  - path: patches/dashboard_cm_patch.yaml
    target:
      version: v1
      kind: ConfigMap
      name: klm-controller-runtime-metrics
  - path: patches/dashboard_cm_patch.yaml
    target:
      version: v1
      kind: ConfigMap
      name: klm-overview

patchesStrategicMerge:
  # We expect a kcp-system namespace to be already present in KCP
  - patches/namespace_delete.yaml
  # For prometheus scraping in KCP, serviceMonitor better enable mTls for communication
  - patches/service_monitor.yaml

  # [WEBHOOK] To enable webhook, uncomment all the sections with [WEBHOOK]
  - patches/unique_manager_webhook_patch.yaml
  - patches/adjust_resources_in_deployment.yaml

# [CERTMANAGER] To enable cert-manager, uncomment all sections with 'CERTMANAGER'.
# Uncomment 'CERTMANAGER' sections in crd/kustomization.yaml to enable the CA injection in the admission webhooks.
# 'CERTMANAGER' needs to be enabled to use ca injection
  - patches/webhook_configuration_cainjection.yaml
  # We override the certificate name to ensure that Cert-Manager uses a unique cert in conjunction with other
  # kubebuilder operators.
  - patches/unique_certificate_name.yaml

# the following config is for teaching kustomize how to do var substitution
vars:
# [CERTMANAGER] To enable cert-manager, uncomment all sections with 'CERTMANAGER' prefix.
- name: CERTIFICATE_NAMESPACE # namespace of the certificate CR
  objref:
    kind: Certificate
    group: cert-manager.io
    version: v1
    name: serving-cert # this name should match the one in certificate.yaml
  fieldref:
    fieldpath: metadata.namespace
- name: CERTIFICATE_NAME
  objref:
    kind: Certificate
    group: cert-manager.io
    version: v1
    name: serving-cert # this name should match the one in certificate.yaml
- name: SERVICE_NAMESPACE # namespace of the service
  objref:
    kind: Service
    version: v1
    name: webhook-service
  fieldref:
    fieldpath: metadata.namespace
- name: SERVICE_NAME
  objref:
    kind: Service
    version: v1
    name: webhook-service<|MERGE_RESOLUTION|>--- conflicted
+++ resolved
@@ -43,14 +43,13 @@
   - patch: |-
       - op: add
         path: /spec/template/spec/containers/0/args/-
-<<<<<<< HEAD
+        value: --is-kyma-managed  
+      - op: add
+        path: /spec/template/spec/containers/0/args/-
         value: max-concurrent-manifest-reconciles=10
       - op: add
         path: /spec/template/spec/containers/0/args/-
         value: max-concurrent-kyma-reconciles=10
-=======
-        value: --is-kyma-managed
->>>>>>> 21dd7260
     target:
       kind: Deployment
 

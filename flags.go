--- conflicted
+++ resolved
@@ -27,10 +27,7 @@
 	defaultPurgeFinalizerTimeout           = 5 * time.Minute
 	defaultMaxConcurrentManifestReconciles = 25
 	defaultMaxConcurrentKymaReconciles     = 25
-<<<<<<< HEAD
-=======
 	defaultMaxConcurrentWatcherReconciles  = 1
->>>>>>> b78697c3
 )
 
 //nolint:funlen
@@ -47,12 +44,7 @@
 	flag.StringVar(&flagVar.pprofAddr, "pprof-bind-address", ":8084",
 		"The address the pprof endpoint binds to.")
 	flag.IntVar(&flagVar.maxConcurrentKymaReconciles, "max-concurrent-kyma-reconciles",
-<<<<<<< HEAD
-		defaultMaxConcurrentKymaReconciles,
-		"The maximum number of concurrent Kyma Reconciles which can be run.")
-=======
 		defaultMaxConcurrentKymaReconciles, "The maximum number of concurrent Kyma Reconciles which can be run.")
->>>>>>> b78697c3
 	flag.IntVar(&flagVar.maxConcurrentManifestReconciles, "max-concurrent-manifest-reconciles",
 		defaultMaxConcurrentManifestReconciles,
 		"The maximum number of concurrent Manifest Reconciles which can be run.")

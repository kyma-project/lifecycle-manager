--- conflicted
+++ resolved
@@ -6,25 +6,6 @@
 )
 
 const (
-<<<<<<< HEAD
-	defaultRequeueSuccessInterval       = 20 * time.Second
-	defaultClientQPS                    = 150
-	defaultClientBurst                  = 150
-	defaultPprofServerTimeout           = 90 * time.Second
-	rateLimiterBurstDefault             = 200
-	rateLimiterFrequencyDefault         = 30
-	failureBaseDelayDefault             = 100 * time.Millisecond
-	failureMaxDelayDefault              = 1000 * time.Second
-	defaultCacheSyncTimeout             = 2 * time.Minute
-	namespacedNamePartsCnt              = 2
-	defaultListenerHTTPPortLocalMapping = 9080
-)
-
-var (
-	errInvalidGatewayFmt       = errors.New("must be <namespace>/<name>")
-	errInvalidGatewayNamespace = errors.New("must be an RFC 1123 DNS Label")
-	errInvalidGatewayName      = errors.New("must be an RFC 1035 Label Name")
-=======
 	defaultKymaRequeueSuccessInterval    = 20 * time.Second
 	defaultWatcherRequeueSuccessInterval = 20 * time.Second
 	defaultClientQPS                     = 150
@@ -35,7 +16,7 @@
 	failureBaseDelayDefault              = 100 * time.Millisecond
 	failureMaxDelayDefault               = 1000 * time.Second
 	defaultCacheSyncTimeout              = 2 * time.Minute
->>>>>>> 623e3c95
+	defaultListenerPort                  = 9080
 )
 
 func defineFlagVar() *FlagVar {
@@ -54,13 +35,11 @@
 		"Enable leader election for controller manager. "+
 			"Enabling this will ensure there is only one active controller manager.")
 	flag.DurationVar(&flagVar.kymaRequeueSuccessInterval, "kyma-requeue-success-interval",
-		defaultKymaRequeueSuccessInterval,
-		"determines the duration after which an already successfully reconciled Kyma is enqueued for checking "+
-			"if it's still in a consistent state.")
+		defaultKymaRequeueSuccessInterval, "determines the duration after which an already successfully "+
+			"reconciled Kyma is enqueued for checking if it's still in a consistent state.")
 	flag.DurationVar(&flagVar.watcherRequeueSuccessInterval, "watcher-requeue-success-interval",
-		defaultWatcherRequeueSuccessInterval,
-		"determines the duration after which an already successfully reconciled watcher is enqueued for checking "+
-			"if it's still in a consistent state.")
+		defaultWatcherRequeueSuccessInterval, "determines the duration after which an already successfully "+
+			"reconciled watcher is enqueued for checking if it's still in a consistent state.")
 	flag.Float64Var(&flagVar.clientQPS, "k8s-client-qps", defaultClientQPS, "kubernetes client QPS")
 	flag.IntVar(&flagVar.clientBurst, "k8s-client-burst", defaultClientBurst, "kubernetes client Burst")
 	flag.StringVar(&flagVar.moduleVerificationKeyFilePath, "module-verification-key-file", "",
@@ -80,24 +59,12 @@
 		"The resources.limits.cpu for skr webhook.")
 	flag.StringVar(&flagVar.virtualServiceName, "virtual-svc-name", "kcp-events",
 		"Name of the virtual service resource to be reconciled by the watcher control loop.")
-<<<<<<< HEAD
-	flag.Var(newNamespacedNameVar(&flagVar.gatewayNamespacedName), "gateway-ns-name",
-		"Namespaced name of the gateway resource that the virtual service will use. "+
-			"Format: <namespace>/<name>. Example: \"my-namespace/my-gateway\".")
-	flag.Var(newLabelSelectorVar(&flagVar.gatewaySelector).
-		withDefault(operatorv1alpha1.DefaultIstioGatewaySelector()),
-		"gateway-selector", "Label selector of the gateway resource that the virtual service will use. "+
-			"Ignored if gateway-ns-name flag is specified. Format: K8s label selector expression. "+
-			"Example: \"label1=value1,label2=value2\"")
 	flag.BoolVar(&flagVar.enableWatcherLocalTesting, "enable-watcher-local-testing", false,
 		"Enabling KCP Watcher two-cluster setup to be tested locally using k3d")
-	flag.IntVar(&flagVar.listenerHTTPPortLocalMapping, "listener-http-local-mapping",
-		defaultListenerHTTPPortLocalMapping, `Port that is mapped to HTTP port of the local k3d cluster using
- 			--port 9080:80@loadbalancer when creating the KCP cluster`)
-=======
->>>>>>> 623e3c95
-	flag.BoolVar(&flagVar.pprof, "pprof", false,
-		"Whether to start up a pprof server.")
+	flag.IntVar(&flagVar.listenerHTTPPortLocalMapping, "listener-http-local-mapping", defaultListenerPort,
+		"Port that is mapped to HTTP port of the local k3d cluster using --port 9080:80@loadbalancer when "+
+			"creating the KCP cluster")
+	flag.BoolVar(&flagVar.pprof, "pprof", false, "Whether to start up a pprof server.")
 	flag.DurationVar(&flagVar.pprofServerTimeout, "pprof-server-timeout", defaultPprofServerTimeout,
 		"Timeout of Read / Write for the pprof server.")
 	flag.IntVar(&flagVar.rateLimiterBurst, "rate-limiter-burst", rateLimiterBurstDefault,
@@ -132,22 +99,17 @@
 	skrWebhookMemoryLimits                                          string
 	skrWebhookCPULimits                                             string
 	virtualServiceName                                              string
-<<<<<<< HEAD
-	gatewayNamespacedName                                           string
-	gatewaySelector                                                 metav1.LabelSelector
 	enableWatcherLocalTesting                                       bool
 	// listenerHTTPPortLocalMapping is used to enable the user
 	// to specify the port used to expose the KCP cluster for the watcher
 	// when testing locally using dual-k3d cluster-setup
 	// (only k3d clusters are supported for watcher local testing)
-	listenerHTTPPortLocalMapping                                    int
-=======
->>>>>>> 623e3c95
-	pprof                                                           bool
-	pprofAddr                                                       string
-	pprofServerTimeout                                              time.Duration
-	failureBaseDelay, failureMaxDelay                               time.Duration
-	rateLimiterBurst, rateLimiterFrequency                          int
-	cacheSyncTimeout                                                time.Duration
-	enableDomainNameVerification                                    bool
+	listenerHTTPPortLocalMapping           int
+	pprof                                  bool
+	pprofAddr                              string
+	pprofServerTimeout                     time.Duration
+	failureBaseDelay, failureMaxDelay      time.Duration
+	rateLimiterBurst, rateLimiterFrequency int
+	cacheSyncTimeout                       time.Duration
+	enableDomainNameVerification           bool
 }